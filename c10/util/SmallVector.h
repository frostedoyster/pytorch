--- conflicted
+++ resolved
@@ -1432,14 +1432,7 @@
 template <typename R>
 SmallVector<
     ValueTypeFromRangeType<R>,
-<<<<<<< HEAD
-    calculateSmallVectorDefaultInlinedElements<
-        ValueTypeFromRangeType<R>>()>
-=======
-    CalculateSmallVectorDefaultInlinedElements<
-        ValueTypeFromRangeType<R>>::value>
-// NOLINTNEXTLINE(cppcoreguidelines-missing-std-forward)
->>>>>>> 0c5faee3
+    calculateSmallVectorDefaultInlinedElements<ValueTypeFromRangeType<R>>()>
 to_vector(R&& Range) {
   return {std::begin(Range), std::end(Range)};
 }
