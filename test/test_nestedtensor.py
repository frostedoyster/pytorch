# Owner(s): ["module: nestedtensor"]

import io
import itertools
import math
import sys
import unittest
from functools import partial
from typing import Optional, Tuple

import numpy as np

import torch
import torch._dynamo
import torch._dynamo.testing
import torch.nn
import torch.nn.functional as F

from torch.nested._internal.nested_tensor import (
    buffer_from_jagged,
    jagged_from_list,
    nested_view_from_values_offsets,
    NestedTensor,
    ViewNestedFromBuffer,
)
from torch.testing._internal.common_cuda import (
    PLATFORM_SUPPORTS_FUSED_ATTENTION,
    SM70OrLater,
    SM80OrLater,
)
from torch.testing._internal.common_device_type import (
    dtypes,
    dtypesIfCUDA,
    instantiate_device_type_tests,
    onlyCPU,
    onlyCUDA,
    PYTORCH_CUDA_MEMCHECK,
    skipCUDAIf,
    skipCUDAIfRocm,
    skipMeta,
)
from torch.testing._internal.common_dtype import floating_types_and_half
from torch.testing._internal.common_utils import (
    decorateIf,
    freeze_rng_state,
    gradcheck,
    instantiate_parametrized_tests,
    IS_FBCODE,
    IS_WINDOWS,
    markDynamoStrictTest,
    parametrize,
    run_tests,
    skipIfSlowGradcheckEnv,
    skipIfTorchDynamo,
    subtest,
    TEST_WITH_ROCM,
    TestCase,
    xfailIfTorchDynamo,
)

# Tests are ported from pytorch/nestedtensor.
# This makes porting as_nested_tensor easier in the future.


def _iter_constructors():
    # yield as_nested_tensor
    yield torch.nested.nested_tensor


# Helper function to generate a pair of random nested tensors
# one is contiguous, the other is not, but they appear to have same entries
# an output nested tensor consists of
# * `len(ragged_sizes)` matrices
# * matrices[i].shape == (20, ragged_sizes[i])


def random_nt_noncontiguous_pair(ragged_sizes, device="cpu", dtype=torch.float16):
    xs = []
    for size in ragged_sizes:
        xs.append(torch.randn((size, 20), device=device, dtype=dtype))
    # contiguous nested tensor
    ys = []
    for x in xs:
        ys.append(x.transpose(-1, -2))
    nt_contiguous = torch.nested.nested_tensor(ys)
    # noncontiguous nested tensor
    n = len(ragged_sizes)
    nt_noncontiguous = torch.nested.nested_tensor(xs).transpose(-1, -2)
    return nt_contiguous, nt_noncontiguous


# Helper functions to pad a noncontiguous nested tensor
# can be replaced once to_padded_tensor supports noncontiguous memory


def noncontiguous_to_padded_tensor(input, shape=None):
    tensors = input.unbind()
    ntensors = len(tensors)
    assert ntensors > 0
    if shape is None:
        shape = []
        for size in tensors[0].shape:
            shape.append(size)
        for i in range(1, ntensors):
            new_shape = tensors[i].shape
            for j in range(len(shape)):
                shape[j] = max(shape[j], new_shape[j])
        shape = [ntensors] + shape
    result = tensors[0].new_zeros(shape)
    for itensor in range(ntensors):
        tensor = tensors[itensor]
        view = result[itensor]
        for idim in range(tensor.dim()):
            view = view.narrow(idim, 0, tensor.size(idim))
        view.copy_(tensor)
    return result


# Helper function to generate a random nested tensor


def random_nt(
    device,
    dtype,
    num_tensors,
    max_dims,
    min_dims=None,
    layout=torch.strided,
    require_non_empty=True,
):
    if min_dims is None:
        min_dims = tuple([0] * len(max_dims))

    assert len(max_dims) == len(min_dims)
    for min_dim, max_dim in zip(min_dims, max_dims):
        assert max_dim > min_dim, "random_nt: max_dim must be greater than min_dim"
        assert min_dim >= 0, "random_nt: min_dim must be non-negative"
        if require_non_empty:
            assert not (
                min_dim == 0 and max_dim == 1
            ), "random_nt: zero cannot be the only possible value if require_non_empty is True"

    if require_non_empty:
        # Select a random idx that will be required to be non-empty
        non_zero_idx = torch.randint(low=0, high=num_tensors, size=(1,)).item()

    ts1 = []
    for i, _ in enumerate(range(num_tensors)):
        tensor_dims = []
        for min_dim, max_dim in zip(min_dims, max_dims):
            new_min_dim = min_dim
            if require_non_empty and i == non_zero_idx and min_dim == 0:
                new_min_dim = 1
            tensor_dims.append(
                torch.randint(low=new_min_dim, high=max_dim, size=(1,)).item()
            )
        t1 = torch.randn(tensor_dims, device=device, dtype=dtype)
        ts1.append(t1)

    return torch.nested.nested_tensor(ts1, device=device, dtype=dtype, layout=layout)


# Alternate approach to generating a random NT.
# dims should be something like [5, None, 10], with None indicating that a
# random ragged structure should be used
def random_nt_from_dims(
    dims, device=None, dtype=None, layout=torch.strided, requires_grad=False
):
    sizes = [
        [
            d if d is not None else torch.randint(2, 10, size=(1,)).item()
            for d in dims[1:]
        ]
        for d in range(dims[0])
    ]
    return torch.nested.nested_tensor(
        [torch.randn(*size) for size in sizes],
        device=device,
        dtype=dtype,
        layout=layout,
        requires_grad=requires_grad,
    )


# Creates an NT matching another NT's number of components and
# shape / ragged structure for all dims specified to be -1.
def random_nt_from_similar(other, dims=None):
    if dims is None:
        return torch.randn_like(other)
    assert len(dims) == other.dim()
    assert dims[0] == -1 or dims[0] == other.size(0)

    ret_sizes = []
    for t in other.unbind():
        other_size = t.shape
        ret_size = []
        for i, d in enumerate(dims[1:]):
            if d == -1:
                ret_size.append(other_size[i])
            else:
                ret_size.append(d)
        ret_sizes.append(ret_size)

    return torch.nested.nested_tensor(
        [torch.randn(*size) for size in ret_sizes], device=other.device
    )


# makes naming nice for tests that parametrize over layout.
def layout_name(layout):
    # e.g. "torch.jagged" -> "jagged"
    return layout.__repr__().split(".")[-1]


# Helper function for test_dummy_mha_with_nt
@torch.fx.wrap
def convert_dense_to_nested_tensor(values):
    offsets = torch.arange(
        0, values.shape[0] * values.shape[1] + 1, values.shape[1], device=values.device
    )
    metadata_cache = {"max_seqlen": values.shape[1], "min_seqlen": 1}
    nt = ViewNestedFromBuffer.apply(
        values.view(-1, values.shape[-1]), offsets, metadata_cache
    )
    return nt


# Helper function for test_dummy_mha_with_nt
@torch.fx.wrap
def convert_jagged_to_nested_tensor(
    values: torch.Tensor, offsets: torch.Tensor, max_length: int
) -> torch.Tensor:
    metadata_cache = {"max_seqlen": max_length, "min_seqlen": 1}
    nt = ViewNestedFromBuffer.apply(values, offsets, metadata_cache)
    return nt


# Helper function for test_dummy_mha_with_nt
@torch.fx.wrap
def convert_nt_to_jagged(nt):
    return buffer_from_jagged(nt)


@markDynamoStrictTest
class TestNestedTensor(TestCase):
    @parametrize("batch_size", [2, 4])
    @parametrize("max_seq_len", [3, 5])
    @parametrize("vocab_size", [10, 20])
    def test_2d_nested_tensor(self, batch_size, max_seq_len, vocab_size):
        data = []
        nested_tensor_ref_list = []
        for _ in range(batch_size):
            if max_seq_len == 0:
                length = 0
            else:
                length = np.random.randint(low=1, high=max_seq_len)
            row = list(np.random.randint(low=0, high=vocab_size, size=(length,)))
            data.append(row)
            nested_tensor_ref_list.append(torch.Tensor(row))
        nested_tensor = torch.nested.nested_tensor(data, dtype=torch.int64)
        nested_tensor_list = nested_tensor.unbind()
        for id in range(batch_size):
            self.assertEqual(
                nested_tensor_list[id], nested_tensor_ref_list[id].type(torch.int64)
            )

    @parametrize("batch_size", [2, 4])
    @parametrize("max_seq_len", [3, 5])
    @parametrize("vocab_size", [10, 20])
    def test_3d_nested_tensor(self, batch_size, max_seq_len, vocab_size):
        data = []
        nested_tensor_ref_list = []
        for _ in range(batch_size):
            if max_seq_len == 0:
                length = 0
            else:
                length = np.random.randint(low=1, high=max_seq_len)
            row = list(np.random.randint(low=0, high=vocab_size, size=(length,)))
            row = [list(item * np.arange(max_seq_len)) for item in row]
            data.append(row)
            nested_tensor_ref_list.append(torch.Tensor(row))
        nested_tensor = torch.nested.nested_tensor(data, dtype=torch.int64)
        nested_tensor_list = nested_tensor.unbind()
        for id in range(batch_size):
            self.assertEqual(
                nested_tensor_list[id], nested_tensor_ref_list[id].type(torch.int64)
            )

    @parametrize("batch_size", [2, 4])
    @parametrize("max_seq_len", [3, 5])
    @parametrize("vocab_size", [10, 20])
    def test_3d_nested_tensor_float(self, batch_size, max_seq_len, vocab_size):
        data = []
        nested_tensor_ref_list = []
        for _ in range(batch_size):
            if max_seq_len == 0:
                length = 0
            else:
                length = np.random.randint(low=1, high=max_seq_len)
            row = list(
                np.random.randint(low=0, high=vocab_size, size=(length,)).astype(float)
            )
            row = [list(item * np.arange(max_seq_len)) for item in row]
            data.append(row)
            nested_tensor_ref_list.append(torch.Tensor(row))
        nested_tensor = torch.nested.nested_tensor(data, dtype=torch.float)
        nested_tensor_list = nested_tensor.unbind()
        for id in range(batch_size):
            self.assertEqual(
                nested_tensor_list[id], nested_tensor_ref_list[id].type(torch.float)
            )

    @torch.inference_mode()
    def _test_unbind_case(self, a, b):
        nt = torch.nested.nested_tensor([a, b])
        a1, b1 = nt.unbind()
        self.assertTrue(a is not a1)
        self.assertTrue(b is not b1)

        nt = torch.nested.nested_tensor([a, b], dtype=a.dtype)
        a1, b1 = nt.unbind(0)
        self.assertEqual(a, a1)
        self.assertEqual(b, b1)

        a = torch.randn((2, 3)).add_(1)
        nt = torch.nested.nested_tensor([a])
        self.assertEqual(a, nt.unbind(0)[0])

    @torch.inference_mode()
    def test_unbind_0(self):
        self._test_unbind_case(
            torch.tensor([1, 2]),
            torch.tensor([7, 8]),
        )

    @torch.inference_mode()
    def test_unbind_1(self):
        self._test_unbind_case(
            torch.tensor([1]),
            torch.tensor([7]),
        )

    @torch.inference_mode()
    def test_unbind_3(self):
        self._test_unbind_case(
            torch.tensor([1.0]),
            torch.tensor([]),
        )

    @torch.inference_mode()
    def test_unbind_4(self):
        self._test_unbind_case(
            torch.tensor([]),
            torch.tensor([]),
        )

    @torch.inference_mode()
    def test_unbind_dim(self):
        def _test_fn(unbind_fn):
            a = torch.rand(3, 2)
            b = torch.rand(2, 3)
            nt = torch.nested.nested_tensor([a, b])
            self.assertRaises(RuntimeError, lambda: unbind_fn(nt, 1))

        # Both of these tests are necessary, because we're using
        # torch_function.
        _test_fn(lambda x, dim: x.unbind(dim))
        # TODO: Re-enable this once using torch_dispatch
        # _test_fn(lambda x, dim: torch.unbind(x, dim))

    @torch.inference_mode()
    def test_nested_tensor(self):
        self.assertRaises(
            TypeError, lambda: torch.nested.nested_tensor(torch.tensor([3.0]))
        )
        self.assertRaises(TypeError, lambda: torch.nested.nested_tensor(4.0))

    @torch.inference_mode()
    def test_nested_tensor_matching_dim(self):
        self.assertRaisesRegex(
            RuntimeError,
            "Found dimension 1 for Tensor at index 1 and dimension 0 for Tensor at index 0.",
            lambda: torch.nested.nested_tensor([torch.tensor(1.0), torch.tensor([])]),
        )
        self.assertRaisesRegex(
            RuntimeError,
            "Found dimension 1 for Tensor at index 2 and dimension 0 for Tensor at index 1.",
            lambda: torch.nested.nested_tensor(
                [torch.tensor(1.0), torch.tensor(2.0), torch.tensor([])]
            ),
        )

    @torch.inference_mode()
    def test_default_nested_tensor(self):
        self.assertRaises(TypeError, lambda: torch.nested.nested_tensor())
        default_nested_tensor = torch.nested.nested_tensor([])
        default_tensor = torch.tensor([])
        # self.assertEqual(default_nested_tensor.nested_dim(), 1)
        # self.assertEqual(default_nested_tensor.nested_size(), ())
        self.assertEqual(default_nested_tensor.dim(), default_tensor.dim())
        self.assertEqual(default_nested_tensor.layout, default_tensor.layout)
        self.assertEqual(default_nested_tensor.device, default_tensor.device)
        self.assertEqual(default_nested_tensor.dtype, default_tensor.dtype)
        self.assertEqual(
            default_nested_tensor.requires_grad, default_tensor.requires_grad
        )
        self.assertIsNone(default_tensor.grad)
        # TODO: Re-enable once we have a performance driven
        # use case and implementation.
        # self.assertEqual(default_nested_tensor.is_pinned(),
        #                  default_tensor.is_pinned())

    @torch.inference_mode()
    def test_dim(self):
        for constructor in _iter_constructors():
            a1 = constructor([])
            self.assertEqual(a1.dim(), 1)
            a1 = constructor([torch.tensor(3.0)])
            self.assertEqual(a1.dim(), 1)
            a1 = constructor([torch.tensor([1, 2, 3, 4])])
            self.assertEqual(a1.dim(), 2)

    @unittest.skipIf(IS_FBCODE, "numel is not virtual in fbcode.")
    @torch.inference_mode()
    def test_numel(self):
        for constructor in _iter_constructors():
            a1 = constructor([])
            self.assertEqual(a1.numel(), 0)
            a1 = constructor([torch.tensor(3.0), torch.tensor(4.0)])
            self.assertEqual(a1.numel(), 2)
            a1 = constructor([torch.randn(2, 2, 2)])
            self.assertEqual(a1.numel(), 8)
            a1 = constructor([torch.randn([1, 2, 3]), torch.randn(3, 2, 1)])
            self.assertEqual(a1.numel(), 12)
            a1 = constructor([torch.randn([1, 1, 3]), torch.randn(3, 2, 4)])
            self.assertEqual(a1.numel(), 27)
            a1 = constructor([torch.randn([5, 5, 5]), torch.randn(6, 6, 6)])
            self.assertEqual(a1.numel(), 341)

            # Interesting edge case
            a1 = constructor([torch.randn([1, 2, 3]), torch.randn(1, 2, 0)])
            self.assertEqual(a1.numel(), 6)

    @torch.inference_mode()
    def test_size(self):
        for constructor in _iter_constructors():
            a1 = constructor([])
            self.assertRaisesRegex(
                RuntimeError,
                "NestedTensorImpl doesn't support sizes",
                lambda: a1.size(),
            )

    def test_size_dim(self):
        a = torch.nested.nested_tensor([])
        self.assertEqual(a.size(0), 0)

        a = torch.nested.nested_tensor([torch.tensor(1)])
        self.assertEqual(a.size(0), 1)

        a = torch.nested.nested_tensor([torch.tensor(1), torch.tensor(2)])
        self.assertEqual(a.size(0), 2)

        a = torch.nested.nested_tensor([torch.rand(1, 2), torch.rand(1, 8)])
        self.assertEqual(a.size(0), 2)
        self.assertEqual(a.size(1), 1)
        self.assertRaisesRegex(
            RuntimeError,
            "Given dimension 2 is irregular and does not have a size",
            lambda: a.size(2),
        )

        a = torch.nested.nested_tensor([torch.rand(3, 4), torch.rand(5, 4)])
        self.assertEqual(a.size(0), 2)
        self.assertRaisesRegex(
            RuntimeError,
            "Given dimension 1 is irregular and does not have a size",
            lambda: a.size(1),
        )
        self.assertEqual(a.size(2), 4)

    @unittest.skipIf(IS_FBCODE, "stride is not virtual in fbcode.")
    @torch.inference_mode()
    def test_stride(self):
        for constructor in _iter_constructors():
            a1 = constructor([])
            self.assertRaisesRegex(
                RuntimeError,
                "NestedTensorImpl doesn't support strides",
                lambda: a1.stride(),
            )

    @unittest.skipIf(IS_FBCODE, "is_contiguous is not virtual in fbcode.")
    @torch.inference_mode()
    def test_is_contiguous(self):
        # Test empty case
        nt_empty = torch.nested.nested_tensor([])
        assert nt_empty.is_contiguous()
        self.assertEqual(nt_empty, nt_empty.contiguous())

        nt_contiguous, nt_noncontiguous = random_nt_noncontiguous_pair((2, 3, 6, 7))

        # Test contiguous case
        assert nt_contiguous.is_contiguous()
        self.assertEqual(nt_contiguous, nt_contiguous.contiguous())

        # Test non_contiguous case
        assert not nt_noncontiguous.is_contiguous()
        self.assertEqual(nt_contiguous, nt_noncontiguous.contiguous())

        # Test querying by memory_format
        self.assertTrue(
            nt_contiguous.is_contiguous(memory_format=torch.contiguous_format)
        )
        self.assertTrue(
            not nt_noncontiguous.is_contiguous(memory_format=torch.contiguous_format)
        )

    @torch.inference_mode()
    def test_repr_string(self):
        a = torch.nested.nested_tensor([])
        expected = "nested_tensor([\n\n])"
        self.assertEqual(str(a), expected)
        self.assertEqual(repr(a), expected)

        a = torch.nested.nested_tensor([torch.tensor(1.0)])
        expected = "nested_tensor([\n  tensor(1.)\n])"
        self.assertEqual(str(a), expected)
        self.assertEqual(repr(a), expected)

        a = torch.nested.nested_tensor([torch.tensor([[1, 2]]), torch.tensor([[4, 5]])])
        expected = "nested_tensor([\n  tensor([[1, 2]]),\n  tensor([[4, 5]])\n])"
        self.assertEqual(str(a), expected)
        self.assertEqual(repr(a), expected)

    def test_to_padded_tensor_on_empty_tensor(self):
        nt = torch.nested.nested_tensor([])
        empty = torch.nested.to_padded_tensor(nt, 4)
        self.assertEqual(empty, torch.tensor([]))

    def test_nested_namespace(self):
        nt = torch.nested.nested_tensor([torch.randn(2, 3), torch.randn(4, 5)])
        result = nt.to_padded_tensor(4)
        nested_namespace_result = torch.nested.to_padded_tensor(nt, 4)
        self.assertEqual(result, nested_namespace_result)

    def test_to(self):
        ntensors = 4
        nt = random_nt(torch.device("cpu"), torch.float32, ntensors, (4, 4))

        def test_copy_behavior(t, non_blocking=False):
            self.assertIs(t, t.to(t, non_blocking=non_blocking))
            self.assertIs(t, t.to(t.dtype, non_blocking=non_blocking))
            self.assertIs(t, t.to(torch.empty_like(t), non_blocking=non_blocking))
            self.assertIsNot(t, t.to(t, non_blocking=non_blocking, copy=True))
            self.assertIsNot(t, t.to(t.dtype, non_blocking=non_blocking, copy=True))
            self.assertIsNot(
                t, t.to(torch.empty_like(t), non_blocking=non_blocking, copy=True)
            )

            devices = [t.device]
            if t.device.type == "cuda":
                if t.device.index == -1:
                    devices.append(f"cuda:{torch.cuda.current_device()}")
                elif t.device.index == torch.cuda.current_device():
                    devices.append("cuda")
            for device in devices:
                self.assertIs(t, t.to(device, non_blocking=non_blocking))
                self.assertIs(t, t.to(device, t.dtype, non_blocking=non_blocking))
                self.assertIsNot(t, t.to(device, non_blocking=non_blocking, copy=True))
                self.assertIsNot(
                    t, t.to(device, t.dtype, non_blocking=non_blocking, copy=True)
                )

        test_copy_behavior(nt)
        self.assertEqual(nt.device, nt.to("cpu").device)
        self.assertEqual(nt.device, nt.to("cpu", dtype=torch.float32).device)
        self.assertIs(torch.float32, nt.to("cpu", dtype=torch.float32).dtype)
        self.assertEqual(nt.device, nt.to(torch.float32).device)
        self.assertIs(torch.float32, nt.to(dtype=torch.float32).dtype)

        def test_data_ptr(getter):
            self.assertEqual(getter(nt), getter(nt.to("cpu")))
            self.assertEqual(
                getter(nt), getter(nt.to(dtype=nt.dtype, device=nt.device, copy=False))
            )
            self.assertEqual(getter(nt), getter(nt.to("cpu", copy=False)))
            self.assertNotEqual(getter(nt), getter(nt.to("cpu", copy=True)))

        test_data_ptr(lambda nt: nt.data_ptr())

        if torch.cuda.is_available():
            for non_blocking in [True, False]:
                for cuda in [
                    "cuda",
                    "cuda:0" if torch.cuda.device_count() == 1 else "cuda:1",
                ]:
                    nt2 = random_nt(cuda, torch.float32, ntensors, (4, 4))
                    test_copy_behavior(nt2, non_blocking)
                    self.assertEqual(
                        nt2.device, nt2.to(cuda, non_blocking=non_blocking).device
                    )
                    self.assertEqual(
                        nt.device, nt2.to("cpu", non_blocking=non_blocking).device
                    )
                    self.assertEqual(
                        nt2.device, nt.to(cuda, non_blocking=non_blocking).device
                    )
                    self.assertIs(
                        torch.int32,
                        nt2.to(
                            "cpu", dtype=torch.int32, non_blocking=non_blocking
                        ).dtype,
                    )
                    self.assertEqual(
                        nt.device,
                        nt2.to(
                            "cpu", dtype=torch.int32, non_blocking=non_blocking
                        ).device,
                    )
                    self.assertIs(torch.int32, nt2.to(dtype=torch.int32).dtype)
                    self.assertEqual(nt2.device, nt2.to(dtype=torch.int32).device)

    def test_copy_(self):
        ntensors = 4
        nt = random_nt(torch.device("cpu"), torch.float32, ntensors, (4, 4))
        nt_copy = torch.empty_like(nt)
        nt_copy.copy_(nt)

        for nt_ub, nt_copy_ub in zip(nt.unbind(), nt_copy):
            self.assertEqual(nt_ub, nt_copy_ub)

        nt_error = torch.nested.nested_tensor([torch.tensor([0, 0])])
        self.assertRaisesRegex(
            RuntimeError,
            "copy_ only supports tensors that are the same size for Nested implementations",
            lambda: nt_error.copy_(nt),
        )

        if torch.cuda.is_available():
            nt = random_nt(torch.device("cuda"), torch.float32, ntensors, (4, 4))
            nt_copy = torch.empty_like(nt, device=torch.device("cpu"))
            nt_copy.copy_(nt, non_blocking=True)
            torch.cuda.current_stream(torch.cuda.current_device()).synchronize()
            for nt_ub, nt_copy_ub in zip(nt.unbind(), nt_copy):
                self.assertEqual(nt_ub, nt_copy_ub)

            nt_copy = torch.empty_like(nt, device=torch.device("cpu"))
            nt_copy.copy_(nt, non_blocking=False)
            for nt_ub, nt_copy_ub in zip(nt.unbind(), nt_copy):
                self.assertEqual(nt_ub, nt_copy_ub)

    def test_fill_(self):
        ntensors = 4
        nt = random_nt(torch.device("cpu"), torch.float32, ntensors, (4, 4))
        nt.fill_(10.0)
        for nt_ub in nt.unbind():
            t = torch.empty_like(nt_ub)
            t.fill_(10.0)
            self.assertEqual(nt_ub, t)

        fill_tensor = torch.tensor([11.0])
        self.assertRaisesRegex(
            RuntimeError,
            "fill_ only supports 0-dimension value tensor",
            lambda: nt.fill_(fill_tensor),
        )

        nt.fill_(fill_tensor[0])
        for nt_ub in nt.unbind():
            t = torch.empty_like(nt_ub)
            t.fill_(11.0)
            self.assertEqual(nt_ub, t)

    def test_zero_(self):
        ntensors = 4
        nt = random_nt(torch.device("cpu"), torch.float32, ntensors, (4, 4))
        nt.zero_()
        for nt_ub in nt.unbind():
            t = torch.empty_like(nt_ub)
            t.fill_(0.0)
            self.assertEqual(nt_ub, t)

    @parametrize(
        "func",
        [torch.ones_like, torch.zeros_like, torch.randn_like],
        name_fn=lambda f: f.__name__,
    )
    def test_like_functions(self, func):
        ntensors = 4
        nt = random_nt(torch.device("cpu"), torch.float32, ntensors, (4, 4))
        torch.manual_seed(1)
        nt_like = func(nt)

        torch.manual_seed(1)
        for nt_ub in nt_like.unbind():
            t_like = func(nt_ub)
            self.assertEqual(nt_ub, t_like)

    def test_cat(self):
        # dim=0 success case
        # No constraints on ragged structures matching.
        x = random_nt_from_dims([5, None, 10])
        y = random_nt_from_dims([3, 4, None])
        output = torch.cat([x, y], dim=0)
        for out_component, xy_component in zip(
            output.unbind(), itertools.chain(x.unbind(), y.unbind())
        ):
            self.assertEqual(out_component, xy_component)

        # dim=-1 success case
        # shape (B, *, D)
        x = random_nt_from_dims([5, None, 10])
        # shape (B, *, D'); same structure as x but dim=-1 differs
        y = random_nt_from_similar(x, dims=[-1, -1, 8])
        # should be shape (B, *, D + D') when supported
        output = torch.cat([x, y], dim=-1)
        for out_component, x_component, y_component in zip(
            output.unbind(), x.unbind(), y.unbind()
        ):
            self.assertEqual(
                out_component, torch.cat([x_component, y_component], dim=-1)
            )

        # dim between 0 and -1 success case
        x = random_nt_from_dims([5, None, 2, 3])
        # same structure as x but dim=2 differs
        y = random_nt_from_similar(x, dims=[-1, -1, 4, -1])
        output = torch.cat([x, y], dim=2)
        for out_component, x_component, y_component in zip(
            output.unbind(), x.unbind(), y.unbind()
        ):
            self.assertEqual(
                out_component, torch.cat([x_component, y_component], dim=1)
            )

        # error case: mixed NT / dense inputs
        x = random_nt_from_dims([5, None, 2])
        y = torch.randn(5, 3, 2)
        with self.assertRaisesRegex(
            RuntimeError, "expected each tensor in given list to be nested"
        ):
            torch.cat([x, y], dim=-1)

        # error case: NTs with different dims
        x = random_nt_from_dims([5, None, 2])
        y = random_nt_from_dims([5, None, 2, 3])
        with self.assertRaisesRegex(
            RuntimeError,
            "expected all nested tensors to have matching ragged structures outside of the concatenated dim",
        ):
            torch.cat([x, y], dim=-1)

        # error case: non-contiguous NT
        x, y = random_nt_noncontiguous_pair((2, 3, 4), dtype=torch.float32)
        # transpose to put ragged dim next to batch dim
        x, y = x.transpose(-2, -1), y.transpose(-2, -1)
        with self.assertRaisesRegex(
            RuntimeError, "only contiguous nested tensors are supported"
        ):
            torch.cat([x, y], dim=-1)

        # error case: multiple ragged dims in inputs
        x = random_nt_from_dims([5, None, None, 2])
        y = random_nt_from_similar(x)
        with self.assertRaisesRegex(
            RuntimeError,
            "only nested tensors with a single ragged dim next to the batch dim are supported",
        ):
            torch.cat([x, y], dim=-1)

        # error case: ragged dim not next to batch dim
        x = random_nt_from_dims([5, 2, None])
        y = random_nt_from_similar(x)
        with self.assertRaisesRegex(
            RuntimeError,
            "only nested tensors with a single ragged dim next to the batch dim are supported",
        ):
            torch.cat([x, y], dim=1)

        # error case: NTs with different batch sizes
        x = random_nt_from_dims([5, None, 2])
        y = random_nt_from_dims([3, None, 2])
        with self.assertRaisesRegex(
            RuntimeError,
            "expected all nested tensors to have matching ragged structures outside of the concatenated dim",
        ):
            torch.cat([x, y], dim=-1)

        # error case: NTs with different ragged structures
        x = torch.nested.nested_tensor(
            [
                torch.randn(2, 6),
                torch.randn(4, 6),
                torch.randn(5, 6),
            ]
        )
        y = torch.nested.nested_tensor(
            [
                torch.randn(5, 6),
                torch.randn(4, 6),
                torch.randn(2, 6),
            ]
        )
        with self.assertRaisesRegex(
            RuntimeError,
            "expected all nested tensors to have matching ragged structures outside of the concatenated dim",
        ):
            torch.cat([x, y], dim=-1)


@markDynamoStrictTest
class TestNestedTensorDeviceType(TestCase):
    # Helper function to generate a pair of random nested tensors
    # the 2 nested tensors have same shapes
    def random_nt_pair(self, device, dtype, num_tensors, max_dims):
        ts1 = []
        ts2 = []
        for _ in range(num_tensors):
            tensor_dims = tuple(
                [
                    torch.randint(low=0, high=max_dim, size=(1,)).item()
                    for max_dim in max_dims
                ]
            )
            t1 = torch.randn(tensor_dims, device=device, dtype=dtype)
            t2 = torch.randn(tensor_dims, device=device, dtype=dtype)
            ts1.append(t1)
            ts2.append(t2)
        return (
            torch.nested.nested_tensor(ts1, device=device, dtype=dtype),
            torch.nested.nested_tensor(ts2, device=device, dtype=dtype),
        )

    @dtypes(*floating_types_and_half())
    def test_detach(self, device, dtype):
        a = torch.randn(2, 4, device=device, dtype=dtype, requires_grad=False)
        b = torch.randn(5, 4, device=device, dtype=dtype, requires_grad=False)
        x = torch.nested.nested_tensor([a, b], requires_grad=True)

        x_detach = x.detach()

        z = x_detach * 4
        self.assertFalse(x_detach.requires_grad)
        self.assertFalse(z.requires_grad)

        a = torch.randn(2, 4, device=device, dtype=dtype, requires_grad=True)
        b = torch.randn(5, 4, device=device, dtype=dtype, requires_grad=True)
        x = torch.nested.as_nested_tensor([a, b])

        y = x * 2
        y = y.detach()
        self.assertFalse(y.requires_grad)
        self.assertIsNone(y.grad_fn)

        z = x + y
        torch.nested.to_padded_tensor(z, 0).sum().backward()
        # This is an incorrect gradient, but we assume that's what the user
        # wanted. detach() is an advanced option.
        self.assertEqual(a.grad, torch.ones(2, 4, device=device, dtype=dtype))
        self.assertEqual(b.grad, torch.ones(5, 4, device=device, dtype=dtype))

    @dtypes(torch.float, torch.float16, torch.double)
    def test_unbind_noncontiguous(self, device, dtype):
        nt_contiguous, nt_noncontiguous = random_nt_noncontiguous_pair(
            (2, 3, 6, 7), device, dtype
        )
        ub_contiguous = nt_contiguous.unbind()
        ub_noncontiguous = nt_noncontiguous.unbind()
        self.assertEqual(len(ub_contiguous), len(ub_noncontiguous))
        n = len(ub_contiguous)
        for i in range(n):
            self.assertEqual(ub_contiguous[i], ub_noncontiguous[i])

    @dtypes(torch.float)
    @skipMeta
    def test_to_then_from_padded_tensor_no_transform0213(self, device, dtype):
        t = torch.randn(4, 4, 4, device=device, dtype=dtype)
        ts = list(torch.unbind(t))
        ts[0] = ts[0][:-1]
        nt = torch.nested.nested_tensor(ts, device=device, dtype=dtype)
        padded = torch.nested.to_padded_tensor(nt, 0)

        nt_to = torch._nested_from_padded_and_nested_example(padded, nt)

        for t1, t2 in zip(nt.unbind(), nt_to.unbind()):
            self.assertEqual(t1, t2)
        self.assertEqual(nt.device, nt_to.device)

    @dtypes(torch.float)
    @dtypesIfCUDA(torch.float, torch.half)
    @skipMeta
    @torch.inference_mode()
    def test_layer_norm(self, device, dtype):
        def _test(size):
            # Simple shapes test
            t0 = torch.randn(2, size, device=device, dtype=dtype, requires_grad=False)
            t1 = torch.randn(2, size, device=device, dtype=dtype, requires_grad=False)
            ts = [t0, t1, t0, t1]
            nt = torch.nested.nested_tensor(ts, device=device, dtype=dtype)
            layer_norm = torch.nn.LayerNorm(size, device=device, dtype=dtype)
            nt_result = layer_norm(nt)
            for nt_subresult, t in zip(nt_result.unbind(), ts):
                t_result = layer_norm(t.reshape(1, -1, size).squeeze(0))
                self.assertEqual(nt_subresult, t_result)

            # More complex nt test with different lengths for each tensor
            t0 = torch.randn(4, size, device=device, dtype=dtype, requires_grad=False)
            t1 = torch.randn(10, size, device=device, dtype=dtype, requires_grad=False)
            t2 = torch.randn(7, size, device=device, dtype=dtype, requires_grad=False)
            ts = [t0, t1, t2, t0, t2]
            nt = torch.nested.nested_tensor(ts, device=device, dtype=dtype)
            layer_norm = torch.nn.LayerNorm(size, device=device, dtype=dtype)
            nt_result = layer_norm(nt)
            for nt_subresult, t in zip(nt_result.unbind(), ts):
                t_result = layer_norm(t.reshape(1, -1, size).squeeze(0))
                self.assertEqual(nt_subresult, t_result)

            if size <= 128:
                # Test with multidimensional tensors after irregular dim
                # (run only with smaller dimensions to ensure fast execution)
                t0 = torch.randn(
                    4, size, size, 4, device=device, dtype=dtype, requires_grad=False
                )
                t1 = torch.randn(
                    10, size, size, 4, device=device, dtype=dtype, requires_grad=False
                )
                t2 = torch.randn(
                    7, size, size, 4, device=device, dtype=dtype, requires_grad=False
                )
                ts = [t0, t1, t2, t0, t2]
                nt = torch.nested.nested_tensor(ts, device=device, dtype=dtype)
                layer_norm = torch.nn.LayerNorm(
                    (size, size, 4), device=device, dtype=dtype
                )
                nt_result = layer_norm(nt)
                for nt_subresult, t in zip(nt_result.unbind(), ts):
                    t_result = layer_norm(t.reshape(1, -1, size, size, 4).squeeze(0))
                    self.assertEqual(nt_subresult, t_result)

                # Test where the normalizing dimensions are not all
                layer_norm = torch.nn.LayerNorm((size, 4), device=device, dtype=dtype)
                nt_result = layer_norm(nt)
                for nt_subresult, t in zip(nt_result.unbind(), ts):
                    t_result = layer_norm(t.reshape(1, -1, size, size, 4).squeeze(0))
                    self.assertEqual(nt_subresult, t_result)

        for size in (1024, 1023, 513, 512, 256, 128, 2, 4, 32):
            _test(size)

    @dtypes(torch.float)
    @dtypesIfCUDA(torch.float, torch.half)
    @skipMeta
    @torch.inference_mode()
    def test_layer_norm_breaking(self, device, dtype):
        size = 128
        t0 = torch.randn(
            4, size, size, 4, device=device, dtype=dtype, requires_grad=False
        )
        t1 = torch.randn(
            10, size, size, 4, device=device, dtype=dtype, requires_grad=False
        )
        t2 = torch.randn(
            7, size, size, 4, device=device, dtype=dtype, requires_grad=False
        )
        ts = [t0, t1, t2, t0, t2]
        nt = torch.nested.nested_tensor(ts, device=device, dtype=dtype)
        layer_norm = torch.nn.LayerNorm((4, size, size, 4), device=device, dtype=dtype)
        self.assertRaisesRegex(
            RuntimeError,
            "normalized_shape extends into irregular dimensions for the nested tensor",
            lambda: layer_norm(nt),
        )
        layer_norm = torch.nn.LayerNorm((size + 1, size, 4), device=device, dtype=dtype)
        self.assertRaisesRegex(
            RuntimeError,
            "The shape at dimension 0",
            lambda: layer_norm(nt),
        )

    @decorateIf(
        xfailIfTorchDynamo,
        # only fails in python 3.11. TODO: Ensure this is fixed once views work!
        lambda params: params["layout"] == torch.jagged and sys.version_info >= (3, 11),
    )
    @parametrize("layout", [torch.strided, torch.jagged], name_fn=layout_name)
    def test_embedding(self, device, layout):
        inputs = [
            torch.randint(100, (L,), device=device, dtype=torch.int64)
            for L in torch.randint(5, 50, (8,))
        ]
        x = torch.nested.nested_tensor(
            inputs, device=device, dtype=torch.int64, layout=layout
        )
        emb = torch.nn.Embedding(100, 8, device=device)
        y = emb(x)
        ys = y.unbind()
        for i, inp in enumerate(inputs):
            self.assertEqual(emb(inp), ys[i])

    @skipMeta
    @torch.inference_mode()
    @dtypes(*floating_types_and_half())
    def test_masked_fill(self, device, dtype):
        # nested tensor * nested tensor
        (nt, mask) = self.random_nt_pair(device, dtype, 4, (4, 4))
        mask = torch.nested.nested_tensor([m < 0 for m in mask.unbind()])
        ref = torch.nested.nested_tensor(
            [t.masked_fill(m, 0) for (t, m) in zip(nt.unbind(), mask.unbind())]
        )
        out = nt.masked_fill(mask, 0)
        self.assertEqual(ref, out)

    @dtypes(torch.float, torch.float16)
    def test_to_padded_tensor_simple(self, device, dtype):
        t = torch.randn(4, 4, 4, device=device, dtype=dtype)
        ts = list(torch.unbind(t))
        ts[0] = ts[0][:-1]
        nt = torch.nested.nested_tensor(ts, device=device, dtype=dtype)
        for padding_value in (0, 1):
            padded = torch.nested.to_padded_tensor(nt, padding_value)

            correct_output = t.clone()
            if padding_value == 0:
                correct_output[0][-1] = torch.zeros_like(correct_output[0][-1])
            else:
                correct_output[0][-1] = torch.ones_like(correct_output[0][-1])

            self.assertEqual(padded, correct_output)
            self.assertEqual(padded.device, torch.device(device))
            self.assertEqual(padded.dtype, dtype)

    @dtypes(torch.float, torch.float16)
    def test_to_padded_tensor_output_size(self, device, dtype):
        t = torch.randn(4, 4, 4, device=device, dtype=dtype)
        output_size = (4, 6, 5)
        ts = list(torch.unbind(t))
        ts[0] = ts[0][:-1]
        nt = torch.nested.nested_tensor(ts, device=device, dtype=dtype)
        for padding_value in (0, 1):
            padded = torch.nested.to_padded_tensor(
                nt, padding_value, output_size=output_size
            )
            correct_output = (
                torch.ones(output_size, device=device, dtype=dtype) * padding_value
            )
            correct_output[:4:, :4, :4] = t.clone()
            if padding_value == 0:
                correct_output[0][3] = torch.zeros_like(correct_output[0][3])
            else:
                correct_output[0][3] = torch.ones_like(correct_output[0][3])

            self.assertEqual(padded, correct_output)
            self.assertEqual(padded.device, torch.device(device))
            self.assertEqual(padded.dtype, dtype)

    @dtypes(torch.float, torch.float16, torch.double)
    def test_to_padded_tensor_dim2(self, device, dtype):
        ts = [
            torch.randn(160, device=device, dtype=dtype),
            torch.randn(1240, device=device, dtype=dtype),
            torch.randn(2400, device=device, dtype=dtype),
        ]
        nt = torch.nested.nested_tensor(ts, device=device, dtype=dtype)
        pad = 42
        correct_output = []
        for t in ts:
            next_output = torch.ones_like(ts[2]) * pad
            correct_output.append(next_output)
            next_output[: t.size(0)].copy_(t)
        correct_output = torch.stack(correct_output)
        padded = torch.nested.to_padded_tensor(nt, pad)
        self.assertEqual(padded, correct_output)

    @dtypes(torch.float, torch.float16, torch.double)
    def test_to_padded_tensor_dim3(self, device, dtype):
        ts = [
            torch.randn(16, 21, device=device, dtype=dtype),
            torch.randn(24, 32, device=device, dtype=dtype),
            torch.randn(40, 53, device=device, dtype=dtype),
        ]
        nt = torch.nested.nested_tensor(ts, device=device, dtype=dtype)
        pad = 42
        correct_output = []
        for t in ts:
            next_output = torch.ones_like(ts[2]) * pad
            correct_output.append(next_output)
            next_output[: t.size(0), : t.size(1)].copy_(t)
        correct_output = torch.stack(correct_output)
        padded = torch.nested.to_padded_tensor(nt, pad)
        self.assertEqual(padded, correct_output)

    @dtypes(torch.float, torch.float16, torch.double)
    def test_to_padded_tensor_dim4(self, device, dtype):
        ts = [
            torch.randn(16, 21, 13, device=device, dtype=dtype),
            torch.randn(24, 32, 14, device=device, dtype=dtype),
            torch.randn(40, 53, 16, device=device, dtype=dtype),
        ]
        nt = torch.nested.nested_tensor(ts, device=device, dtype=dtype)
        pad = 42
        correct_output = []
        for t in ts:
            next_output = torch.ones_like(ts[2]) * pad
            correct_output.append(next_output)
            next_output[: t.size(0), : t.size(1), : t.size(2)].copy_(t)
        correct_output = torch.stack(correct_output)
        padded = torch.nested.to_padded_tensor(nt, pad)
        self.assertEqual(padded, correct_output)

    # TODO: test noncontiguous to_padded_tensor
    # For now this tests the functionality of noncontiguous_to_padded_tensor
    # and the error message of to_padded_tensor
    # since to_padded_tensor does not support noncontiguous buffer yet
    @dtypes(torch.float, torch.float16, torch.double)
    @torch.inference_mode()
    def test_to_padded_tensor_noncontiguous(self, device, dtype):
        nt_contiguous, nt_noncontiguous = random_nt_noncontiguous_pair(
            (2, 3, 6, 7), device, dtype
        )
        # test noncontiguous_to_padded_tensor functionality
        self.assertEqual(
            torch.nested.to_padded_tensor(nt_contiguous, 0.0),
            noncontiguous_to_padded_tensor(nt_noncontiguous),
        )
        # test to_padded_tensor error message
        self.assertRaisesRegex(
            RuntimeError,
            r"for now to_padded_tensor only supports contiguous nested tensor",
            lambda: torch.nested.to_padded_tensor(nt_noncontiguous, 0.0),
        )

    @skipMeta
    def test_device_checks(self, device):
        nt = torch.nested.nested_tensor([], device=device)
        is_cuda = "cuda" in str(device)
        self.assertEqual(nt.is_cuda, is_cuda)

    @dtypes(torch.float, torch.float16, torch.double)
    def test_nested_tensor_indexing(self, device, dtype):
        # edge case: empty nested tensor
        nt0 = torch.nested.nested_tensor([])
        self.assertRaises(IndexError, lambda: nt0[0])
        # normal case
        x0 = torch.randn((2, 5), device=device, dtype=dtype)
        x1 = torch.randn((3, 4), device=device, dtype=dtype)
        nt = torch.nested.nested_tensor([x0, x1])
        # single index: only support integer in the batch dimension
        self.assertEqual(nt[0], x0)
        self.assertEqual(nt[-1], x1)
        self.assertRaises(IndexError, lambda: nt[2])
        self.assertRaises(IndexError, lambda: nt[-3])
        self.assertRaises(NotImplementedError, lambda: nt[:])
        self.assertEqual(nt[...], nt)
        # tuple of indices: only support integer in the batch dimension
        #                 + all possible indexing in the original tensor dimensions
        self.assertEqual(nt[0, 0, 0], x0[0, 0])
        self.assertEqual(nt[0, 1, :], x0[1, :])
        self.assertEqual(nt[1, ...], x1)
        self.assertRaises(IndexError, lambda: nt[1, 4, 2])
        self.assertRaises(NotImplementedError, lambda: nt[:, 1, 1])
        # test select on non-batch dimensions
        self.assertEqual(nt.select(1, 0)[0], x0.select(0, 0))
        self.assertEqual(nt.select(1, 0)[1], x1.select(0, 0))
        self.assertRaises(IndexError, lambda: nt.select(1, 3))
        self.assertEqual(nt.select(2, 0)[0], x0.select(1, 0))
        self.assertEqual(nt.select(2, 0)[1], x1.select(1, 0))
        self.assertRaises(IndexError, lambda: nt.select(2, 5))
        # make sure indexing returns a view
        nt[0].fill_(100.0)
        answer = torch.tensor(100.0, device=device, dtype=dtype).expand((2, 5))
        self.assertEqual(nt[0], answer)
        nt[1, 1, :].fill_(200.0)
        answer = torch.tensor(200.0, device=device, dtype=dtype).expand(4)
        self.assertEqual(nt[1, 1, :], answer)

        # Test that indexing works when requires_grad_(True)
        # previously this was failing because the backward kernel for select.int uses .sizes()
        nt = torch.nested.nested_tensor([x0, x1]).requires_grad_(True)
        self.assertEqual(nt[0], x0)
        self.assertEqual(nt[-1], x1)
        grad_x0 = torch.randn((2, 5), device=device, dtype=dtype)
        nt[0].backward(grad_x0)
        expected_grad = torch.nested.nested_tensor(
            [grad_x0, torch.zeros((3, 4), device=device, dtype=dtype)]
        )
        self.assertEqual(nt.grad, expected_grad)

    @parametrize(
        "func",
        [
            subtest(torch.nn.functional.relu, name="relu"),
            subtest(torch.nn.functional.relu_, name="relu_"),
            subtest(torch.nn.functional.gelu, name="gelu"),
            subtest(torch._C._nn.gelu_, name="gelu_"),
            subtest(torch.tanh, name="tanh"),
            subtest(torch.tanh_, name="tanh_"),
            subtest(torch.neg, name="neg"),
            subtest(torch.nn.functional.silu, name="silu"),
            subtest(partial(torch.nn.functional.silu, inplace=True), name="silu_"),
            subtest(torch.abs, name="abs"),
            subtest(torch.abs_, name="abs_"),
            subtest(torch.sgn, name="sgn"),
            subtest(torch.logical_not, name="logical_not"),
            subtest(torch.sin, name="sin"),
            subtest(torch.cos, name="cos"),
        ],
    )
    def test_activations(self, device, func):
        nt, nt_noncontiguous = random_nt_noncontiguous_pair(
            (2, 3, 6, 7), device=device, dtype=torch.float32
        )
        nested_result = func(nt)
        self.assertTrue(nested_result.is_nested)
        for t, t_res in zip(nt.unbind(), nested_result.unbind()):
            self.assertEqual(func(t), t_res)
        self.assertRaisesRegex(
            RuntimeError,
            "NestedTensor must be contiguous to get buffer.",
            lambda: func(nt_noncontiguous),
        )

    @parametrize("func", [subtest(torch.ge, name="ge"), subtest(torch.eq, name="eq")])
    def test_binary_ops_with_scalar(self, device, func):
        nt_contiguous, nt_noncontiguous = random_nt_noncontiguous_pair(
            (2, 3, 6, 7), device=device, dtype=torch.float32
        )
        scalar = 0.0

        # should work regardless of contiguity
        for nt in (nt_contiguous, nt_noncontiguous):
            nested_result = func(nt, scalar)
            self.assertTrue(nested_result.is_nested)
            for t, t_res in zip(nt.unbind(), nested_result.unbind()):
                self.assertEqual(func(t, scalar), t_res)

    @dtypes(*floating_types_and_half())
    def test_nested_tensor_chunk(self, device, dtype):
        # Transformer use case
        a = torch.randn(3, 3 * 4, device=device, dtype=dtype)
        b = torch.randn(2, 3 * 4, device=device, dtype=dtype)
        c = torch.randn(1, 3 * 4, device=device, dtype=dtype)
        a_chunks = a.chunk(3, dim=-1)
        b_chunks = b.chunk(3, dim=-1)
        c_chunks = c.chunk(3, dim=-1)

        a_nt = [a_chunks[0], b_chunks[0], c_chunks[0]]
        b_nt = [a_chunks[1], b_chunks[1], c_chunks[1]]
        c_nt = [a_chunks[2], b_chunks[2], c_chunks[2]]

        nt = torch.nested.nested_tensor([a, b, c])
        chunked = nt.chunk(3, dim=-1)

        self.assertEqual(chunked[0], torch.nested.nested_tensor(a_nt))
        self.assertEqual(chunked[1], torch.nested.nested_tensor(b_nt))
        self.assertEqual(chunked[2], torch.nested.nested_tensor(c_nt))

        for chunk in chunked:
            self.assertFalse(chunk.is_contiguous())

        # Failure chunking on ragged dimensions
        self.assertRaisesRegex(
            RuntimeError,
            "Chunk for nested tensors is currently only supported for the last dimension.",
            lambda: torch.chunk(nt, 5, dim=1),
        )
        self.assertRaisesRegex(
            RuntimeError,
            "Chunk for nested tensors is currently only supported for the last dimension.",
            lambda: torch.chunk(nt, 5, dim=0),
        )

        # Failure on non-contiguous nt
        _, nt_noncontiguous = random_nt_noncontiguous_pair((2, 3), device, dtype)
        self.assertRaisesRegex(
            RuntimeError,
            "chunk expects `self` to be contiguous.",
            lambda: torch.chunk(nt_noncontiguous, 5, dim=-1),
        )

        # Failure when calling non divisible n_chunks
        self.assertRaisesRegex(
            RuntimeError,
            "Chunk for nested tensors is only supported for "
            "nested tensors with trailing dimension divisible by chunks.",
            lambda: torch.chunk(nt, 5, dim=-1),
        )

        # Failure when calling backward on a chunk
        a = torch.randn(3, 3 * 4, device=device, dtype=dtype, requires_grad=True)
        b = torch.randn(2, 3 * 4, device=device, dtype=dtype, requires_grad=True)
        nt_grad = torch.nested.as_nested_tensor([a, b])
        chunked = torch.chunk(nt_grad, 2, dim=-1)
        self.assertRaisesRegex(
            RuntimeError,
            "derivative for aten::chunk is not implemented",
            lambda: chunked[0].backward(chunked[0].clone()),
        )

    @dtypes(*floating_types_and_half())
    def test_nested_tensor_split_with_sizes(self, device, dtype):
        a = torch.randn(3, 20, device=device, dtype=dtype)
        b = torch.randn(2, 20, device=device, dtype=dtype)
        c = torch.randn(1, 20, device=device, dtype=dtype)

        split_sizes = [4, 6, 10]
        a_splits = a.split_with_sizes(split_sizes, dim=-1)
        b_splits = b.split_with_sizes(split_sizes, dim=-1)
        c_splits = c.split_with_sizes(split_sizes, dim=-1)

        nt = torch.nested.nested_tensor([a, b, c])
        nt_splits = nt.split_with_sizes(split_sizes, dim=-1)

        for i, nt_split in enumerate(nt_splits):
            self.assertEqual(
                nt_split,
                torch.nested.nested_tensor([a_splits[i], b_splits[i], c_splits[i]]),
            )
            dense_strides = torch.stack(
                [
                    torch.tensor(a_splits[i].stride()),
                    torch.tensor(b_splits[i].stride()),
                    torch.tensor(c_splits[i].stride()),
                ]
            )
            self.assertEqual(nt_split._nested_tensor_strides(), dense_strides)
            self.assertFalse(nt_split.is_contiguous())

        # Failure calling on ragged dimensions
        self.assertRaisesRegex(
            RuntimeError,
            "split_with_sizes for nested tensors is currently only supported for the last dimension.",
            lambda: torch.split_with_sizes(nt, split_sizes, dim=1),
        )

        # Failure calling on non-last dimension
        self.assertRaisesRegex(
            RuntimeError,
            "split_with_sizes for nested tensors is currently only supported for the last dimension.",
            lambda: torch.split_with_sizes(nt, split_sizes, dim=0),
        )

        # Failure on non-contiguous nt
        _, nt_noncontiguous = random_nt_noncontiguous_pair((2, 3), device, dtype)
        self.assertRaisesRegex(
            RuntimeError,
            "split_with_sizes expects `self` to be contiguous.",
            lambda: torch.split_with_sizes(nt_noncontiguous, split_sizes, dim=-1),
        )

        # Failure when calling with split_sizes that don't cover the full dim size
        bad_split_sizes = [4, 6, 9]  # don't add up to 20
        self.assertRaisesRegex(
            RuntimeError,
            "split_with_sizes expects split_sizes to sum exactly to 20",
            lambda: torch.split_with_sizes(nt, bad_split_sizes, dim=-1),
        )

    @dtypes(torch.float, torch.float16, torch.double)
    @torch.inference_mode()
    def test_nested_tensor_indexing_noncontiguous(self, device, dtype):
        nt_contiguous, nt_noncontiguous = random_nt_noncontiguous_pair(
            (2, 3, 6, 7), device, dtype
        )
        self.assertEqual(nt_contiguous.size(0), nt_noncontiguous.size(0))
        n = nt_contiguous.size(0)
        for i in range(n):
            self.assertEqual(nt_contiguous[i], nt_noncontiguous[i])

    @dtypes(torch.float, torch.float16)
    @skipMeta
    @torch.inference_mode()
    @parametrize("transpose", [True, False])
    def test_nested_tensor_add(self, device, dtype, transpose):
        if transpose:
            a = torch.randn(2, 2, 2, device=device, dtype=dtype)
            b = torch.rand(2, 2, 2, device=device, dtype=dtype)
            c = a.transpose(-1, -2).contiguous()
            d = b.transpose(-1, -2).contiguous()
            nt1 = torch.nested.nested_tensor([a, b, a, b])
            nt2 = torch.nested.nested_tensor([c, d, c, d]).transpose(-1, -2)
        else:
            (nt1, nt2) = self.random_nt_pair(device, dtype, 4, (4, 4))
        ref = torch.nested.nested_tensor(
            [t1 + t2 for (t1, t2) in zip(nt1.unbind(), nt2.unbind())]
        )
        out = nt1 + nt2
        self.assertEqual(ref, out)

    @dtypes(torch.float, torch.float16)
    @skipMeta
    @torch.inference_mode()
    @parametrize("transpose", [True, False])
    def test_nested_tensor_sub(self, device, dtype, transpose):
        if transpose:
            a = torch.randn(2, 2, 2, device=device, dtype=dtype)
            b = torch.rand(2, 2, 2, device=device, dtype=dtype)
            c = a.transpose(-1, -2).contiguous()
            d = b.transpose(-1, -2).contiguous()
            nt1 = torch.nested.nested_tensor([a, b, a, b])
            nt2 = torch.nested.nested_tensor([c, d, c, d]).transpose(-1, -2)
        else:
            (nt1, nt2) = self.random_nt_pair(device, dtype, 4, (4, 4))
        ref = torch.nested.nested_tensor(
            [t1 - t2 for (t1, t2) in zip(nt1.unbind(), nt2.unbind())]
        )
        out = nt1 - nt2
        self.assertEqual(ref, out)

    @onlyCUDA
    @dtypes(torch.float, torch.float16)
    @torch.inference_mode()
    @parametrize("embedding_dim", [8, 128, 256, 384])
    def test_nested_tensor_dense_elementwise(self, device, dtype, embedding_dim):
        def _test_add_mul(nt, t):
            ref_add = torch.nested.nested_tensor(
                [t1 + t2 for (t1, t2) in zip(nt.unbind(), t.unbind())]
            )
            ref_mul = torch.nested.nested_tensor(
                [t1 * t2 for (t1, t2) in zip(nt.unbind(), t.unbind())]
            )
            self.assertEqual(nt.add(t), ref_add)
            self.assertEqual(nt.mul(t), ref_mul)

        batch_size = 32
        seq_lens = torch.randint(low=0, high=10, size=(batch_size,))

        # [B, *, D], [B, 1, D] case
        ts = [torch.randn((seq_len, embedding_dim)) for seq_len in seq_lens]
        nt = torch.nested.nested_tensor(ts, device=device, dtype=dtype)
        t = torch.randn((batch_size, 1, embedding_dim), device=device, dtype=dtype)
        _test_add_mul(nt, t)

        # [B, *], [B, 1] case
        ts = [torch.randn(seq_len) for seq_len in seq_lens]
        nt = torch.nested.nested_tensor(ts, device=device, dtype=dtype)
        t = torch.randn((batch_size, 1), device=device, dtype=dtype)
        _test_add_mul(nt, t)

    @dtypes(torch.float, torch.float16)
    @skipMeta
    @torch.inference_mode()
    def test_nested_tensor_mul(self, device, dtype):
        # nested tensor * nested tensor
        (nt1, nt2) = self.random_nt_pair(device, dtype, 4, (4, 4))
        ref = torch.nested.nested_tensor(
            [t1 * t2 for (t1, t2) in zip(nt1.unbind(), nt2.unbind())]
        )
        out = nt1 * nt2
        self.assertEqual(ref, out)
        # nested tensor * scalar
        number = 10.0
        scalar = torch.tensor(number).to(dtype).to(device)
        ref = torch.nested.nested_tensor([t * number for t in nt1.unbind()])
        out_number0 = nt1 * number
        out_number1 = number * nt1
        out_scalar0 = nt1 * scalar
        out_scalar1 = scalar * nt1
        self.assertEqual(out_number0, ref)
        self.assertEqual(out_number1, ref)
        self.assertEqual(out_scalar0, ref)
        self.assertEqual(out_scalar1, ref)
        # error case: numel == 1 but dim > 0
        vector = torch.tensor([number]).to(dtype).to(device)
        self.assertRaisesRegex(
            RuntimeError,
            "Expected both self and other to be nested, but got a nested self and non-nested other",
            lambda: nt1.mul(vector),
        )
        self.assertRaisesRegex(
            RuntimeError,
            "Expected both self and other to be nested, but got a non-nested self and nested other",
            lambda: vector.mul(nt1),
        )

    @dtypes(torch.float, torch.float16)
    @skipMeta
    @torch.inference_mode()
    def test_nested_tensor_div(self, device, dtype):
        nt, nt2 = self.random_nt_pair(device, dtype, 4, (4, 4))
        scale = 4.0
        ref = torch.nested.nested_tensor([t / scale for t in nt.unbind()])
        out = nt / 4.0
        self.assertEqual(ref, out)
        ref_transposed = ref.transpose(1, 2)
        out = nt.transpose(1, 2) / 4.0
        self.assertEqual(ref_transposed, out)

        ref = torch.nested.nested_tensor(
            [t / t2 for (t, t2) in zip(nt.unbind(), nt2.unbind())]
        )
        out = nt / nt2
        self.assertEqual(ref, out)

        out = nt.transpose(1, 2) / nt2.transpose(1, 2)
        self.assertEqual(ref.transpose(1, 2), out)

        nt_transpose_copy = torch.nested.nested_tensor(
            [t.transpose(0, 1) for t in nt.unbind()]
        )

        self.assertRaisesRegex(
            RuntimeError,
            "div requires strides to match when given NestedTensors",
            lambda: nt_transpose_copy.transpose(1, 2) / nt2,
        )

        nt = torch.nested.nested_tensor(
            [torch.randn(i, 4) for i in [3, 4, 5]], device=device, dtype=dtype
        )
        nt_chunks = nt.chunk(2, -1)
        self.assertRaisesRegex(
            RuntimeError,
            "div requires offsets to match when given NestedTensors",
            lambda: nt_chunks[0] / nt_chunks[1],
        )

    @dtypes(torch.float, torch.float16)
    @skipMeta
    @torch.inference_mode()
    def test_nested_tensor_add_in_place(self, device, dtype):
        (nt1, nt2) = self.random_nt_pair(device, dtype, 4, (4, 4))
        ref = torch.nested.nested_tensor(
            [t1 + t2 for (t1, t2) in zip(nt1.unbind(), nt2.unbind())]
        )
        nt1 += nt2
        self.assertEqual(ref, nt1)

    @dtypes(torch.float, torch.float16)
    @skipMeta
    @torch.inference_mode()
    def test_nested_tensor_mul_in_place(self, device, dtype):
        # nested tensor * nested tensor
        (nt1, nt2) = self.random_nt_pair(device, dtype, 4, (4, 4))
        ref = torch.nested.nested_tensor(
            [t1 * t2 for (t1, t2) in zip(nt1.unbind(), nt2.unbind())]
        )
        nt1 *= nt2
        self.assertEqual(ref, nt1)
        # nested tensor * scalar
        number = 10.0
        scalar = torch.tensor(number).to(dtype).to(device)
        ref = torch.nested.nested_tensor([t * number for t in nt1.unbind()])
        out_number = nt1.clone()
        out_number *= number
        out_scalar = nt1.clone()
        out_scalar *= scalar
        self.assertEqual(out_number, ref)
        self.assertEqual(out_scalar, ref)
        self.assertRaisesRegex(
            RuntimeError,
            r"output with shape \[.*\] doesn't match the broadcast shape \[.*\]",
            lambda: scalar.mul_(nt1),
        )
        # error case: numel == 1 but dim > 0
        vector = torch.tensor([number]).to(dtype).to(device)
        self.assertRaisesRegex(
            RuntimeError,
            "Expected both self and other to be nested, but got a nested self and non-nested other",
            lambda: nt1.mul_(vector),
        )
        self.assertRaisesRegex(
            RuntimeError,
            "Expected both self and other to be nested, but got a non-nested self and nested other",
            lambda: vector.mul_(nt1),
        )

    @onlyCPU
    @skipMeta
    @dtypes(torch.float)
    def test_nested_tensor_sum_dim(self, device, dtype):
        params = ((2, (1, 1)), ((4), (4, 4)), (10, (3, 5, 7)))

        def test_sum(device, dtype, ntensors, max_sizes, dim, keepdim=True):
            nt = random_nt(device, dtype, ntensors, max_sizes, require_non_empty=False)
            nt2 = nt.clone()
            ub2 = nt2.unbind()
            nt.requires_grad_(True)
            [t.requires_grad_(True) for t in ub2]
            nt_sum = nt.sum(dim=dim, keepdim=keepdim)
            ub2_sum = [t.sum(-1, keepdim=keepdim) for t in ub2]
            self.assertEqual(nt_sum, torch.nested.nested_tensor(ub2_sum))

            # test backward
            # generate gradient tensor that has the same size as the output
            size = nt_sum._nested_tensor_size()
            gt2 = []
            for i in range(ntensors):
                gt2.append(torch.randn(size[i].tolist(), device=device, dtype=dtype))
            gt = torch.nested.nested_tensor(gt2).clone()
            nt_sum.backward(gt)
            for t2, g2 in zip(ub2_sum, gt2):
                t2.backward(g2)
            self.assertEqual(nt.grad, torch.nested.nested_tensor([t.grad for t in ub2]))
            return

        for ntensors, max_sizes in params:
            test_sum(device, dtype, ntensors, max_sizes, len(max_sizes))

        # Test error inputs
        with self.assertRaisesRegex(
            RuntimeError, "NestedTensor can only be reduced across the last"
        ):
            torch.nested.nested_tensor(
                [torch.tensor([3, 4, 5]), torch.tensor([1, 2])]
            ).sum(0, keepdim=True)

        with self.assertRaisesRegex(
            RuntimeError, "NestedTensor only allows reduction of a single"
        ):
            torch.nested.nested_tensor(
                [torch.tensor([[3, 4, 5]]), torch.tensor([[1, 2]])]
            ).sum([0, 1], keepdim=True)

        with self.assertRaisesRegex(
            RuntimeError, "NestedTensor always requires keepdim=True for now."
        ):
            torch.nested.nested_tensor(
                [torch.tensor([3, 4, 5]), torch.tensor([1, 2])]
            ).sum(-1)

    @dtypes(torch.float, torch.float16)
    def test_contiguous(self, device, dtype):
        # Since we don't have access to the buffer in python this is harder to show what
        # we are testing for. When we call chunk on a consistent dim of a NT
        # for chunk_size > 1 the resulting tensors are views of the original NT
        # whose numels is now less than the size of the buffer. Clone was
        # previously creating a new NT with a buffer that was the same size as the
        # original.
        nt_contiguous = torch.nested.nested_tensor(
            [
                torch.randn(2, 20, device=device, dtype=dtype),
                torch.randn(4, 20, device=device, dtype=dtype),
            ]
        )
        # Split up the last dimension which has a consistent size of 20 into 5 chunks
        chunks = nt_contiguous.chunk(5, dim=-1)

        # # Check chunks are contiguous after calling contiguous
        for chunk in chunks:
            self.assertFalse(chunk.is_contiguous())
            self.assertTrue(chunk.contiguous().is_contiguous())

    @dtypes(torch.float, torch.float16)
    @skipMeta
    def test_clone(self, device, dtype):
        nt1 = random_nt(device, dtype, 4, (4, 4), (1, 1))
        nt2 = nt1.clone()
        # Verify the values match
        self.assertEqual(nt1, nt2)
        # Verify modifying nt2 doesn't affect nt1
        nt2.mul_(nt1)
        ub1 = nt1.unbind()
        ub2 = nt2.unbind()
        for i in range(len(ub1)):
            self.assertNotEqual(ub1[i], ub2[i])

        nt1.clone(memory_format=torch.preserve_format)
        msg = "Nested tensor clone supports Preserve and Contiguous memory formats, called clone with memory format: ChannelsLast"
        with self.assertRaisesRegex(RuntimeError, msg):
            nt1.clone(memory_format=torch.channels_last)

    # cannot test torch.float16 because: RuntimeError: "bernoulli_scalar_cpu_" not implemented for 'Half'
    @decorateIf(xfailIfTorchDynamo, lambda params: params["layout"] == torch.jagged)
    @dtypes(torch.float, torch.double)
    @parametrize("layout", [torch.strided, torch.jagged], name_fn=layout_name)
    def test_dropout(self, device, dtype, layout):
        # edge case: empty nested tensor
        # TODO: support empty NT in jagged layout
        if layout == torch.strided:
            nt0 = torch.nested.nested_tensor([], layout=layout)
            y = torch.nn.functional.dropout(nt0, 0.5)
            self.assertEqual(nt0, y)
        # normal nested tensor
        ntensors = 4
        if layout == torch.jagged:
            nt = random_nt(device, dtype, ntensors, (4, 4), (0, 3), layout=layout)
        else:
            nt = random_nt(device, dtype, ntensors, (4, 4), layout=layout)
        # edge case: invalid dropout
        self.assertRaises(ValueError, lambda: torch.nn.Dropout(-0.1))
        self.assertRaises(ValueError, lambda: torch.nn.Dropout(1.1))
        self.assertRaises(ValueError, lambda: torch.nn.functional.dropout(nt, -0.1))
        self.assertRaises(ValueError, lambda: torch.nn.functional.dropout(nt, 1.1))
        # edge case: no dropout
        dropouter = torch.nn.Dropout(0.0)
        y0 = dropouter(nt)
        y1 = torch.nn.functional.dropout(nt, 0.0)
        self.assertEqual(nt, y0)
        self.assertEqual(nt, y1)
        # edge case: all dropout
        dropouter = torch.nn.Dropout(1.0)
        y0 = dropouter(nt)
        y1 = torch.nn.functional.dropout(nt, 1.0)
        nt0 = torch.zeros_like(nt)
        self.assertEqual(nt0, y0)
        self.assertEqual(nt0, y1)
        # normal case: normal dropout
        p = 0.2
        y = torch.nn.functional.dropout(nt, p)
        expect = nt.clone()
        if layout == torch.jagged:
            expect = torch.where(y == 0.0, y, nt)
            expect /= 1.0 - p
            self.assertEqual(y, expect)
        else:
            expect = nt.clone()
            for i in range(ntensors):
                actual_tensor = y[i].view(-1)
                expect_tensor = expect[i].view(-1)
                for j in range(actual_tensor.shape[0]):
                    if actual_tensor[j].item() == 0.0:
                        expect_tensor[j] = 0.0
                    else:
                        expect_tensor[j] /= 1.0 - p
            self.assertEqual(y, expect)
        with freeze_rng_state():
            dropouter = torch.nn.Dropout(p)
            y0 = dropouter(nt)
        with freeze_rng_state():
            y1 = torch.nn.functional.dropout(nt, p)
        self.assertEqual(y0, y1)

    @dtypes(torch.float, torch.double)
    def test_dropout_noncontiguous(self, device, dtype):
        ntensors = 4
        nt0 = random_nt(device, dtype, ntensors, (4, 4))
        nt1 = nt0.transpose(-1, -2)
        p = 0.3
        with freeze_rng_state():
            dropouter = torch.nn.Dropout(p)
            y0 = dropouter(nt0)
        with freeze_rng_state():
            y1 = torch.nn.functional.dropout(nt1, p).transpose(-1, -2)
        self.assertEqual(y0, y1)

    # cannot test torch.float16 because: RuntimeError: "softmax_kernel_impl" not implemented for 'Half'
    @dtypes(torch.float, torch.double)
    def test_softmax(self, device, dtype):
        # normal nested tensor
        ntensors = 4
        nt = random_nt(device, dtype, ntensors, (4, 4))
        # error case: softmax across nested dimension
        self.assertRaisesRegex(
            RuntimeError,
            "Cannot apply softmax across nested dimension 0",
            lambda: torch.nn.functional.softmax(nt, 0),
        )
        self.assertRaisesRegex(
            RuntimeError,
            "Cannot apply softmax across nested dimension 0",
            lambda: torch.nn.functional.softmax(nt, -3),
        )
        # error case: dimension out of range
        self.assertRaises(IndexError, lambda: torch.nn.functional.softmax(nt, 3))
        self.assertRaises(IndexError, lambda: torch.nn.functional.softmax(nt, -4))
        # normal case: should equal to padding -inf
        softmaxer = torch.nn.Softmax(1)
        y0 = softmaxer(nt)
        y1 = torch.nn.functional.softmax(nt, 1)
        self.assertEqual(y0, y1)
        pt = torch.nested.to_padded_tensor(nt, float("-inf"))
        # if an entire slice is padded, then softmax will return 0.0 / 0.0 = nan
        # however, physically speaking that should be 0.0
        expect = torch.nn.functional.softmax(pt, 1).nan_to_num_(0.0)
        self.assertEqual(torch.nested.to_padded_tensor(y0, 0.0), expect)
        # edge case: empty nested tensor
        nt0 = torch.nested.nested_tensor([])
        y = torch.nn.functional.softmax(nt0, 1)
        self.assertEqual(nt0, y)
        # edge case: nesting scalars
        nt1 = torch.nested.nested_tensor([torch.tensor(0.0), torch.tensor(1.0)])
        self.assertRaises(RuntimeError, lambda: torch.nn.functional.softmax(nt1, 0))
        self.assertRaises(IndexError, lambda: torch.nn.functional.softmax(nt1, 1))

    @dtypes(torch.float, torch.double)
    @torch.inference_mode()
    def test_softmax_noncontiguous(self, device, dtype):
        nt_contiguous, nt_noncontiguous = random_nt_noncontiguous_pair(
            (2, 3, 6, 7), device, dtype
        )
        self.assertEqual(
            torch.nn.functional.softmax(nt_contiguous, -1),
            torch.nn.functional.softmax(nt_noncontiguous, -1),
        )

    def _test_bmm(self, device, dtype):
        # error case: not 3D tensors
        nt0 = torch.nested.nested_tensor([], device=device, dtype=dtype)
        nt1 = torch.nested.nested_tensor(
            [torch.randn(2), torch.randn(3)], device=device, dtype=dtype
        )
        nt2 = torch.nested.nested_tensor(
            [torch.randn((2, 4)), torch.randn((3, 4))], device=device, dtype=dtype
        )
        self.assertRaisesRegex(
            RuntimeError, "batch1 must be a 3D tensor", lambda: nt0.bmm(nt0)
        )
        self.assertRaisesRegex(
            RuntimeError, "batch1 must be a 3D tensor", lambda: nt0.bmm(nt1)
        )
        self.assertRaisesRegex(
            RuntimeError, "batch1 must be a 3D tensor", lambda: nt0.bmm(nt2)
        )
        self.assertRaisesRegex(
            RuntimeError, "batch1 must be a 3D tensor", lambda: nt1.bmm(nt0)
        )
        self.assertRaisesRegex(
            RuntimeError, "batch1 must be a 3D tensor", lambda: nt1.bmm(nt1)
        )
        self.assertRaisesRegex(
            RuntimeError, "batch1 must be a 3D tensor", lambda: nt1.bmm(nt2)
        )
        self.assertRaisesRegex(
            RuntimeError, "batch2 must be a 3D tensor", lambda: nt2.bmm(nt0)
        )
        self.assertRaisesRegex(
            RuntimeError, "batch2 must be a 3D tensor", lambda: nt2.bmm(nt1)
        )
        # error case: incompatible batch size
        nt0 = torch.nested.nested_tensor(
            [torch.randn((2, 4)), torch.randn((3, 4))], device=device, dtype=dtype
        )
        nt1 = torch.nested.nested_tensor(
            [torch.randn((4, 6)), torch.randn((4, 5)), torch.randn((4, 7))],
            device=device,
            dtype=dtype,
        )
        self.assertRaisesRegex(
            RuntimeError,
            "Expected size for the 1st dimension of batch2 tensor to be: 2 but got: 3.",
            lambda: nt0.bmm(nt1),
        )
        self.assertRaisesRegex(
            RuntimeError,
            "Expected size for the 1st dimension of batch2 tensor to be: 3 but got: 2.",
            lambda: nt1.bmm(nt0),
        )
        # error case: underlying matrices cannot be multiplied
        nt0 = torch.nested.nested_tensor(
            [torch.randn((2, 4)), torch.randn((3, 4))], device=device, dtype=dtype
        )
        self.assertRaisesRegex(
            RuntimeError,
            r"0-th nested matrices in batch cannot be multiplied \(2x4 and 2x4\)",
            lambda: nt0.bmm(nt0),
        )
        # normal nested tensor
        nt0 = torch.nested.nested_tensor(
            [torch.randn((2, 4)), torch.randn((3, 7))], device=device, dtype=dtype
        )
        nt1 = torch.nested.nested_tensor(
            [torch.randn((4, 6)), torch.randn((7, 5))], device=device, dtype=dtype
        )
        actual = torch.nested.to_padded_tensor(nt0.bmm(nt1), 0.0)
        expect = torch.nested.to_padded_tensor(nt0, 0.0).bmm(
            torch.nested.to_padded_tensor(nt1, 0.0)
        )
        if dtype == torch.float16:
            self.assertEqual(actual, expect, rtol=1e-3, atol=1e-3)
        else:
            self.assertEqual(actual, expect)

        # nested tensor bmm normal tensor
        nt0 = torch.nested.nested_tensor(
            [torch.randn((2, 7)), torch.randn((3, 7))], device=device, dtype=dtype
        )
        nt1 = torch.rand(2, 7, 5, dtype=dtype, device=device)
        actual = torch.nested.to_padded_tensor(nt0.bmm(nt1), 0.0)
        expect = torch.nested.to_padded_tensor(nt0, 0.0).bmm(nt1)
        if dtype == torch.float16:
            self.assertEqual(actual, expect, rtol=1e-3, atol=1e-3)
        else:
            self.assertEqual(actual, expect)

        # nested tensor bmm normal tensor with non-contiguous view
        nt1 = torch.rand(2, 5, 7, dtype=dtype, device=device)
        nt1 = nt1.transpose(1, 2)
        actual = torch.nested.to_padded_tensor(nt0.bmm(nt1), 0.0)
        expect = torch.nested.to_padded_tensor(nt0, 0.0).bmm(nt1)
        if dtype == torch.float16:
            self.assertEqual(actual, expect, rtol=1e-3, atol=1e-3)
        else:
            self.assertEqual(actual, expect)

        # normal tensor bmm nested tensor
        nt0 = torch.rand(2, 5, 7, dtype=dtype, device=device)
        nt1 = torch.nested.nested_tensor(
            [torch.randn((7, 6)), torch.randn((7, 5))], device=device, dtype=dtype
        )
        actual = torch.nested.to_padded_tensor(nt0.bmm(nt1), 0.0)
        expect = nt0.bmm(torch.nested.to_padded_tensor(nt1, 0.0))
        if dtype == torch.float16:
            self.assertEqual(actual, expect, rtol=1e-3, atol=1e-3)
        else:
            self.assertEqual(actual, expect)

        # test tensorcore path
        nt0 = torch.nested.nested_tensor(
            [torch.randn((2, 8)), torch.randn((3, 16))], device=device, dtype=dtype
        )
        nt1 = torch.nested.nested_tensor(
            [torch.randn((8, 8)), torch.randn((16, 8))], device=device, dtype=dtype
        )
        actual = torch.nested.to_padded_tensor(nt0.bmm(nt1), 0.0)
        expect = torch.nested.to_padded_tensor(nt0, 0.0).bmm(
            torch.nested.to_padded_tensor(nt1, 0.0)
        )
        if dtype == torch.float16:
            self.assertEqual(actual, expect, rtol=1e-3, atol=1e-3)
        else:
            self.assertEqual(actual, expect)

    @onlyCUDA
    @dtypes(torch.float, torch.double, torch.float16)
    def test_bmm_cuda(self, device, dtype):
        self._test_bmm(device, dtype)

    @onlyCPU
    # cannot test torch.float16 because: RuntimeError: "addmm_impl_cpu_" not implemented for 'Half'
    @dtypes(torch.float, torch.double)
    def test_bmm_cpu(self, device, dtype):
        self._test_bmm(device, dtype)

    # cannot test torch.float16 because: RuntimeError: "addmm_impl_cpu_" not implemented for 'Half'
    @dtypes(torch.float, torch.double)
    def test_bmm_noncontiguous(self, device, dtype):
        nt0_contiguous, nt0_noncontiguous = random_nt_noncontiguous_pair(
            (2, 3), device, dtype
        )
        nt1_contiguous, nt1_noncontiguous = random_nt_noncontiguous_pair(
            (6, 7), device, dtype
        )
        self.assertEqual(
            nt0_contiguous.transpose(-1, -2).bmm(nt1_contiguous),
            nt0_noncontiguous.transpose(-1, -2).bmm(nt1_noncontiguous),
        )

    @dtypes(torch.float, torch.double)
    def test_matmul_with_bmm_path(self, device, dtype):
        def unbind_rebind_matmul(nt1, nt2):
            t1s = nt1.unbind()
            t2s = nt2.unbind()
            out_ts = [t1.matmul(t2) for t1, t2 in zip(t1s, t2s)]
            return torch.nested.nested_tensor(out_ts)

        # [N, n_head, *, head_dim], [N, n_head, head_dim, *]
        Ns = [1, 2, 5]
        n_heads = np.random.randint(2, 5)
        head_dim = 3
        t1s = []
        t2s = []
        for N in Ns:
            for _ in range(N):
                seq_len1 = np.random.randint(2, 5)
                seq_len2 = np.random.randint(2, 5)
                t1s.append(torch.randn(n_heads, seq_len1, head_dim))
                t2s.append(torch.randn(n_heads, head_dim, seq_len2))
            nt1 = torch.nested.nested_tensor(t1s, device=device, dtype=dtype)
            nt2 = torch.nested.nested_tensor(t2s, device=device, dtype=dtype)
            self.assertEqual(torch.matmul(nt1, nt2), unbind_rebind_matmul(nt1, nt2))

        # test with noncontiguous
        t3s = []
        t4s = []
        for _ in range(N):
            seq_len = np.random.randint(2, 5)
            t3s.append(torch.randn(seq_len, n_heads, head_dim))
            t4s.append(torch.randn(seq_len, n_heads, head_dim))
        nt3 = torch.nested.nested_tensor(t3s, device=device, dtype=dtype).transpose(
            1, 2
        )
        nt4 = (
            torch.nested.nested_tensor(t4s, device=device, dtype=dtype)
            .transpose(1, 2)
            .transpose(2, 3)
        )
        self.assertEqual(torch.matmul(nt3, nt4), unbind_rebind_matmul(nt3, nt4))

    # cannot test torch.float16 because: RuntimeError: "bmm" not implemented for 'Half'
    @dtypes(torch.float, torch.double)
    def test_matmul(self, device, dtype):
        # error case: one is nested but the other is not
        nt = torch.nested.nested_tensor(
            [torch.randn(2), torch.randn(3)], device=device, dtype=dtype
        )
        t = torch.randn(4, device=device, dtype=dtype)
        self.assertRaisesRegex(
            RuntimeError,
            "Expected both to be nested, but got a nested self and non-nested other",
            lambda: torch.matmul(nt, t),
        )
        self.assertRaisesRegex(
            RuntimeError,
            "Expected both to be nested, but got a non-nested self and nested other",
            lambda: torch.matmul(t, nt),
        )
        # error case: not 3+D tensors
        nt0 = torch.nested.nested_tensor([], device=device, dtype=dtype)
        nt1 = torch.nested.nested_tensor(
            [torch.randn(2), torch.randn(3)], device=device, dtype=dtype
        )
        nt2 = torch.nested.nested_tensor(
            [torch.randn((2, 4)), torch.randn((3, 4))], device=device, dtype=dtype
        )
        self.assertRaisesRegex(
            RuntimeError,
            r"matmul: For nested tensors, only inputs with >= 3 dims are currently supported. 1st input has rank: [0-9]+",
            lambda: torch.matmul(nt0, nt0),
        )
        self.assertRaisesRegex(
            RuntimeError,
            r"matmul: For nested tensors, only inputs with >= 3 dims are currently supported. 1st input has rank: [0-9]+",
            lambda: torch.matmul(nt0, nt1),
        )
        self.assertRaisesRegex(
            RuntimeError,
            r"matmul: For nested tensors, only inputs with >= 3 dims are currently supported. 1st input has rank: [0-9]+",
            lambda: torch.matmul(nt0, nt2),
        )
        self.assertRaisesRegex(
            RuntimeError,
            r"matmul: For nested tensors, only inputs with >= 3 dims are currently supported. 1st input has rank: [0-9]+",
            lambda: torch.matmul(nt1, nt0),
        )
        self.assertRaisesRegex(
            RuntimeError,
            r"matmul: For nested tensors, only inputs with >= 3 dims are currently supported. 1st input has rank: [0-9]+",
            lambda: torch.matmul(nt1, nt1),
        )
        self.assertRaisesRegex(
            RuntimeError,
            r"matmul: For nested tensors, only inputs with >= 3 dims are currently supported. 1st input has rank: [0-9]+",
            lambda: torch.matmul(nt1, nt2),
        )
        self.assertRaisesRegex(
            RuntimeError,
            r"matmul: For nested tensors, only inputs with >= 3 dims are currently supported. 2nd input has rank: [0-9]+",
            lambda: torch.matmul(nt2, nt0),
        )
        self.assertRaisesRegex(
            RuntimeError,
            r"matmul: For nested tensors, only inputs with >= 3 dims are currently supported. 2nd input has rank: [0-9]+",
            lambda: torch.matmul(nt2, nt1),
        )
        # error case: incompatible batch size
        nt0 = torch.nested.nested_tensor(
            [torch.randn((2, 4)), torch.randn((3, 4))], device=device, dtype=dtype
        )
        nt1 = torch.nested.nested_tensor(
            [torch.randn((4, 6)), torch.randn((4, 5)), torch.randn((4, 7))],
            device=device,
            dtype=dtype,
        )
        self.assertRaisesRegex(
            RuntimeError,
            r"matmul: Expected size for the 1st dimension of 2nd input tensor to be: [0-9]+ but got: [0-9]+.",
            lambda: torch.matmul(nt0, nt1),
        )
        self.assertRaisesRegex(
            RuntimeError,
            r"matmul: Expected size for the 1st dimension of 2nd input tensor to be: [0-9]+ but got: [0-9]+.",
            lambda: torch.matmul(nt1, nt0),
        )
        # error case: incompatible (wrong) batch sizes that shouldn't even broadcast?
        nt0 = torch.nested.nested_tensor(
            [torch.randn((2, 2, 4)), torch.randn((2, 3, 4))], device=device, dtype=dtype
        )
        nt1 = torch.nested.nested_tensor(
            [torch.randn((3, 4, 6)), torch.randn((3, 4, 5))], device=device, dtype=dtype
        )
        self.assertRaisesRegex(
            RuntimeError,
            "matmul(): For nested tensors, batch dimensions must have the same sizes,",
            lambda: torch.matmul(nt0, nt1),
        )
        # error case: incompatible batch sizes that should technically broadcast
        nt0 = torch.nested.nested_tensor(
            [torch.randn((2, 2, 4)), torch.randn((1, 3, 4))], device=device, dtype=dtype
        )
        nt1 = torch.nested.nested_tensor(
            [torch.randn((1, 4, 6)), torch.randn((3, 4, 5))], device=device, dtype=dtype
        )
        self.assertRaisesRegex(
            RuntimeError,
            "matmul(): For nested tensors, batch dimensions must have the same sizes,",
            lambda: torch.matmul(nt0, nt1),
        )
        # error case: underlying matrices cannot be multiplied
        nt0 = torch.nested.nested_tensor(
            [torch.randn((2, 4)), torch.randn((3, 4))], device=device, dtype=dtype
        )
        self.assertRaisesRegex(
            RuntimeError,
            "matmul(): Nested tensors cannot be matrix multiplied",
            lambda: torch.matmul(nt0, nt0),
        )
        # normal nested tensor: 3D
        nt0 = torch.nested.nested_tensor(
            [torch.randn((2, 4)), torch.randn((3, 7))], device=device, dtype=dtype
        )
        nt1 = torch.nested.nested_tensor(
            [torch.randn((4, 6)), torch.randn((7, 5))], device=device, dtype=dtype
        )
        actual = torch.nested.to_padded_tensor(torch.matmul(nt0, nt1), 0.0)
        expect = torch.matmul(
            torch.nested.to_padded_tensor(nt0, 0.0),
            torch.nested.to_padded_tensor(nt1, 0.0),
        )
        self.assertEqual(actual, expect)
        # normal nested tensor: 4D (with testing for batch_size=1)
        nt0 = torch.nested.nested_tensor(
            [torch.randn((1, 2, 4)), torch.randn((8, 3, 7))], device=device, dtype=dtype
        )
        nt1 = torch.nested.nested_tensor(
            [torch.randn((1, 4, 6)), torch.randn((8, 7, 5))], device=device, dtype=dtype
        )
        actual = torch.nested.to_padded_tensor(torch.matmul(nt0, nt1), 0.0)
        expect = torch.matmul(
            torch.nested.to_padded_tensor(nt0, 0.0),
            torch.nested.to_padded_tensor(nt1, 0.0),
        )
        self.assertEqual(actual, expect)
        # normal nested tensor: 5D
        nt0 = torch.nested.nested_tensor(
            [torch.randn((8, 9, 2, 4)), torch.randn((8, 9, 3, 7))],
            device=device,
            dtype=dtype,
        )
        nt1 = torch.nested.nested_tensor(
            [torch.randn((8, 9, 4, 6)), torch.randn((8, 9, 7, 5))],
            device=device,
            dtype=dtype,
        )
        actual = torch.nested.to_padded_tensor(torch.matmul(nt0, nt1), 0.0)
        expect = torch.matmul(
            torch.nested.to_padded_tensor(nt0, 0.0),
            torch.nested.to_padded_tensor(nt1, 0.0),
        )
        self.assertEqual(actual, expect)

    # only supported on CUDA for now
    @dtypes(torch.float, torch.double)
    def test_matmul_nt_with_broadcasted_t(self, device, dtype):
        # NT (B, *, C, D) with T (D, E) broadcasting case
        nt = random_nt_from_dims([3, None, 4, 5], device=device, dtype=dtype)
        t = torch.randn(5, 6, device=device, dtype=dtype)
        output = torch.matmul(nt, t)

        # should be equivalent to matmul-ing each component with the dense tensor
        self.assertEqual(nt.size(0), output.size(0))
        for component, out_component in zip(nt, output):
            self.assertEqual(out_component, torch.matmul(component, t))

    # cannot test torch.float16 because: RuntimeError: "bmm" not implemented for 'Half'
    @dtypes(torch.float, torch.double)
    def test_matmul_noncontiguous(self, device, dtype):
        nt0_contiguous, nt0_noncontiguous = random_nt_noncontiguous_pair(
            (2, 3), device, dtype
        )
        nt1_contiguous, nt1_noncontiguous = random_nt_noncontiguous_pair(
            (6, 7), device, dtype
        )
        self.assertEqual(
            torch.matmul(nt0_contiguous.transpose(-1, -2), nt1_contiguous),
            torch.matmul(nt0_noncontiguous.transpose(-1, -2), nt1_noncontiguous),
        )

    @dtypes(torch.float, torch.double)
    def test_linear(self, device, dtype):
        a = torch.randn(1, 2, device=device, dtype=dtype)
        b = torch.randn(2, 2, device=device, dtype=dtype)
        c = torch.randn(3, 2, device=device, dtype=dtype)
        nt = torch.nested.nested_tensor([a, b, c])

        weight = torch.randn(2, 2, device=device, dtype=dtype)
        bias = torch.randn(2, device=device, dtype=dtype)
        # success case
        torch.functional.F.linear(nt, weight, bias)

        # invalid nested tensor dimension
        msg = r"Linear requires nested_tensor.dim == 3 and dense_matrix.dim == 2. Nested tensor dim: 2. Dense tensor dim: 2"
        nt1 = torch.nested.nested_tensor(
            [
                torch.randn(1, device=device, dtype=dtype),
                torch.randn(2, device=device, dtype=dtype),
            ]
        )
        with self.assertRaisesRegex(RuntimeError, msg):
            torch.functional.F.linear(nt1, weight, bias)

        # invalid weight shape
        msg = r"Linear requires nested_tensor.dim == 3 and dense_matrix.dim == 2. Nested tensor dim: 3. Dense tensor dim: 3"
        weight1 = torch.randn(2, 2, 3, device=device, dtype=dtype)
        with self.assertRaisesRegex(RuntimeError, msg):
            torch.functional.F.linear(nt, weight1, bias)

        # inconsistent last dim of nested tensor
        msg = r"Expected all tensors in nested tensor to have the same trailing dimension, instead last dimension equals:"
        nt2 = torch.nested.nested_tensor(
            [
                torch.randn(1, 2, device=device, dtype=dtype),
                torch.randn(2, 3, device=device, dtype=dtype),
            ]
        )
        with self.assertRaisesRegex(RuntimeError, msg):
            torch.functional.F.linear(nt2, weight, bias)

        # Mismatch of nested tensor last dim and weight dimension
        weight2 = torch.randn(2, 4, device=device, dtype=dtype)
        msg = (
            r"Shape mismatch for NestedTensor Linear: Expected input's \(a nested tensor\) 'last_dim'"
            r" to equal 'weight.size\(1\), but got: last_dim = 2, and weight.size\(1\) = 4"
        )
        with self.assertRaisesRegex(RuntimeError, msg):
            torch.functional.F.linear(nt, weight2, bias)

        # Nested tensor input and nested weight
        nt_weight = nt.clone()
        msg = r"Linear does not support nested weight when input is a nested tensor."
        with self.assertRaisesRegex(RuntimeError, msg):
            torch.functional.F.linear(nt, nt_weight, bias)

    # TODO: test noncontiguous linear
    # For now this tests the error message of linear
    # since linear does not support noncontiguous buffer yet
    @dtypes(torch.float, torch.double)
    def test_linear_noncontiguous(self, device, dtype):
        nt_contiguous, nt_noncontiguous = random_nt_noncontiguous_pair(
            (2, 3, 6, 7), device, dtype
        )
        weight = torch.randn((8, 5), device=device, dtype=dtype)
        self.assertRaisesRegex(
            RuntimeError,
            r"for now linear only supports contiguous nested tensor",
            lambda: torch.nn.functional.linear(nt_noncontiguous, weight),
        )

    @dtypes(torch.float, torch.float16, torch.double)
    def test_to_padded_tensor_zero_numel_errors(self, device, dtype):
        ts = [torch.ones(1, 0), torch.ones(0, 0)]
        nt = torch.nested.nested_tensor(
            ts, device=device, dtype=dtype, layout=torch.strided
        )
        self.assertRaisesRegex(
            RuntimeError,
            r"at least one constituent tensor should have non-zero numel",
            lambda: torch.nested.to_padded_tensor(nt, 0.0),
        )

    @dtypes(torch.float, torch.float16, torch.double)
    def test_transpose(self, device, dtype):
        nt = random_nt(device, dtype, 4, (4, 4))
        # error case: transpose nested dimension
        self.assertRaisesRegex(
            RuntimeError,
            "Nested tensor dimension 0 cannot be transposed",
            lambda: nt.transpose(0, 1),
        )
        self.assertRaisesRegex(
            RuntimeError,
            "Nested tensor dimension 0 cannot be transposed",
            lambda: nt.transpose(1, -3),
        )
        # error case: dimension out of range
        self.assertRaises(IndexError, lambda: nt.transpose(1, 3))
        self.assertRaises(IndexError, lambda: nt.transpose(-4, -1))
        # normal case
        ntT = nt.transpose(-1, -2)
        ptT_from_ntT = noncontiguous_to_padded_tensor(ntT)
        pt = torch.nested.to_padded_tensor(nt, 0.0)
        ptT = pt.transpose(-1, -2)
        self.assertEqual(ptT, ptT_from_ntT)

    @dtypes(torch.float, torch.float16, torch.double)
    def test_squeeze_unsqueeze(self, device, dtype):
        a = torch.arange(6).reshape(2, 3)
        b = torch.arange(15).reshape(5, 3)
        nt = torch.nested.nested_tensor([a, b], device=device, dtype=dtype)
        # error case: squeeze no dimension
        self.assertRaisesRegex(
            RuntimeError,
            "For nested tensors, squeeze without the dim argument",
            lambda: nt.squeeze(),
        )
        # error case: squeeze nested dimension
        self.assertRaisesRegex(
            RuntimeError,
            "For nested tensors, squeezing dimension 0",
            lambda: nt.squeeze(0),
        )
        # error case: dimension out of range
        self.assertRaises(IndexError, lambda: nt.squeeze(3))
        # error case: squeeze nested tensor of singleton tensors
        c = torch.ones(1)
        nt_singleton = torch.nested.nested_tensor([c, c], device=device, dtype=dtype)
        self.assertRaisesRegex(
            RuntimeError,
            "For nested tensors, squeezing a nested tensor of singleton",
            lambda: nt_singleton.squeeze(1),
        )

        # squeezing a dim which does not have size 1 should be a no-op
        nt2 = nt.squeeze(-1)
        self.assertEqual(nt, nt2)

        # test cases that should work
        nt_sizes = nt._nested_tensor_size()
        nt_strides = nt._nested_tensor_strides()
        for i in range(-2, 4):
            if i == 0:
                # cannot unsqueeze batch dim
                continue
            nt_unsqueezed = nt.unsqueeze(i)
            # negative dim will correspond to unsqueeze() applied at dim = dim + nt.dim() + 1
            wrapped_i = i + nt.dim() + 1 if i < 0 else i
            # col_index into nt size tensor is requires subtraction of 1 to ignore batch dim
            size_idx = wrapped_i - 1
            self.assertEqual(
                nt_unsqueezed._nested_tensor_size()[:, size_idx],
                torch.ones(2, dtype=torch.long),
            )
            unsqueezed_stride = nt_unsqueezed._nested_tensor_strides()[:, size_idx]
            if i == nt.ndim or i == -1:
                self.assertEqual(unsqueezed_stride, torch.ones(2, dtype=torch.long))
            else:
                stride_col_after = nt_strides[:, size_idx]
                size_col_after = nt_sizes[:, size_idx]
                self.assertEqual(unsqueezed_stride, stride_col_after * size_col_after)
            nt_squeezed = nt_unsqueezed.squeeze(i)
            self.assertEqual(nt_squeezed, nt)
            self.assertEqual(nt_squeezed._nested_tensor_size(), nt_sizes)
            self.assertEqual(nt_squeezed._nested_tensor_strides(), nt_strides)

    @dtypes(torch.float, torch.float16, torch.double)
    def test_transpose_inference_mode_interaction(self, device, dtype):
        nt = random_nt(device, dtype, 4, (4, 4))
        # Construct in default mode and transpose while in inference mode
        with torch.inference_mode():
            ntT = nt.transpose(-1, -2)
            ptT_from_ntT = noncontiguous_to_padded_tensor(ntT)
            pt = torch.nested.to_padded_tensor(nt, 0.0)
            ptT = pt.transpose(-1, -2)
            self.assertEqual(ptT, ptT_from_ntT)

        # Construct and transpose while in inference mode
        with torch.inference_mode():
            nt = random_nt(device, dtype, 4, (4, 4))
            ntT = nt.transpose(-1, -2)
            ptT_from_ntT = noncontiguous_to_padded_tensor(ntT)
            pt = torch.nested.to_padded_tensor(nt, 0.0)
            ptT = pt.transpose(-1, -2)
            self.assertEqual(ptT, ptT_from_ntT)

    @dtypes(torch.float, torch.float16, torch.double)
    def test_view(self, device, dtype):
        nt = random_nt(device, dtype, 4, (4, 4))
        # error case: empty shape
        self.assertRaisesRegex(
            RuntimeError,
            r"shape '\[\]' is invalid for a nested tensor",
            lambda: nt.view(()),
        )
        # error case: empty nested tensor
        nt_empty = torch.nested.nested_tensor([])
        self.assertRaisesRegex(
            RuntimeError,
            "empty nested tensor cannot be reshaped",
            lambda: nt_empty.view(-1),
        )
        # error case: -1 for batch size
        self.assertRaisesRegex(
            RuntimeError,
            r"view: For now nested view cannot change or infer the implicit batch dimension",
            lambda: nt.view(-1, 2, 3),
        )
        self.assertRaisesRegex(
            RuntimeError,
            r"shape '\[.*\]' is invalid for input of size [0-9]+",
            lambda: nt.view(4, 2, 3),
        )
        # normal case
        x0 = torch.randn((2, 20), device=device, dtype=dtype)
        x1 = torch.randn((3, 20), device=device, dtype=dtype)
        nt = torch.nested.nested_tensor([x0, x1])
        pt = torch.nested.to_padded_tensor(nt, 0.0)
        # error case, trying to reshape batch dim to a legit shape
        self.assertRaisesRegex(
            RuntimeError,
            r"For now nested view cannot change or infer the implicit batch dimension",
            lambda: nt.transpose(-1, -2).view(40, -1),
        )
        # inherit only the ragged dimension
        # (2, 20) -> (2, 5, 4)
        # (3, 20) -> (3, 5, 4)
        nt1 = nt.view(2, -1, 5, 4)
        # (2, 3, 20) -> (2, 3, 5, 4) -> (2, 4, 5, 4)
        pt1 = pt.view(2, -1, 5, 4)
        self.assertEqual(noncontiguous_to_padded_tensor(nt1), pt1)

        # more than one -1 (even for "old" dims), should fail
        # this attempts to do # (2, (2, 3), 5, 4) -> (2, (2, 3), 5, 2, 2)
        # but we ban "inherit old behavior" for >1 dimension
        self.assertRaisesRegex(
            RuntimeError,
            r"only one dimension can be inferred",
            lambda: nt1.view(2, -1, -1, 2, 2),
        )

    @dtypes(torch.float, torch.float16, torch.double)
    def test_view_inference_mode_interaction(self, device, dtype):
        # Construct in default mode and view while in inference mode
        nt = torch.nested.nested_tensor(
            [torch.randn((2, 20)), torch.randn((3, 20))], device=device, dtype=dtype
        )
        with torch.inference_mode():
            ntT = nt.view(2, -1, 4, 5)
            ptT_from_ntT = noncontiguous_to_padded_tensor(ntT)
            pt = torch.nested.to_padded_tensor(nt, 0.0)
            ptT = pt.view(2, -1, 4, 5)
            self.assertEqual(ptT, ptT_from_ntT)
        # Construct and view while in inference mode
        with torch.inference_mode():
            nt = torch.nested.nested_tensor(
                [torch.randn((2, 20)), torch.randn((3, 20))], device=device, dtype=dtype
            )
            ntT = nt.view(2, -1, 4, 5)
            ptT_from_ntT = noncontiguous_to_padded_tensor(ntT)
            pt = torch.nested.to_padded_tensor(nt, 0.0)
            ptT = pt.view(2, -1, 4, 5)
            self.assertEqual(ptT, ptT_from_ntT)

    @dtypes(torch.float, torch.float16, torch.double)
    def test_reshape(self, device, dtype):
        nt = random_nt(device, dtype, 4, (4, 4))
        # error case: empty shape
        self.assertRaisesRegex(
            RuntimeError,
            r"shape '\[\]' is invalid for a nested tensor",
            lambda: nt.reshape(()),
        )
        # error case: empty nested tensor
        nt_empty = torch.nested.nested_tensor([])
        self.assertRaisesRegex(
            RuntimeError,
            "empty nested tensor cannot be reshaped",
            lambda: nt_empty.reshape(-1),
        )
        # error case: -1 for batch size
        self.assertRaisesRegex(
            RuntimeError,
            r"reshape: For now nested reshape cannot change or infer the implicit batch dimension",
            lambda: nt.reshape(-1, 2, 3),
        )
        self.assertRaisesRegex(
            RuntimeError,
            r"shape '\[.*\]' is invalid for input of size [0-9]+",
            lambda: nt.reshape(4, 2, 3),
        )
        # normal case
        x0 = torch.randn((2, 20), device=device, dtype=dtype)
        x1 = torch.randn((3, 20), device=device, dtype=dtype)
        nt = torch.nested.nested_tensor([x0, x1])  # (2, (2, 3), 20)
        pt = torch.nested.to_padded_tensor(nt, 0.0)
        # error case, trying to reshape batch dim to a legit shape
        self.assertRaisesRegex(
            RuntimeError,
            r"reshape: For now nested reshape cannot change or infer the implicit batch dimension",
            lambda: nt.transpose(-1, -2).reshape(40, -1),
        )
        # inherit only the ragged dimension
        # (2, 20) -> (2, 5, 4)
        # (3, 20) -> (3, 5, 4)
        nt1 = nt.reshape(2, -1, 5, 4)
        # (2, 3, 20) -> (2, 3, 5, 4) -> (2, 4, 5, 4)
        pt1 = pt.reshape(2, -1, 5, 4)
        self.assertEqual(noncontiguous_to_padded_tensor(nt1), pt1)

        # more than one -1 (even for "old" dims), should fail
        # this attempts to do # (2, (2, 3), 5, 4) -> (2, (2, 3), 5, 2, 2)
        # but we ban "inherit old behavior" for >1 dimension
        self.assertRaisesRegex(
            RuntimeError,
            r"only one dimension can be inferred",
            lambda: nt1.reshape(2, -1, -1, 2, 2),
        )

    @dtypes(torch.float, torch.float16, torch.double)
    def test_narrow(self, device, dtype):
        nt = random_nt_from_dims([5, None, None, None], device=device, dtype=dtype)

        # narrow on dim=0 from start to end
        bounds = [(0, 5), (0, 3), (1, 2), (1, 5), (2, 4)]
        for start, end in bounds:
            length = end - start
            narrowed = nt.narrow(dim=0, start=start, length=length)
            # ensure output is a view
            self.assertTrue(narrowed._base is nt)
            for nc, c in zip(narrowed.unbind(), nt.unbind()[start:end]):
                self.assertEqual(nc, c)

        # dim != 0 is not supported
        for dim in range(1, nt.dim()):
            with self.assertRaisesRegex(
                RuntimeError, "only dim=0 supported for nested tensors"
            ):
                nt.narrow(dim=dim, start=0, length=1)

        # error case: non-contiguous NT
        _, nt_noncont = random_nt_noncontiguous_pair((2, 3, 4))
        with self.assertRaisesRegex(
            RuntimeError, "only contiguous nested tensors supported"
        ):
            nt_noncont.narrow(dim=0, start=0, length=1)

    @parametrize("input_dim", [3, 4])
    def test_scaled_dot_product_attention(self, device, input_dim):
        def rand_tensor(*shape):
            return torch.randn(shape, device=device)

        E = 8
        if input_dim == 3:
            # Shape: (N, L, E); ragged L
            query = torch.nested.nested_tensor(
                [rand_tensor(2, E), rand_tensor(3, E), rand_tensor(4, E)]
            )

            # Shape: (N, S, E); ragged S
            key = torch.nested.nested_tensor(
                [rand_tensor(3, E), rand_tensor(4, E), rand_tensor(5, E)]
            )
            value = torch.nested.nested_tensor(
                [rand_tensor(3, E), rand_tensor(4, E), rand_tensor(5, E)]
            )
        elif input_dim == 4:
            # In the 4D case the L and S is ragged
            # Shape: (N, N', L, E); ragged N' and L
            query = torch.nested.nested_tensor(
                [rand_tensor(2, 2, E), rand_tensor(3, 3, E), rand_tensor(4, 4, E)]
            )
            # Shape: (N, N', S, E); ragged N' and S
            key = torch.nested.nested_tensor(
                [rand_tensor(2, 3, E), rand_tensor(3, 4, E), rand_tensor(4, 5, E)]
            )
            value = torch.nested.nested_tensor(
                [rand_tensor(2, 3, E), rand_tensor(3, 4, E), rand_tensor(4, 5, E)]
            )
        else:
            self.fail(f"Invalid input_dim {input_dim} encountered in SDP test")

        def rand_mask(size):
            return torch.randint(0, 2, size=size, dtype=torch.bool, device=device)

        # Shape: (N, L, S); ragged L and S matching above
        attn_mask = torch.nested.nested_tensor(
            [rand_mask((2, 3)), rand_mask((3, 4)), rand_mask((4, 5))]
        )

        dropout_p = 0.0  # no dropout for reproducibility

        # Success case: no attn_mask set and is_causal=False.
        actual = torch.nn.functional.scaled_dot_product_attention(
            query, key, value, attn_mask=None, is_causal=False, dropout_p=dropout_p
        )

        expected_outputs = []
        for q, k, v in zip(query.unbind(), key.unbind(), value.unbind()):
            output = torch.nn.functional.scaled_dot_product_attention(
                q.unsqueeze(0),
                k.unsqueeze(0),
                v.unsqueeze(0),
                attn_mask=None,
                dropout_p=dropout_p,
            )
            expected_outputs.append(output.squeeze(0))
        expected_output_nested = torch.nested.nested_tensor(expected_outputs)
        self.assertEqual(actual, expected_output_nested)

        # Error case: explicit attn_mask set.
        with self.assertRaisesRegex(
            RuntimeError, "not supported when an explicit attn_mask is set"
        ):
            torch.nn.functional.scaled_dot_product_attention(
                query, key, value, attn_mask=attn_mask, dropout_p=dropout_p
            )

        # Error case: is_causal=True.
        with self.assertRaisesRegex(RuntimeError, "not supported when is_causal=True"):
            torch.nn.functional.scaled_dot_product_attention(
                query, key, value, dropout_p=dropout_p, is_causal=True
            )

    @dtypes(torch.float, torch.float16, torch.double)
    def test_empty_like(self, device, dtype):
        ntensors = 4
        nt = random_nt(device, dtype, ntensors, (4, 4))

        # Create empty on same device as original nested tensor
        nt_empty = torch.empty_like(nt)
        assert nt.is_same_size(nt_empty)
        self.assertEqual(nt.dtype, nt_empty.dtype)
        self.assertEqual(nt.device, nt_empty.device)
        self.assertEqual(nt.layout, nt_empty.layout)

        if torch.cuda.is_available():
            if device == "cpu":
                nt_cuda = torch.empty_like(nt, device="cuda")
                self.assertEqual(torch.device("cuda").type, nt_cuda.device.type)
            else:
                nt_cpu = torch.empty_like(nt, device="cpu")
                self.assertEqual(torch.device("cpu").type, nt_cpu.device.type)

        # Check changing dtype of empty_like nested tensor output
        dtype_set = {torch.float, torch.float16, torch.double}
        for other_dtype in dtype_set - {dtype}:
            nt_empty_other_dtype = torch.empty_like(nt, dtype=other_dtype)
            self.assertEqual(nt.dtype, dtype)
            self.assertEqual(nt_empty_other_dtype.dtype, other_dtype)
            self.assertEqual(nt.device, nt_empty.device)
            self.assertEqual(nt.layout, nt_empty.layout)

        # Create tensor for autograd
        nt_empty_req_grad = torch.empty_like(nt, requires_grad=True)
        self.assertEqual(nt_empty_req_grad.requires_grad, True)

        # Test noncontiguous tensor does not fail to copy
        nt_cont, nt_noncont = random_nt_noncontiguous_pair((2, 3, 6, 7))
        nt_empty = torch.empty_like(nt_cont)
        assert nt_cont.is_same_size(nt_empty)
        nt_empty_non_contig = torch.empty_like(nt_noncont)
        assert nt_noncont.is_same_size(nt_empty_non_contig)

        # Test the contiguous memory format option
        nt_empty_contig = torch.empty_like(
            nt_cont, memory_format=torch.contiguous_format
        )
        assert nt_cont.is_same_size(nt_empty_contig)
        assert nt_empty_contig.is_contiguous()

        nt_empty_non_contig = torch.empty_like(
            nt_noncont, memory_format=torch.contiguous_format
        )
        assert nt_noncont.is_same_size(nt_empty_non_contig)
        assert nt_empty_non_contig.is_contiguous()

        # Test other memory formats fail
        self.assertRaises(
            RuntimeError,
            lambda: torch.empty_like(nt_cont, memory_format=torch.channels_last),
        )
        self.assertRaises(
            RuntimeError,
            lambda: torch.empty_like(nt_noncont, memory_format=torch.channels_last),
        )
        self.assertRaises(
            RuntimeError,
            lambda: torch.empty_like(nt_cont, memory_format=torch.channels_last_3d),
        )
        self.assertRaises(
            RuntimeError,
            lambda: torch.empty_like(nt_noncont, memory_format=torch.channels_last_3d),
        )


@markDynamoStrictTest
class TestNestedTensorAutograd(TestCase):
    # Note [Gradcheck args check_batched_grad=False] the common_utils testing version of gradcheck
    # includes the default parameters used for testing ops with gradcheck. However nested tensor
    # does not support the stack op therefore we turn it off for these tests
    def _create_leaf_nested_tensor_from_list(self, tensor_device, requires_grad=False):
        return torch.nested.nested_tensor(
            [
                torch.randn(
                    1,
                    2,
                ),
                torch.randn(7, 8),
            ],
            requires_grad=requires_grad,
            device=tensor_device,
        )

    def _create_nested_tensor_from_list(self, tensor_device, requires_grad=False):
        return torch.nested.as_nested_tensor(
            [
                torch.randn(1, 2, requires_grad=requires_grad),
                torch.randn(7, 8, requires_grad=requires_grad),
            ],
            device=tensor_device,
        )

    def _create_nested_tensor_from_mask(self, tensor_device, requires_grad=False):
        data = torch.randn(2, 3, 4, requires_grad=requires_grad, device=tensor_device)
        mask = torch.ones_like(data[:, :, 0]).bool()
        return torch._nested_tensor_from_mask(data, mask)

    def test_as_nested_tensor_propagates_gradients(self, device):
        a = torch.arange(3, dtype=torch.float, device=device)
        b = torch.arange(5, dtype=torch.float, device=device)
        nt = torch.nested.as_nested_tensor([a, b])
        # tensors with requires_grad=False are leaves
        self.assertTrue(nt.is_leaf)
        self.assertTrue(not nt.requires_grad)

        a = torch.arange(3, dtype=torch.float, requires_grad=True, device=device)
        b = torch.arange(5, dtype=torch.float, requires_grad=True, device=device)
        nt2 = torch.nested.as_nested_tensor([a, b])
        fake_grad = torch.nested.nested_tensor(
            [torch.ones_like(a), torch.zeros_like(b)], device=device
        )
        nt2.backward(fake_grad)
        self.assertEqual(a.grad, fake_grad[0])
        self.assertEqual(b.grad, fake_grad[1])

    def test_nested_tensor_generates_leaf(self, device):
        a = torch.arange(3, dtype=torch.float, requires_grad=True, device=device)
        b = torch.arange(5, dtype=torch.float, requires_grad=True, device=device)

        nt = torch.nested.nested_tensor([a, b], requires_grad=False)
        self.assertTrue(nt.is_leaf)
        self.assertTrue(not nt.requires_grad)

        nt2 = torch.nested.nested_tensor([a, b], requires_grad=True)
        self.assertTrue(nt2.is_leaf)
        self.assertTrue(nt2.requires_grad)

        fake_grad = torch.nested.nested_tensor(
            [torch.ones_like(a), torch.zeros_like(b)], device=device
        )
        nt2.backward(fake_grad)
        self.assertEqual(nt2.grad, fake_grad)
        self.assertEqual(a.grad, None)
        self.assertEqual(b.grad, None)

    def test_set_requires_grad_from_list(self, device):
        nt = self._create_nested_tensor_from_list(device)
        nt.requires_grad_()
        assert nt.requires_grad

    def test_set_requires_grad_from_mask(self, device):
        nt = self._create_nested_tensor_from_mask(device)
        nt.requires_grad_()
        assert nt.requires_grad

    def test_backward_for_add_op(self, device):
        nt_1 = self._create_nested_tensor_from_mask(device)
        nt_2 = self._create_nested_tensor_from_mask(device)

        nt_1.requires_grad_()
        c = nt_1 + nt_2

        assert nt_1.requires_grad
        assert c.requires_grad
        grad_output = self._create_nested_tensor_from_mask(device)
        c.backward(grad_output)

        #  Grad check doesn't work with nested yet.
        # d/dnt_1 (nt + nt_1) = 1*grad_output
        self.assertEqual(nt_1.grad, grad_output)

    def test_backward_for_sub_op(self, device):
        nt_1 = self._create_nested_tensor_from_mask(device)
        nt_2 = self._create_nested_tensor_from_mask(device)

        nt_1.requires_grad_()
        nt_2.requires_grad_()
        c = nt_1 - nt_2

        assert nt_1.requires_grad
        assert nt_2.requires_grad
        assert c.requires_grad
        grad_output = self._create_nested_tensor_from_mask(device)
        c.backward(grad_output)

        self.assertEqual(nt_1.grad, grad_output)
        self.assertEqual(nt_2.grad, -1 * grad_output)

    def test_backward_sub_strided(self, device):
        a = torch.nested.nested_tensor(
            [torch.randn(9, 2, 4), torch.randn(12, 2, 4)],
            requires_grad=True,
            device=device,
        )
        b = torch.nested.nested_tensor(
            [torch.randn(9, 4, 2), torch.randn(12, 4, 2)],
            requires_grad=True,
            device=device,
        )
        c = a - b.transpose(-1, -2)
        grad_output = c.clone()
        c.backward(grad_output)
        self.assertEqual(a.grad, grad_output)
        self.assertEqual(b.grad, -1 * grad_output.transpose(-1, -2))

    def test_backward_add_strided(self, device):
        a = torch.nested.nested_tensor(
            [torch.randn(9, 2, 4), torch.randn(12, 2, 4)],
            requires_grad=True,
            device=device,
        )
        b = torch.nested.nested_tensor(
            [torch.randn(9, 4, 2), torch.randn(12, 4, 2)],
            requires_grad=True,
            device=device,
        )
        c = a + b.transpose(-1, -2)
        grad_output = c.clone()
        c.backward(grad_output)
        self.assertEqual(a.grad, grad_output)
        self.assertEqual(b.grad, grad_output.transpose(-1, -2))

    # Test Factory Functions
    def test_nested_tensor_to_padded_tensor(self, device):
        for padding_val in [0, 1]:
            nt = self._create_leaf_nested_tensor_from_list(
                tensor_device=device, requires_grad=True
            )

            out = torch.nested.to_padded_tensor(nt, padding_val)
            grad_output = torch.ones(out.shape, device=device)
            out.backward(grad_output)

            self.assertEqual(
                nt.grad,
                torch.nested.nested_tensor(
                    [torch.ones(1, 2), torch.ones(7, 8)], device=device
                ),
            )

    def test_nested_tensor_from_mask_and_to_padded(self, device):
        N, L, D = 2, 4, 4
        mask = torch.ones(N, L, device=device)
        for i in range(1, N):
            end = torch.randint(1, L - 1, (1,), device=device)
            mask[i, end:] = 0

        mask[0, :] = 1
        mask = mask.bool()

        data = torch.randn(
            N, L, D, requires_grad=True, dtype=torch.float64, device=device
        )

        def grad_test_func(inpt):
            nt = torch._nested_tensor_from_mask(inpt, mask)
            # This implicitly tests to_padded_tensor grads
            return torch.nested.to_padded_tensor(nt, 0)

        assert gradcheck(grad_test_func, inputs=data, check_batched_grad=False)

    def test_nested_tensor_from_padded(self, device):
        nested_size = torch.tensor([[1, 2], [2, 2]])
        padded_tensor = torch.randn(2, 2, 2, dtype=torch.float64, device=device)
        padded_tensor[0, 1, :] = 0
        padded_tensor.requires_grad_()

        def grad_test_func(tensor, nested_size):
            nt = torch._nested_from_padded(
                tensor, nested_size, fuse_transform_0213=False
            )
            # This implicitly tests to_padded_tensor grads
            return torch.nested.to_padded_tensor(nt, 0)

        data = (padded_tensor, nested_size)
        assert gradcheck(grad_test_func, inputs=data, check_batched_grad=False)

    def test_nested_tensor_from_padded_fused(self, device):
        nested_size = torch.tensor([[1, 8], [2, 8]])
        padded_tensor = torch.randn(2, 2, 2, 4, dtype=torch.float64, device=device)
        padded_tensor[0, 1, :] = 0
        padded_tensor.requires_grad_()

        def grad_test_func(tensor, nested_size):
            nt = torch._nested_from_padded(
                tensor, nested_size, fuse_transform_0213=True
            )
            # This implicitly tests to_padded_tensor grads
            return torch.nested.to_padded_tensor(nt, 0)

        data = (padded_tensor, nested_size)
        assert gradcheck(grad_test_func, inputs=data, check_batched_grad=False)

    def test_nested_tensor_from_list(self, device):
        a = torch.randn(1, 2, requires_grad=True, dtype=torch.float64, device=device)
        b = torch.randn(2, 2, requires_grad=True, dtype=torch.float64, device=device)
        c = torch.randn(10, 2, requires_grad=True, dtype=torch.float64, device=device)

        def grad_test_func(a, b, c):
            c = torch.nested.as_nested_tensor([a, b, c])
            # This implictily tests to_padded_tensor grads
            return torch.nested.to_padded_tensor(c, 0)

        data = (a, b, c)
        assert gradcheck(grad_test_func, inputs=data, check_batched_grad=False)

    @decorateIf(
        xfailIfTorchDynamo,
        # only fails in python 3.11. TODO: Debug this!
        lambda params: params["layout"] == torch.jagged and sys.version_info >= (3, 11),
    )
    @parametrize("layout", [torch.strided, torch.jagged], name_fn=layout_name)
    def test_dropout_backward(self, layout):
        if layout == torch.jagged:
            nt = torch.nested.nested_tensor(
                [torch.randn((2, 5)), torch.randn((3, 5))],
                requires_grad=True,
                layout=layout,
            )
        else:
            nt = torch.nested.nested_tensor(
                [torch.randn((2, 5)), torch.randn((3, 4))],
                requires_grad=True,
                layout=layout,
            )
        p = 0.2
        y = torch.nn.functional.dropout(nt, p)
        y.backward(nt.clone().detach())
        self.assertEqual(nt.grad, y)

    def test_nested_tensor_bmm_gradcheck(self, device):
        a = torch.randn(2, 6, requires_grad=True, dtype=torch.float64, device=device)
        b = torch.randn(3, 6, requires_grad=True, dtype=torch.float64, device=device)
        c = torch.randn(6, 4, requires_grad=True, dtype=torch.float64, device=device)
        d = torch.randn(6, 5, requires_grad=True, dtype=torch.float64, device=device)

        def grad_test_func(a, b, c, d):
            nt0 = torch.nested.as_nested_tensor([a, b])
            nt1 = torch.nested.as_nested_tensor([c, d])
            result = nt0.bmm(nt1)
            return torch.nested.to_padded_tensor(result, 0.0)

        data = (a, b, c, d)
        assert torch.autograd.gradcheck(grad_test_func, inputs=data)

    def test_nested_tensor_bmm_backward(self, device):
        nt0 = torch.nested.nested_tensor(
            [torch.randn((2, 6)), torch.randn((3, 6))],
            requires_grad=True,
            device=device,
        )
        nt1 = torch.nested.nested_tensor(
            [torch.randn((6, 4)), torch.randn((6, 5))],
            requires_grad=True,
            device=device,
        )
        with torch.no_grad():
            pt0 = torch.nested.to_padded_tensor(nt0, 0.0).requires_grad_(True)
            pt1 = torch.nested.to_padded_tensor(nt1, 0.0).requires_grad_(True)

        ynt = nt0.bmm(nt1)
        ypt = pt0.bmm(pt1)
        ynt.backward(ynt.clone())
        ypt.backward(ypt.clone())

        self.assertEqual(torch.nested.to_padded_tensor(nt0.grad, 0.0), pt0.grad)
        self.assertEqual(torch.nested.to_padded_tensor(nt1.grad, 0.0), pt1.grad)

    def test_nested_tensor_matmul_gradcheck(self, device):
        a = torch.randn(2, 6, requires_grad=True, dtype=torch.float64, device=device)
        b = torch.randn(3, 6, requires_grad=True, dtype=torch.float64, device=device)
        c = torch.randn(6, 4, requires_grad=True, dtype=torch.float64, device=device)
        d = torch.randn(6, 5, requires_grad=True, dtype=torch.float64, device=device)

        def grad_test_func(a, b, c, d):
            nt0 = torch.nested.as_nested_tensor([a, b])
            nt1 = torch.nested.as_nested_tensor([c, d])
            result = torch.matmul(nt0, nt1)
            return torch.nested.to_padded_tensor(result, 0.0)

        data = (a, b, c, d)
        assert torch.autograd.gradcheck(grad_test_func, inputs=data)

    def test_nested_tensor_matmul_backward(self, device):
        nt0 = torch.nested.nested_tensor(
            [torch.randn((7, 2, 6)), torch.randn((7, 3, 6))],
            requires_grad=True,
            device=device,
        )
        nt1 = torch.nested.nested_tensor(
            [torch.randn((7, 6, 4)), torch.randn((7, 6, 5))],
            requires_grad=True,
            device=device,
        )
        with torch.no_grad():
            pt0 = torch.nested.to_padded_tensor(nt0, 0.0).requires_grad_(True)
            pt1 = torch.nested.to_padded_tensor(nt1, 0.0).requires_grad_(True)

        ynt = torch.matmul(nt0, nt1)
        ypt = torch.matmul(pt0, pt1)
        ynt.backward(ynt.clone())
        ypt.backward(ypt.clone())

        self.assertEqual(torch.nested.to_padded_tensor(nt0.grad, 0.0), pt0.grad)
        self.assertEqual(torch.nested.to_padded_tensor(nt1.grad, 0.0), pt1.grad)

    def test_nested_tensor_transpose_gradcheck(self, device):
        a = torch.randn(2, 5, requires_grad=True, device=device)
        b = torch.randn(3, 4, requires_grad=True, device=device)

        def grad_test_func(a, b):
            nt = torch.nested.as_nested_tensor([a, b])
            result = nt.transpose(-2, -1).transpose(-2, -1)
            return torch.nested.to_padded_tensor(result, 0.0)

        data = (a, b)
        assert torch.autograd.gradcheck(grad_test_func, inputs=data, eps=1e-3)

    def test_nested_tensor_transpose_backward(self, device):
        nt = torch.nested.nested_tensor(
            [torch.randn((2, 5)), torch.randn((3, 4))],
            requires_grad=True,
            device=device,
        )
        with torch.no_grad():
            pt = torch.nested.to_padded_tensor(nt, 0.0).requires_grad_(True)

        ynt = nt.transpose(-2, -1)
        ypt = pt.transpose(-2, -1)
        ynt.backward(ynt.clone())
        ypt.backward(ypt.clone())

        self.assertEqual(torch.nested.to_padded_tensor(nt.grad, 0.0), pt.grad)

    def test_nested_tensor_reshape_gradcheck(self, device):
        a = torch.randn(2, 6, requires_grad=True, device=device)
        b = torch.randn(3, 6, requires_grad=True, device=device)

        def grad_test_func(a, b):
            nt = torch.nested.as_nested_tensor([a, b])
            result = nt.reshape(2, -1, 2, 3)
            return torch.nested.to_padded_tensor(result, 0.0)

        data = (a, b)
        assert torch.autograd.gradcheck(grad_test_func, inputs=data, eps=1e-3)

    def test_nested_tensor_reshape_backward(self):
        nt = torch.nested.nested_tensor(
            [torch.randn((2, 6)), torch.randn((3, 6))], requires_grad=True
        )
        with torch.no_grad():
            pt = torch.nested.to_padded_tensor(nt, 0.0).requires_grad_(True)

        ynt = nt.reshape(2, -1, 2, 3)
        ypt = pt.reshape(2, -1, 2, 3)
        ynt.backward(ynt.clone())
        ypt.backward(ypt.clone())

        self.assertEqual(torch.nested.to_padded_tensor(nt.grad, 0.0), pt.grad)

    def test_nested_tensor_squeeze_backward(self, device):
        nt = torch.nested.nested_tensor(
            [torch.randn((2, 6, 1)), torch.randn((3, 6, 1))],
            requires_grad=True,
            device=device,
        )
        with torch.no_grad():
            pt = torch.nested.to_padded_tensor(nt, 0.0).requires_grad_(True)

        ynt = nt.squeeze(-1)
        ypt = pt.squeeze(-1)
        ynt.backward(ynt.clone())
        ypt.backward(ypt.clone())

        self.assertEqual(torch.nested.to_padded_tensor(nt.grad, 0.0), pt.grad)

    def test_nested_tensor_squeeze_gradcheck(self, device):
        a = torch.randn(
            (2, 6, 1), dtype=torch.float64, requires_grad=True, device=device
        )
        b = torch.randn(
            (3, 6, 1), dtype=torch.float64, requires_grad=True, device=device
        )

        def grad_test_func(a, b):
            nt = torch.nested.as_nested_tensor([a, b])
            result = nt.squeeze(-1)
            return torch.nested.to_padded_tensor(result, 0.0)

        assert torch.autograd.gradcheck(grad_test_func, inputs=(a, b), eps=1e-3)

    def test_nested_tensor_unsqueeze_backward(self, device):
        nt = torch.nested.nested_tensor(
            [torch.randn((2, 6)), torch.randn((3, 6))],
            requires_grad=True,
            device=device,
        )
        with torch.no_grad():
            pt = torch.nested.to_padded_tensor(nt, 0.0).requires_grad_(True)

        ynt = nt.unsqueeze(2)
        ypt = pt.unsqueeze(2)
        ynt.backward(ynt.clone())
        ypt.backward(ypt.clone())

        self.assertEqual(torch.nested.to_padded_tensor(nt.grad, 0.0), pt.grad)

    def test_nested_tensor_unsqueeze_gradcheck(self, device):
        a = torch.randn((2, 6), dtype=torch.float64, requires_grad=True, device=device)
        b = torch.randn((3, 6), dtype=torch.float64, requires_grad=True, device=device)

        def grad_test_func(a, b):
            nt = torch.nested.as_nested_tensor([a, b])
            result = nt.unsqueeze(-1)
            return torch.nested.to_padded_tensor(result, 0.0)

        assert torch.autograd.gradcheck(grad_test_func, inputs=(a, b), eps=1e-3)

    def test_nested_tensor_linear(self, device):
        a = torch.randn(1, 2, requires_grad=True, dtype=torch.float64, device=device)
        b = torch.randn(2, 2, requires_grad=True, dtype=torch.float64, device=device)
        c = torch.randn(3, 2, requires_grad=True, dtype=torch.float64, device=device)

        weight = torch.randn(
            2, 2, requires_grad=True, dtype=torch.float64, device=device
        )
        bias = torch.randn(2, requires_grad=True, dtype=torch.float64, device=device)

        def grad_test_func(a, b, c, weight, bias=None):
            nt = torch.nested.as_nested_tensor([a, b, c])
            # This implicitly tests to_padded_tensor grads
            d = torch.functional.F.linear(nt, weight, bias)
            return torch.nested.to_padded_tensor(d, 0)

        data = (a, b, c, weight, bias)
        assert gradcheck(grad_test_func, inputs=data, check_batched_grad=False)

        # Test linear with no bias added
        data = (a, b, c, weight)
        assert gradcheck(grad_test_func, inputs=data, check_batched_grad=False)

    def test_nested_tensor_linear_plus_transpose(self, device):
        a = torch.randn(1, 2, requires_grad=True, dtype=torch.float64, device=device)
        b = torch.randn(2, 2, requires_grad=True, dtype=torch.float64, device=device)
        c = torch.randn(3, 2, requires_grad=True, dtype=torch.float64, device=device)

        weight = torch.randn(
            2, 2, requires_grad=True, dtype=torch.float64, device=device
        )
        bias = torch.randn(2, requires_grad=True, dtype=torch.float64, device=device)

        def grad_test_func(a, b, c, weight, bias=None):
            nt = torch.nested.as_nested_tensor([a, b, c])
            # This implicitly tests to_padded_tensor grads
            d = torch.functional.F.linear(nt, weight, bias)
            d = d.transpose(-1, -2).contiguous()
            return torch.nested.to_padded_tensor(d, 0)

        data = (a, b, c, weight, bias)
        assert gradcheck(grad_test_func, inputs=data, check_batched_grad=False)

        # Test linear with no bias added
        data = (a, b, c, weight)
        assert gradcheck(grad_test_func, inputs=data, check_batched_grad=False)

    def test_nested_tensor_softmax(self, device):
        a = torch.randn(1, 2, requires_grad=True, dtype=torch.float64, device=device)
        b = torch.randn(2, 2, requires_grad=True, dtype=torch.float64, device=device)
        c = torch.randn(3, 2, requires_grad=True, dtype=torch.float64, device=device)

        def grad_test_func(a, b, c, dim):
            nt = torch.nested.as_nested_tensor([a, b, c])
            # This implicitly tests to_padded_tensor grads
            d = torch.functional.F.softmax(nt, dim=dim)
            return torch.nested.to_padded_tensor(d, 0)

        # softmax over last dim
        data = (a, b, c, -1)
        assert gradcheck(grad_test_func, inputs=data, check_batched_grad=False)

    def test_nested_tensor_linear_backward(self, device):
        a = torch.randn(1, 2, requires_grad=False, device=device)
        b = torch.randn(2, 2, requires_grad=False, device=device)
        c = torch.randn(3, 2, requires_grad=False, device=device)

        weight = torch.randn(2, 2, requires_grad=True, device=device)
        bias = torch.randn(2, requires_grad=True, device=device)
        nt = torch.nested.as_nested_tensor([a, b, c], device=device)

        out = torch.functional.F.linear(nt, weight, bias)

        out.backward(out.clone())

        assert weight.grad is not None
        assert bias.grad is not None

        assert a.grad is None
        assert b.grad is None
        assert c.grad is None

    def test_values_grad_with_broadcast(self, device):
        a = torch.randn(1, 2, 4, requires_grad=True, dtype=torch.float64, device=device)
        b = torch.randn(2, 2, 4, requires_grad=True, dtype=torch.float64, device=device)
        c = torch.randn(3, 2, 4, requires_grad=True, dtype=torch.float64, device=device)

        def grad_test_func(a, b, c):
            nt = torch.nested.as_nested_tensor([a, b, c])
            buffer = nt.values()
            return buffer.sum()

        data = (a, b, c)
        assert gradcheck(grad_test_func, inputs=data, check_batched_grad=False)

    def test_to_buffer_series_ops_grad_with_broadcast(self, device):
        a = torch.randn(1, 1, 2, requires_grad=True, dtype=torch.float64, device=device)
        b = torch.randn(1, 1, 2, requires_grad=True, dtype=torch.float64, device=device)
        c = torch.randn(1, 1, 2, requires_grad=True, dtype=torch.float64, device=device)

        def grad_test_func(a, b, c):
            nt = torch.nested.as_nested_tensor([a, b, c])
            buffer = nt.values()
            buffer = buffer * 2
            return buffer.exp()

        data = (a, b, c)
        assert gradcheck(grad_test_func, inputs=data, check_batched_grad=False)

    def test_unbind_flow_through(self, device):
        a = torch.randn(1, 2, 4, requires_grad=True, dtype=torch.float64, device=device)
        b = torch.randn(2, 2, 4, requires_grad=True, dtype=torch.float64, device=device)
        c = torch.randn(3, 2, 4, requires_grad=True, dtype=torch.float64, device=device)

        def grad_test_func(a, b, c):
            nt = torch.nested.as_nested_tensor([a, b, c])
            ntT = nt.transpose(-1, -2)
            unbound = ntT.unbind()
            d = unbound[0]
            d = torch.pow(d, 2)
            return d

        data = (a, b, c)
        assert gradcheck(grad_test_func, inputs=data, check_batched_grad=False)

    def test_split_with_sizes_flow_through(self, device):
        a = torch.randn(2, 5, requires_grad=True, dtype=torch.float64, device=device)
        b = torch.randn(3, 5, requires_grad=True, dtype=torch.float64, device=device)
        c = torch.randn(4, 5, requires_grad=True, dtype=torch.float64, device=device)

        def grad_test_func(a, b, c):
            nt = torch.nested.as_nested_tensor([a, b, c])
            splits = nt.split_with_sizes([2, 3], dim=-1)
            unbound = splits[1].unbind()
            d = unbound[0]
            d = torch.pow(d, 2)
            return d

        data = (a, b, c)
        assert gradcheck(grad_test_func, inputs=data, check_batched_grad=False)

    def test_indexing_backward(self, device):
        x0 = torch.randn((2, 5))
        x1 = torch.randn((3, 4))
        nt = torch.nested.nested_tensor([x0, x1], device=device, requires_grad=True)
        self.assertEqual(nt[0], x0)
        self.assertEqual(nt[-1], x1)
        grad_x0 = torch.randn((2, 5), device=device)
        nt[0].backward(grad_x0)
        expected_grad = torch.nested.nested_tensor(
            [grad_x0, torch.zeros((3, 4), device=device)]
        )
        self.assertEqual(nt.grad, expected_grad)

    def test_masked_fill_backward(self, device):
        a = torch.randn(1, 2, 4, requires_grad=True, dtype=torch.float64, device=device)
        b = torch.randn(2, 2, 4, requires_grad=True, dtype=torch.float64, device=device)
        c = torch.randn(3, 2, 4, requires_grad=True, dtype=torch.float64, device=device)

        def grad_test_func(a, b, c):
            nt = torch.nested.as_nested_tensor([a, b, c])
            mask = nt.detach().clone().to(bool)
            out = nt.masked_fill(mask, 0)
            out = torch.nested.to_padded_tensor(out, 0)
            return out

        data = (a, b, c)
        assert gradcheck(grad_test_func, inputs=data, check_batched_grad=False)

    def test_gelu_backward(self, device):
        a = torch.randn(1, 2, 4, requires_grad=True, dtype=torch.float64, device=device)
        b = torch.randn(2, 2, 4, requires_grad=True, dtype=torch.float64, device=device)
        c = torch.randn(3, 2, 4, requires_grad=True, dtype=torch.float64, device=device)

        def grad_test_func(a, b, c):
            nt = torch.nested.as_nested_tensor([a, b, c])
            nt_gelu = torch.nn.functional.gelu(nt)
            return torch.nested.to_padded_tensor(nt_gelu, 0)

        data = (a, b, c)
        assert gradcheck(grad_test_func, inputs=data, check_batched_grad=False)

    def test_relu_backward(self, device):
        a = torch.randn(1, 2, 4, requires_grad=True, dtype=torch.float64, device=device)
        b = torch.randn(2, 2, 4, requires_grad=True, dtype=torch.float64, device=device)
        c = torch.randn(3, 2, 4, requires_grad=True, dtype=torch.float64, device=device)

        def grad_test_func(a, b, c):
            nt = torch.nested.as_nested_tensor([a, b, c])
            nt_relu = torch.nn.functional.relu(nt)
            return torch.nested.to_padded_tensor(nt_relu, 0)

        data = (a, b, c)
        assert gradcheck(grad_test_func, inputs=data, check_batched_grad=False)

    def test_selu_backward(self, device):
        a = torch.randn(1, 2, 4, requires_grad=True, dtype=torch.float64, device=device)
        b = torch.randn(2, 2, 4, requires_grad=True, dtype=torch.float64, device=device)
        c = torch.randn(3, 2, 4, requires_grad=True, dtype=torch.float64, device=device)

        def grad_test_func(a, b, c):
            nt = torch.nested.as_nested_tensor([a, b, c])
            nt_relu = torch.nn.functional.silu(nt)
            return torch.nested.to_padded_tensor(nt_relu, 0)

        data = (a, b, c)
        assert gradcheck(grad_test_func, inputs=data, check_batched_grad=False)

    def test_abs_backward(self, device):
        a = torch.randn(1, 2, 4, requires_grad=True, dtype=torch.float64, device=device)
        b = torch.randn(2, 2, 4, requires_grad=True, dtype=torch.float64, device=device)
        c = torch.randn(3, 2, 4, requires_grad=True, dtype=torch.float64, device=device)

        def grad_test_func(a, b, c):
            nt = torch.nested.as_nested_tensor([a, b, c])
            nt_abs = torch.abs(nt)
            return torch.nested.to_padded_tensor(nt_abs, 0)

        data = (a, b, c)
        assert gradcheck(grad_test_func, inputs=data, check_batched_grad=False)

    # Previously would error when input NT doesn't require grad
    # NotImplementedError: Cannot access storage of UndefinedTensorImpl
    def test_layer_norm_backward_edge_case(self, device):
        size = 4
        a = torch.randn(
            1, 2, size, requires_grad=False, dtype=torch.float64, device=device
        )
        nt = torch.nested.nested_tensor([a])
        nt_layer_norm = torch.nn.LayerNorm(
            nt.size(-1), device=device, dtype=torch.float64
        )
        out = nt_layer_norm(nt)
        out.backward(out.clone())

    def test_accumulate_grad_different_strides(self, device):
        a = torch.rand(1, 4, 2, requires_grad=True, dtype=torch.float64, device=device)
        b = torch.rand(1, 8, 2, requires_grad=True, dtype=torch.float64, device=device)

        def grad_test_func(a, b):
            nt_1 = torch.nested.as_nested_tensor([a, b])
            nt_2 = nt_1.clone()
            out = torch.nn.functional.scaled_dot_product_attention(nt_1, nt_2, nt_2)
            return torch.nested.to_padded_tensor(out, 0)

        data = (a, b)
        assert gradcheck(grad_test_func, inputs=data, check_batched_grad=False)

    # https://github.com/pytorch/pytorch/issues/95562
    @skipIfSlowGradcheckEnv
    @parametrize("size", [1024, 1023, 513, 512, 256, 128, 32, 4, 2])
    def test_layer_norm_backward(self, device, size):
        a = torch.randn(
            1, 2, size, requires_grad=True, dtype=torch.float64, device=device
        )
        b = torch.randn(
            2, 2, size, requires_grad=True, dtype=torch.float64, device=device
        )
        c = torch.randn(
            3, 2, size, requires_grad=True, dtype=torch.float64, device=device
        )

        def grad_test_func(a, b, c):
            nt = torch.nested.as_nested_tensor([a, b, c])
            layer_norm = torch.nn.LayerNorm(
                nt.size(-1), device=device, dtype=torch.float64
            )
            nt_layer_norm = layer_norm(nt)
            return torch.nested.to_padded_tensor(nt_layer_norm, 0)

        data = (a, b, c)
        assert gradcheck(grad_test_func, inputs=data, check_batched_grad=False)

    # https://github.com/pytorch/pytorch/issues/95562
    @skipIfSlowGradcheckEnv
    # Could either mark slow or reduce size
    @parametrize("size", [128, 32, 4, 2])
    def test_layer_norm_backward_5d(self, device, size):
        a = torch.randn(
            4, size, size, 4, requires_grad=True, dtype=torch.float64, device=device
        )
        b = torch.randn(
            7, size, size, 4, requires_grad=True, dtype=torch.float64, device=device
        )
        c = torch.randn(
            10, size, size, 4, requires_grad=True, dtype=torch.float64, device=device
        )

        def grad_test_func(a, b, c):
            nt = torch.nested.as_nested_tensor([a, b, c])
            layer_norm = torch.nn.LayerNorm(
                (size, size, nt.size(-1)), device=device, dtype=torch.float64
            )
            nt_layer_norm = layer_norm(nt)
            return torch.nested.to_padded_tensor(nt_layer_norm, 0)

        data = (a, b, c)
        assert gradcheck(grad_test_func, inputs=data, check_batched_grad=False)


# Found in torch/testing/_comparison.py
default_atol = {torch.float16: 1e-3, torch.bfloat16: 1e-3, torch.float32: 1e-5}
default_rtol = {torch.float16: 1e-3, torch.bfloat16: 1.6e-2, torch.float32: 1.3e-6}


def get_rtol(true_value: torch.Tensor, computed_value: torch.Tensor) -> float:
    deviation = true_value - computed_value
    deviation = torch.abs(deviation / true_value)
    # Fill in the nans with the default rtol
    torch.nan_to_num_(deviation, nan=default_rtol[computed_value.dtype])
    return deviation.max().item()


def get_atol(true_value: torch.Tensor, computed_value: torch.Tensor) -> float:
    deviation = true_value - computed_value
    atol = torch.abs(deviation).max().item()
    return atol


def get_tolerances(
    true_value: torch.Tensor,
    computed_value: torch.Tensor,
    fudge_factor: Optional[float] = None,
) -> Tuple[float, float]:
    """Returns the absolute and relative tolerances for comparing two tensors."""
    fudge_factor = fudge_factor if fudge_factor is not None else 1.0
    atol = get_atol(true_value, computed_value)
    rtol = get_rtol(true_value, computed_value)

    atol = fudge_factor * max(atol, default_atol[computed_value.dtype])
    rtol = fudge_factor * max(rtol, default_rtol[computed_value.dtype])
    # torch.isclose() has weird behavior around see:
    # https://github.com/pytorch/pytorch/issues/102400
    if rtol > 1e30:
        rtol = default_rtol[computed_value.dtype]
    return atol, rtol


# We can probably parametrizing existing tests instead of having a separate
# test class as we begin to support more ops. Also maybe rewrite with OpInfos.
@markDynamoStrictTest
class TestNestedTensorSubclass(TestCase):
    # TODO: consolidate with the below
    def _get_list_for_jagged_tensor(self, nested_size, device, requires_grad=True):
        Ds = nested_size[1:]
        out = []
        for s in nested_size[0]:
            out.append(
                torch.randn(
                    s,
                    *Ds,
                    requires_grad=requires_grad,
                    device=device,
                    dtype=torch.float64,
                )
            )
        return out

    def _get_example_tensor_lists(
        self, include_list_of_lists=True, include_requires_grad=True
    ):
        def _make_tensor(
            *shape, include_requires_grad=include_requires_grad, requires_grad=True
        ):
            return torch.randn(
                *shape,
                requires_grad=(requires_grad if include_requires_grad else False),
            )

        # Purposefully introduce mixed requires_grad settings for the components
        # when include_requires_grad=True.
        example_lists = [
            # (B, *, D) with B=4
            [
                _make_tensor(2, 5),
                _make_tensor(3, 5, requires_grad=False),
                _make_tensor(4, 5, requires_grad=False),
                _make_tensor(6, 5),
            ],
            # (B, *, D_0, D_1) with B=5
            [
                _make_tensor(2, 5, 6),
                _make_tensor(3, 5, 6),
                _make_tensor(4, 5, 6, requires_grad=False),
                _make_tensor(5, 5, 6),
                _make_tensor(6, 5, 6),
            ],
            # (B, *, D_0, D_1, D_2) with B=6
            [
                _make_tensor(2, 5, 6, 7),
                _make_tensor(3, 5, 6, 7),
                _make_tensor(4, 5, 6, 7, requires_grad=False),
                _make_tensor(5, 5, 6, 7),
                _make_tensor(6, 5, 6, 7),
                _make_tensor(7, 5, 6, 7),
            ],
        ]

        if include_list_of_lists:
            example_lists.append(
                # (B, *, D) with B=3 in list form
                [
                    _make_tensor(2, 5, requires_grad=False).tolist(),
                    _make_tensor(3, 5).tolist(),
                    _make_tensor(4, 5).tolist(),
                ]
            )

        return example_lists

    def test_tensor_attributes(self, device):
        a = torch.randn(2, 3, requires_grad=True, dtype=torch.float64, device=device)
        b = torch.randn(3, 3, requires_grad=True, dtype=torch.float64, device=device)
        c = torch.randn(4, 3, requires_grad=True, dtype=torch.float64, device=device)
        nt = torch.nested.as_nested_tensor([a, b, c], layout=torch.jagged)
        _offsets = nt.offsets()

        for op in (
            torch.ops.aten.is_non_overlapping_and_dense.default,
            torch.ops.aten.sym_size.default,
            torch.ops.aten.dim.default,
            torch.ops.aten.numel.default,
            torch.ops.aten.sym_numel.default,
            torch.ops.aten.sym_stride.default,
            torch.ops.aten.sym_storage_offset.default,
        ):
            op(nt)

        with self.assertRaisesRegex(
            RuntimeError, "directly calling torch.ops.aten.size"
        ):
            torch.ops.aten.size.default(nt)

        nested_int = torch.nested._internal.nested_tensor.get_tensor_symint(
            _offsets, coeff=1
        )
        self.assertEqual(nt.size(), (3, nested_int, 3))
        self.assertEqual(nt.shape, (3, nested_int, 3))
        self.assertEqual(nt.dim(), 3)
        self.assertEqual(nt.numel(), 27)

    def test_linear(self, device):
        a = torch.randn(2, 3, requires_grad=True, dtype=torch.float64, device=device)
        b = torch.randn(3, 3, requires_grad=True, dtype=torch.float64, device=device)
        c = torch.randn(4, 3, requires_grad=True, dtype=torch.float64, device=device)
        weight = torch.randn(
            4, 3, requires_grad=True, dtype=torch.float64, device=device
        )

        def grad_test_func(a, b, c, weight):
            nt = torch.nested.as_nested_tensor([a, b, c], layout=torch.jagged)
            out = torch.nn.functional.linear(nt, weight)
            return out.values()

        gradcheck(grad_test_func, inputs=(a, b, c, weight), check_batched_grad=False)

    def test_unary_pointwise(self, device):
        a = torch.randn(2, 3, requires_grad=True, dtype=torch.float64, device=device)
        b = torch.randn(3, 3, requires_grad=True, dtype=torch.float64, device=device)
        c = torch.randn(4, 3, requires_grad=True, dtype=torch.float64, device=device)

        def grad_test_func(a, b, c):
            nt = torch.nested.as_nested_tensor([a, b, c], layout=torch.jagged)
            out = torch.nn.functional.silu(nt.sin().cos())
            return out.values()

        gradcheck(grad_test_func, inputs=(a, b, c), check_batched_grad=False)

    def test_unary_pointwise_transposed_inputs(self, device):
        a, b, c = (
            torch.randn(
                i + 2, 5, requires_grad=True, dtype=torch.float64, device=device
            )
            for i in range(3)
        )

        nt = torch.nested.nested_tensor(
            [a.detach(), b.detach(), c.detach()], layout=torch.jagged
        )
        nt_t = nt.transpose(1, 2)
        self.assertFalse(nt_t.is_contiguous())
        out = torch.nn.functional.silu(nt_t.sin().cos())
        self.assertEqual(
            out.is_contiguous(),
            torch.nn.functional.silu(b.transpose(-1, -2).sin().cos()).is_contiguous(),
        )

        self.assertEqual(nt_t.shape, out.shape)

        a, b, c = (
            torch.randn(
                i + 2, 5, requires_grad=True, dtype=torch.float64, device=device
            )
            for i in range(3)
        )

        def grad_test_func(a, b, c):
            nt = torch.nested.as_nested_tensor([a, b, c], layout=torch.jagged)
            nt_t = nt.transpose(1, 2)
            out = torch.nn.functional.silu(nt_t.sin().cos())
            return out.values()

        gradcheck(grad_test_func, inputs=(a, b, c), check_batched_grad=False)

    def test_binary_pointwise(self, device):
        a = torch.randn(2, 3, requires_grad=True, dtype=torch.float64, device=device)
        b = torch.randn(3, 3, requires_grad=True, dtype=torch.float64, device=device)
        c = torch.randn(4, 3, requires_grad=True, dtype=torch.float64, device=device)

        # Incorrect usage: shape check will fail if the offsets tensor are not
        #                  the same exact tensor object
        nt1 = torch.nested.as_nested_tensor([a, b, c], layout=torch.jagged)
        nt2 = torch.nested.as_nested_tensor([a, b, c], layout=torch.jagged)

        self.assertRaisesRegex(
            RuntimeError,
            "cannot call binary pointwise function .* with inputs of shapes",
            lambda: nt1 * nt2,
        )

        # Correct usage: chain the calls using the same offsets tensor object
        def grad_test_func(a, b, c):
            nt1 = torch.nested.as_nested_tensor([a, b, c], layout=torch.jagged)
            # TODO: Switch to public API that takes in (values, offsets) once it exists
            nt2, offsets = jagged_from_list([a, b, c], nt1.offsets())
            out = nt1 * nt2
            return out.values()

        gradcheck(grad_test_func, inputs=(a, b, c), check_batched_grad=False)

    def test_binary_pointwise_transposed(self, device):
        a, b, c = (
            torch.randn(i + 2, 5, dtype=torch.float64, device=device) for i in range(3)
        )

        nt1, offsets = jagged_from_list([a, b, c], None)
        nt2, offsets = jagged_from_list([a, b, c], offsets)

        nt1_t = nt1.transpose(1, 2)
        nt2_t = nt2.transpose(1, 2)

        # out = nt1_t * nt2_t
        # self.assertFalse(nt1_t.is_contiguous())
        # self.assertEqual(out.is_contiguous(), (b.transpose(-1, -2) * b.transpose(-1, -2)).is_contiguous())
        # self.assertEqual(out.shape, nt1_t.shape)

        self.assertRaisesRegex(
            RuntimeError,
            "cannot call binary pointwise function mul.Tensor with inputs of shapes",
            lambda: nt1 * nt2_t,
        )

        a, b, c = (
            torch.randn(
                i + 2, 5, requires_grad=True, dtype=torch.float64, device=device
            )
            for i in range(3)
        )

        # Correct usage: chain the calls using the same offsets tensor object
        def grad_test_func(a, b, c):
            nt1, offsets = jagged_from_list([a, b, c], None)
            nt2, offsets = jagged_from_list([a, b, c], offsets)
            nt1_t = nt1.transpose(1, 2)
            nt2_t = nt2.transpose(1, 2)
            out = nt1_t * nt2_t
            return out.values()

        gradcheck(grad_test_func, inputs=(a, b, c), check_batched_grad=False)

    def test_split(self, device):
        a = torch.randn(2, 3, requires_grad=True, dtype=torch.float64, device=device)
        b = torch.randn(3, 3, requires_grad=True, dtype=torch.float64, device=device)
        c = torch.randn(4, 3, requires_grad=True, dtype=torch.float64, device=device)

        nt = torch.nested.as_nested_tensor([a, b, c], layout=torch.jagged)
        out = torch.split(nt, 2, -1)
        self.assertEqual(len(out), 2)
        self.assertEqual(
            out[0],
            torch.nested.as_nested_tensor(
                [a[:, 0:2], b[:, 0:2], c[:, 0:2]], layout=torch.jagged
            ),
        )
        self.assertEqual(
            out[1],
            torch.nested.as_nested_tensor(
                [a[:, 2:], b[:, 2:], c[:, 2:]], layout=torch.jagged
            ),
        )

        with self.assertRaisesRegex(
            RuntimeError,
            r"split\(\): not supported for NestedTensor on dim=1",
        ):
            torch.split(nt, 2, 1)

    def test_split_with_sizes(self, device):
        a = torch.randn(2, 3, requires_grad=True, dtype=torch.float64, device=device)
        b = torch.randn(3, 3, requires_grad=True, dtype=torch.float64, device=device)
        c = torch.randn(4, 3, requires_grad=True, dtype=torch.float64, device=device)

        nt = torch.nested.as_nested_tensor([a, b, c], layout=torch.jagged)
        out = torch.split(nt, [1, 2], -1)
        self.assertEqual(len(out), 2)
        self.assertEqual(
            out[0],
            torch.nested.as_nested_tensor(
                [a[:, 0:1], b[:, 0:1], c[:, 0:1]], layout=torch.jagged
            ),
        )
        self.assertEqual(
            out[1],
            torch.nested.as_nested_tensor(
                [a[:, 1:], b[:, 1:], c[:, 1:]], layout=torch.jagged
            ),
        )
        with self.assertRaisesRegex(
            RuntimeError,
            r"split_with_sizes\(\): not supported for NestedTensor on dim=1",
        ):
            torch.split(nt, [1, 2], 1)

    def test_softmax(self, device):
        nt = random_nt_from_dims(
            [3, None, 5], device=device, dtype=torch.float32, layout=torch.jagged
        )

        # operate on dim=2
        output = nt.softmax(dim=2)

        @torch._dynamo.disable
        def _compare_to_ref(nt, output, dim):
            for in_component, out_component in zip(nt.unbind(), output.unbind()):
                self.assertEqual(in_component.softmax(dim=dim), out_component)

        # dim=2 -> dim=1 after unbind
        _compare_to_ref(nt, output, dim=1)

        # operate on dim=-1
        output2 = nt.softmax(dim=-1)
        torch._dynamo.disable(self.assertEqual)(output, output2)
        _compare_to_ref(nt, output2, dim=-1)

    def test_views_inherit_ragged_dim(self, device):
        # view
        nt = random_nt_from_dims(
            [4, None, 8, 10], device=device, dtype=torch.float32, layout=torch.jagged
        )
        # inherit ragged dim via -1
        view = nt.view(4, -1, 80)
        self.assertEqual(nt.shape[1], view.shape[1])
        # inherit batch and ragged dims via -1
        view2 = nt.view(-1, -1, 80)
        self.assertEqual(nt.shape[:2], view2.shape[:2])

        # expand
        nt = random_nt_from_dims(
            [3, None, 1], device=device, dtype=torch.float32, layout=torch.jagged
        )
        # inherit batch and ragged dims via -1
        view = nt.expand(-1, -1, 5)
        self.assertEqual(nt.shape[:2], view.shape[:2])

    def test_view_ragged_idx_not_one(self, device):
        nt = random_nt_from_dims(
            [2, None, 20], device=device, dtype=torch.float32, layout=torch.jagged
        )

        view_transposed = nt.transpose(1, 2).view(2, 20, nt.size(1))
        self.assertEqual((2, 20, nt.size(1)), (view_transposed.size()))
        self.assertEqual(view_transposed._base, nt._base)

    def test_unsafe_view(self, device):
        nt = random_nt_from_dims(
            [4, None, 8, 10], device=device, dtype=torch.float32, layout=torch.jagged
        )
        # basic view
        view1 = torch.ops.aten._unsafe_view(nt, (4, -1, 80))
        self.assertEqual((4, nt.size(1), 80), tuple(view1.size()))
        # _unsafe_view differs from view in that the view information is not tracked
        self.assertTrue(view1._base is None)

        # test an unsafe_view when ragged_idx != 1, currently only supports identity view
        nt_t = nt.transpose(1, 2)
        view2 = torch.ops.aten._unsafe_view(nt_t, (4, 8, nt.size(1), 10))
        self.assertEqual((4, 8, nt.size(1), 10), tuple(view2.size()))
        self.assertTrue(view2._base is None)

    @xfailIfTorchDynamo
    @parametrize("requires_grad", [False, True])
    def test_reshape_decomp(self, device, requires_grad):
        # contiguous NT should result in view.
        nt = (
            random_nt_from_dims(
                [3, None, 10],
                device=device,
                dtype=torch.float32,
                layout=torch.jagged,
            )
            .detach()
            .requires_grad_(requires_grad)
        )
        view = nt.reshape(-1, -1, 5, 2)
        self.assertEqual(view.shape[:2], nt.shape[:2])
        self.assertTrue(view._is_view() and view._base is nt)
        # make sure gradients flow back
        if requires_grad:
            view.backward(torch.ones_like(view))
            self.assertEqual(nt.grad, torch.ones_like(nt))

        # non-contiguous NT should result in contiguous copy
        nt = random_nt_from_dims(
            [3, None, 5, 2],
            device=device,
            dtype=torch.float32,
            layout=torch.jagged,
            requires_grad=requires_grad,
        )
        nt_noncontig = nt.transpose(-1, -2)
        self.assertFalse(nt_noncontig.is_contiguous())
        copy = nt_noncontig.reshape(-1, -1, 10)
        self.assertTrue(copy.is_contiguous())
        self.assertEqual(copy.shape[:2], nt.shape[:2])
        # make sure gradients flow back
        if requires_grad:
            copy.backward(torch.ones_like(copy))
            self.assertEqual(nt.grad, torch.ones_like(nt))

    def test_flatten_decomp(self, device):
        nt = random_nt_from_dims(
            [3, None, 5, 2], device=device, dtype=torch.float32, layout=torch.jagged
        )
        flattened = nt.flatten(-2, -1)
        self.assertEqual(flattened.shape, nt.view(3, -1, 10).shape)

        nt = random_nt_from_dims(
            [3, None, 5, 2, 6], device=device, dtype=torch.float32, layout=torch.jagged
        )
        flattened = nt.flatten(-3, -2)
        self.assertEqual(flattened.shape, nt.view(3, -1, 10, 6).shape)

    def test_chunk(self, device):
        # normal case
        D = 30
        B = 8
        nt = random_nt_from_dims(
            [B, None, D], device=device, dtype=torch.float32, layout=torch.jagged
        )
        NUM_CHUNKS = 3
        chunks = nt.chunk(NUM_CHUNKS, dim=-1)
        self.assertEqual(len(chunks), NUM_CHUNKS)
        for i in range(NUM_CHUNKS):
            self.assertEqual(chunks[i].shape[-1], D // NUM_CHUNKS)

        # chunk on batch dim
        chunks = nt.chunk(NUM_CHUNKS, dim=0)
        self.assertEqual(len(chunks), NUM_CHUNKS)
        chunk_size = math.ceil(B / NUM_CHUNKS)
        for i in range(NUM_CHUNKS):
            if i < NUM_CHUNKS - 1:
                self.assertEqual(chunks[i].shape[0], chunk_size)
            else:
                self.assertEqual(chunks[i].shape[0], B - chunk_size * (NUM_CHUNKS - 1))
            offsets_expected = (
                nt._offsets[i * chunk_size + 1 : (i + 1) * chunk_size + 1]
                - nt._offsets[i * chunk_size]
            )
            self.assertEqual(chunks[i]._offsets[1:], offsets_expected)
        self.assertEqual(nt._values, torch.cat([x._values for x in chunks], dim=0))

        # chunk on ragged dim not supported
        with self.assertRaisesRegex(
            RuntimeError, "chunk.* not supported for NestedTensor on dim=1"
        ):
            nt.chunk(2, dim=1)

    def test_squeeze(self, device):
        B = 4
        D = 6
        # squeeze middle dim
        nt = random_nt_from_dims(
            [B, None, 1, D], device=device, dtype=torch.float32, layout=torch.jagged
        )
        j0 = nt.shape[1]

        for dim_arg in [-2, 2]:
            out = nt.squeeze(dim_arg)
            self.assertEqual(out.shape, (B, j0, D))
            self.assertEqual(out.unsqueeze(-2), nt)

        # squeeze last dim
        nt = random_nt_from_dims(
            [B, None, 1], device=device, dtype=torch.float32, layout=torch.jagged
        )
        j1 = nt.shape[1]

        for dim_arg in [-1, 2]:
            out = nt.squeeze(dim_arg)
            self.assertEqual(out.shape, (B, j1))
            self.assertEqual(out.unsqueeze(-1), nt)

        # squeeze on batch dim not supported
        with self.assertRaisesRegex(
            RuntimeError, "squeeze.* not supported for NestedTensor on dim=0"
        ):
            nt.squeeze(0)

        # squeeze on ragged dim not supported
        with self.assertRaisesRegex(
            RuntimeError, "squeeze.* not supported for NestedTensor on dim=1"
        ):
            nt.squeeze(1)

    def test_binary_pointwise_broadcasting(self, device):
        # (B, j0, 3, 4)
        ts = self._get_list_for_jagged_tensor(
            ((2, 3, 4), 3, 4), device, requires_grad=True
        )
        # (B, j0, ?, ?) + (?) -> (B, j0, ?, ?)
        # (B, j0, ?, ?) + (?, ?) -> (B, j0, ?, ?)
        # (B, j0, ?, ?) + (1, ?, ?) -> (B, j0, ?, ?)
        # Unsupported: (B, j0, ?, ?) + (1, 1, 1, ?, ?) -> (1, B, j0, ?, ?)
        t_sizes = (
            (4,),
            (1, 4),
            (3, 1),
            (1, 3, 1),
            (1, 1, 1, 4),
            # (1, 1, 1, 1, 4), (unsupported today)
        )

        def grad_test_func(t, *ts):
            nt = torch.nested.as_nested_tensor(list(ts), layout=torch.jagged)
            out = nt + t
            return out.values()

        for t_size in t_sizes:
            t = torch.rand(
                t_size, requires_grad=True, device=device, dtype=torch.float64
            )
            gradcheck(grad_test_func, inputs=(t, *ts), check_batched_grad=False)

    def test_threshold_backward(self, device):
        ts1 = self._get_list_for_jagged_tensor(
            ((2, 3, 4), 16), device=device, requires_grad=False
        )
        ts2 = self._get_list_for_jagged_tensor(
            ((2, 3, 4), 16), device=device, requires_grad=False
        )

        nt1, offsets = jagged_from_list(ts1, None)
        nt2, offsets = jagged_from_list(ts2, offsets)
        buf1 = nt1.values().detach().clone()
        buf2 = nt2.values().detach().clone()

        res_nt = torch.ops.aten.threshold_backward(nt1, nt2, 0.0)
        res_dense = torch.ops.aten.threshold_backward(buf1, buf2, 0.0)

        self.assertEqual(res_dense, res_nt.values())

    @parametrize("keepdim", [False, True])
    def test_sum_int_DimList(self, device, keepdim):
        # (B, j0, 3, 4)
        ts = self._get_list_for_jagged_tensor(
            ((2, 3, 4), 3, 4), device=device, requires_grad=True
        )

        # Check shape correctness
        reduce_dims = (
            # dims, expected shape, expected keepdim shape
            # j0 is represented as None
            ((0, 1), (3, 4), (1, 1, 3, 4)),
            ((1, 2), None, None),
            ((2, 3), (3, None), (3, None, 1, 1)),
            ((0, 1, 3), (3,), (1, 1, 3, 1)),
            ((0, 1, 2), (4,), (1, 1, 1, 4)),
            ((0, 1, 2, 3), tuple(), (1, 1, 1, 1)),
        )
        for rd, ref_shape_no_keepdim, ref_shape_keepdim in reduce_dims:
            if (0 in rd) ^ (1 in rd):
                with self.assertRaisesRegex(
                    RuntimeError,
                    "applying over the ragged dimension, but not the batch dimension",
                ):
                    nt = torch.nested.as_nested_tensor(ts, layout=torch.jagged)
                    out = torch.sum(nt, dim=rd, keepdim=keepdim)
                continue

            nt = torch.nested.as_nested_tensor(ts, layout=torch.jagged)
            out = torch.sum(nt, dim=rd, keepdim=keepdim)
            ref_shape = ref_shape_keepdim if keepdim else ref_shape_no_keepdim
            self.assertEqual(len(out.shape), len(ref_shape))
            for o, r in zip(out.shape, ref_shape):
                if r is not None:
                    self.assertEqual(o, r)
                else:
                    self.assertTrue(isinstance(o, torch.SymInt))

        # Check values correctness
        # raggedness not reduced
        nt = torch.nested.as_nested_tensor(ts, layout=torch.jagged)
        out = torch.sum(nt, dim=(2, 3), keepdim=keepdim)
        out_ref = torch.sum(nt.values(), dim=(1, 2))
        self.assertIsInstance(out, NestedTensor)
        # flatten to avoid having to replicate unsqueeze logic depending on keepdim
        self.assertTrue(torch.allclose(out.values().view(-1), out_ref.view(-1)))

        # raggedness reduced away
        nt = torch.nested.as_nested_tensor(ts, layout=torch.jagged)
        out = torch.sum(nt, dim=(0, 1), keepdim=keepdim)
        out_ref = torch.sum(nt.values(), dim=(0,))
        self.assertNotIsInstance(out, NestedTensor)
        self.assertTrue(torch.allclose(out, out_ref))

    @dtypes(torch.float, torch.double, torch.half)
    @parametrize("requires_grad", [False, True])
    @parametrize("weights_only", [False, True])
    def test_serialization(self, device, dtype, requires_grad, weights_only):
        def compare_metadata(nt1, nt2):
            self.assertEqual(nt1._nested_tensor_size(), nt2._nested_tensor_size())
            self.assertEqual(nt1._nested_tensor_strides(), nt2._nested_tensor_strides())
            self.assertEqual(
                nt1._nested_tensor_storage_offsets(),
                nt2._nested_tensor_storage_offsets(),
            )

        nt_contiguous, nt_noncontiguous = random_nt_noncontiguous_pair((2, 3, 6, 7))
        for a in [nt_contiguous, nt_noncontiguous]:
            buffer = io.BytesIO()
            serialized = torch.save(a, buffer)
            buffer.seek(0)
            b = torch.load(buffer, weights_only=weights_only)
            # should be both conceptually equal and metadata equivalent
            self.assertEqual(a, b)
            compare_metadata(a, b)
            # should be conceptually equal but not necessarily metadata equivalent
            self.assertEqual(b, nt_contiguous)
            self.assertEqual(b, nt_noncontiguous)

    @unittest.skipIf(
        PYTORCH_CUDA_MEMCHECK, "is_pinned uses failure to detect pointer property"
    )
    @onlyCUDA
    def test_pin_memory(self, device):
        nt_contiguous, nt_noncontiguous = random_nt_noncontiguous_pair((2, 3, 6, 7))
        for nt in [nt_contiguous, nt_noncontiguous]:
            self.assertFalse(nt.is_pinned())
            pinned = nt.pin_memory(device)
            self.assertTrue(pinned.is_pinned())
            self.assertEqual(nt, pinned)
            self.assertNotEqual(nt.data_ptr(), pinned.data_ptr())
            # test that pin_memory on already pinned tensor has no effect
            self.assertIs(pinned, pinned.pin_memory())
            self.assertEqual(pinned.data_ptr(), pinned.pin_memory().data_ptr())

    @torch.compiler.disable
    def _validate_nt(
        self, nt, device, dtype, layout, requires_grad, dim, batch_size, base=None
    ):
        # Validate a bunch of properties after NT construction.
        device = torch.device(device)
        self.assertEqual(nt.dim(), dim)
        self.assertEqual(nt.device, device)
        self.assertEqual(nt.dtype, dtype)
        self.assertEqual(nt.layout, layout)
        self.assertEqual(nt.requires_grad, requires_grad)

        if layout == torch.jagged:
            self.assertEqual(nt._values.device, device)
            self.assertEqual(nt._offsets.device, device)
            self.assertEqual(nt.shape[0], batch_size)
            self.assertTrue(isinstance(nt.shape[1], torch.SymInt))

        if base is not None:
            self.assertTrue(nt._is_view() and nt._base is base)

    @dtypes(torch.float, torch.double, torch.half)
    @parametrize("requires_grad", [False, True])
    @parametrize("components_require_grad", [False, True])
    def test_jagged_layout_construction_nested_tensor(
        self, device, dtype, requires_grad, components_require_grad
    ):
        for tensor_list in self._get_example_tensor_lists(
            include_list_of_lists=True, include_requires_grad=components_require_grad
        ):
            nt = torch.nested.nested_tensor(
                tensor_list,
                device=device,
                dtype=dtype,
                layout=torch.jagged,
                requires_grad=requires_grad,
            )

            expected_dim = torch.as_tensor(tensor_list[0]).dim() + 1
            expected_batch_size = len(tensor_list)
            self._validate_nt(
                nt,
                device,
                dtype,
                torch.jagged,
                requires_grad,
                expected_dim,
                expected_batch_size,
            )

            # Make sure grads -don't- flow back into original tensors for nested_tensor()
            if requires_grad:
                (nt * 2).backward(torch.ones_like(nt))
            for t in tensor_list:
                t = t if isinstance(t, torch.Tensor) else torch.as_tensor(t)
                self.assertTrue(t.grad is None)

    @dtypes(torch.float, torch.double, torch.half)
    @parametrize("components_require_grad", [False, True])
    def test_jagged_layout_construction_as_nested_tensor(
        self, device, dtype, components_require_grad
    ):
        # NB: as_nested_tensor(tensor_list) doesn't support lists of lists for tensor_list
        for tensor_list in self._get_example_tensor_lists(
            include_list_of_lists=False, include_requires_grad=components_require_grad
        ):
            nt = torch.nested.as_nested_tensor(
                tensor_list, device=device, dtype=dtype, layout=torch.jagged
            )

            # nt.requires_grad=True should be set if at least one component requires grad
            expected_dim = tensor_list[0].dim() + 1
            expected_batch_size = len(tensor_list)
            self._validate_nt(
                nt,
                device,
                dtype,
                torch.jagged,
                components_require_grad,
                expected_dim,
                expected_batch_size,
            )

            # Make sure grads flow back into original tensors for as_nested_tensor()
            if components_require_grad:
                (nt * 2).backward(torch.ones_like(nt))
                for t in tensor_list:
                    if t.requires_grad:
                        self.assertEqual(t.grad, torch.ones_like(t) * 2)
                    else:
                        self.assertTrue(t.grad is None)

    @xfailIfTorchDynamo
    @unittest.skipIf(
        PYTORCH_CUDA_MEMCHECK, "is_pinned uses failure to detect pointer property"
    )
    @onlyCUDA
    def test_jagged_layout_construction_with_pinned_memory(self, device):
        for tensor_list in self._get_example_tensor_lists():
            nt = torch.nested.nested_tensor(
                tensor_list, layout=torch.jagged, device="cpu", pin_memory=True
            )

            expected_dim = torch.as_tensor(tensor_list[0]).dim() + 1
            expected_batch_size = len(tensor_list)
            self._validate_nt(
                nt,
                device="cpu",
                dtype=torch.float32,
                layout=torch.jagged,
                requires_grad=False,
                dim=expected_dim,
                batch_size=expected_batch_size,
            )
            self.assertTrue(nt.is_pinned())

    @dtypes(torch.float, torch.double, torch.half)
    @parametrize("requires_grad", [False, True])
    @parametrize("values_is_view", [False, True])
    def test_jagged_view_from_values_offsets(
        self, device, dtype, requires_grad, values_is_view
    ):
        if values_is_view:
            # make values a view of base
            base = torch.randn(
                2, 3, 4, 5, 6, device=device, dtype=dtype, requires_grad=requires_grad
            )
            values = base.flatten(0, -2)
        else:
            values = torch.randn(
                10, 5, device=device, dtype=dtype, requires_grad=requires_grad
            )
        offsets = torch.tensor([0, 2, 4, 6, 10], device=device, dtype=torch.int64)

        nt = nested_view_from_values_offsets(values, offsets)

        expected_dim = values.dim() + 1
        expected_batch_size = offsets.shape[0] - 1
        expected_base = base if values_is_view else values
        self._validate_nt(
            nt,
            device,
            dtype,
            torch.jagged,
            requires_grad,
            expected_dim,
            expected_batch_size,
            # ensure NT is a proper view
            base=expected_base,
        )

        if requires_grad:
            # Make sure grads flow back
            (nt * 2).backward(torch.ones_like(nt))

            @torch.compiler.disable
            def _check_grad(t):
                self.assertTrue(t.grad is not None)
                self.assertEqual(t.grad, torch.ones_like(t) * 2)

            _check_grad(base if values_is_view else values)

    @dtypes(torch.float)
    def test_nested_tensor_from_jagged(self, device, dtype):
        # construct from (values, offsets)
        values = torch.randn(10, 5, device=device, dtype=dtype)
        offsets = torch.tensor([0, 2, 4, 6, 10], device=device, dtype=torch.int64)
        nt = torch.nested.nested_tensor_from_jagged(values, offsets=offsets)
        self.assertTrue(isinstance(nt, NestedTensor))
        self.assertTrue(nt._is_view() and nt._base is values)
        self.assertEqual(nt.dim(), 3)
        self.assertEqual(nt.size(0), offsets.size(0) - 1)
        self.assertEqual(nt.size(-1), values.size(-1))
        self.assertIsNone(nt._lengths)
        self.assertTrue(nt.is_contiguous())

        # construct from (values, offsets, lengths)
        lengths = torch.tensor([2, 1, 1, 2], device=device)
        nt = torch.nested.nested_tensor_from_jagged(
            values, offsets=offsets, lengths=lengths
        )
        self.assertTrue(isinstance(nt, NestedTensor))
        self.assertTrue(nt._is_view() and nt._base is values)
        self.assertEqual(nt.dim(), 3)
        self.assertEqual(nt.size(0), offsets.size(0) - 1)
        self.assertEqual(nt.size(-1), values.size(-1))
        self.assertEqual(nt._lengths, lengths)
        # when both offsets / lengths are specified, expect non-contiguous
        self.assertFalse(nt.is_contiguous())

        # construct from (values, lengths)
        values = torch.randn(14, 5, device=device, dtype=dtype)
        lengths = torch.tensor([2, 3, 4, 5], device=device)
        nt = torch.nested.nested_tensor_from_jagged(values, lengths=lengths)
        self.assertTrue(isinstance(nt, NestedTensor))
        self.assertTrue(nt._is_view() and nt._base is values)
        self.assertEqual(nt.dim(), 3)
        self.assertEqual(nt.size(0), lengths.size(0))
        self.assertEqual(nt.size(-1), values.size(-1))
        # for now, if only lengths is specified, convert to offsets to integrate best with the
        # existing kernels
        expected_offsets = torch.tensor([0, 2, 5, 9, 14], device=device)
        expected_nt = torch.nested.nested_tensor_from_jagged(
            values, offsets=expected_offsets
        )
        for n1, n2 in zip(nt.unbind(), expected_nt.unbind()):
            self.assertEqual(n1, n2)

        # error case: no offsets or lengths
        with self.assertRaisesRegex(
            RuntimeError, "At least one of offsets or lengths is required"
        ):
            torch.nested.nested_tensor_from_jagged(values, offsets=None, lengths=None)

    @dtypes(torch.float, torch.double, torch.half)
    @parametrize("dim", range(5))
    @parametrize(
        "layout",
        [torch.strided, torch.jagged],
        name_fn=lambda l: f"layout_{str(l).split('.')[1]}",
    )
    @parametrize("requires_grad", [False, True])
    @parametrize("contiguous", [False, True])
    def test_as_nested_tensor_from_tensor(
        self, device, dtype, dim, layout, requires_grad, contiguous
    ):
        if dim == 0:
            t = torch.tensor(3.0, requires_grad=requires_grad)
        else:
            t = torch.randn(*(3 for _ in range(dim)), requires_grad=requires_grad)
        assert t.dim() == dim

        if dim < 2:
            # 0-1 dim tensors can't be converted to NTs
            with self.assertRaisesRegex(
                RuntimeError, "Expected tensor argument to have dim"
            ):
                nt = torch.nested.as_nested_tensor(
                    t, device=device, dtype=dtype, layout=layout
                )
            return

        orig_t = t
        if not contiguous:
            t = t.transpose(0, 1)

        nt = torch.nested.as_nested_tensor(t, device=device, dtype=dtype, layout=layout)
        expected_dim = t.dim()
        expected_batch_size = t.size(0)
        self._validate_nt(
            nt, device, dtype, layout, requires_grad, expected_dim, expected_batch_size
        )

        if torch.device(device) == t.device and dtype == t.dtype and contiguous:
            # should be the non-copying (view) case
            self.assertTrue(nt._is_view() and nt._base is t)

        # should be equivalent to construction from unbound tensor list
        nt_from_unbind = torch.nested.as_nested_tensor(
            list(t.unbind(0)), device=device, dtype=dtype, layout=layout
        )
        self.assertEqual(nt, nt_from_unbind)

        # ensure call on a NT with the same properties returns the NT directly
        nt2 = torch.nested.as_nested_tensor(
            nt, device=device, dtype=dtype, layout=layout
        )
        self.assertTrue(nt is nt2)

        # we don't support conversion between layouts this way atm
        other_layout = torch.strided if layout == torch.jagged else torch.jagged
        with self.assertRaisesRegex(
            RuntimeError, "Converting between nested tensor layouts is not supported"
        ):
            torch.nested.as_nested_tensor(
                nt, device=device, dtype=dtype, layout=other_layout
            )

        if requires_grad:
            # make sure gradients flow back into inputs
            (nt * 2).backward(torch.ones_like(nt))
            self.assertEqual(orig_t.grad, torch.ones_like(orig_t) * 2)

    @dtypes(torch.double, torch.half)
    @onlyCUDA
    def test_device_dtype_transfer_updates_offsets(self, device, dtype):
        for tensor_list in self._get_example_tensor_lists():
            orig_device = torch.device("cpu")
            orig_dtype = torch.float32
            nt = torch.nested.nested_tensor(
                tensor_list, layout=torch.jagged, device=orig_device, dtype=orig_dtype
            )

            self.assertEqual(torch.int64, nt.offsets().dtype)
            nt = nt.to(device=device).to(dtype=dtype)

            # offsets should still be int64 on the new device
            self.assertEqual(nt.values().device, nt.offsets().device)
            self.assertEqual(torch.int64, nt.offsets().dtype)

    def test_unbind(self, device):
        for tensor_list in self._get_example_tensor_lists():
            nt = torch.nested.nested_tensor(
                tensor_list, layout=torch.jagged, device=device
            )  # ragged_idx = 1
            out = nt.unbind()
            self.assertEqual(len(out), len(tensor_list))
            for i, t in enumerate(out):
                self.assertEqual(t, tensor_list[i])

    @parametrize("ragged_idx", [2, 3])
    def test_unbind_transpose(self, device, ragged_idx):
        for tensor_list in self._get_example_tensor_lists():
            nt = torch.nested.nested_tensor(
                tensor_list, layout=torch.jagged, device=device
            )
            if ragged_idx < nt.dim():
                nt = nt.transpose(1, ragged_idx)  # set ragged_idx
                out = nt.unbind()
                self.assertEqual(len(out), len(tensor_list))
                for i, t in enumerate(out):
                    self.assertEqual(
                        t.transpose(0, ragged_idx - 1), tensor_list[i]
                    )  # transpose back each element of result

    def test_unbind_transpose_ragged_idx_last_dim(self, device):
        for tensor_list in self._get_example_tensor_lists():
            nt = torch.nested.nested_tensor(
                tensor_list, layout=torch.jagged, device=device
            ).transpose(
                1, -1
            )  # set ragged_idx = last dimension
            out = nt.unbind()
            self.assertEqual(len(out), len(tensor_list))
            for i, t in enumerate(out):
                self.assertEqual(
                    t.transpose(0, -1), tensor_list[i]
                )  # transpose back each element of result

    def test_unbind_lengths(self, device):
        values = torch.randn(16, 128, device=device)
        offsets = torch.tensor([0, 8, 12, 13, 16], device=device)
        lengths = torch.tensor([6, 2, 1, 2], device=device)
        nt = torch.nested.nested_tensor_from_jagged(
            values, offsets=offsets, lengths=lengths
        )  # 3D nested tensor

        tensor_list = []
        for i in range(offsets.shape[0] - 1):
            tensor_list.append(values[offsets[i] : (offsets[i] + lengths[i])])

        out = nt.unbind()
        self.assertEqual(len(out), len(tensor_list))
        for i, t in enumerate(out):
            self.assertEqual(t, tensor_list[i])

    def test_unbind_lengths_ragged_idx_1(self, device):
        values = torch.randn(16, 8, 128, device=device)
        offsets = torch.tensor([0, 8, 12, 13, 16], device=device)
        lengths = torch.tensor([6, 2, 1, 2], device=device)
        ragged_idx = 1
        nt = torch.nested._internal.nested_tensor.NestedTensor(
            values, offsets=offsets, lengths=lengths, _ragged_idx=ragged_idx
        )  # 4D nested tensor

        tensor_list = []
        for i in range(offsets.shape[0] - 1):
            tensor_list.append(values[offsets[i] : (offsets[i] + lengths[i]), :, :])

        out = nt.unbind()

        self.assertEqual(len(out), len(tensor_list))
        for i, t in enumerate(out):
            self.assertEqual(t, tensor_list[i])

    def test_unbind_lengths_ragged_idx_equals_2_bad_dim(self, device):
        values = torch.randn(16, 8, 128, device=device)
        offsets = torch.tensor([0, 8, 12, 13, 16], device=device)
        lengths = torch.tensor([6, 2, 1, 2], device=device)
        ragged_idx = 2
        nt = torch.nested._internal.nested_tensor.NestedTensor(
            values, offsets=offsets, lengths=lengths, _ragged_idx=ragged_idx
        )  # 4D nested tensor

        self.assertRaisesRegex(
            RuntimeError,
            r"unbind\(\): nested tensor offsets and lengths.*",
            lambda: nt.unbind(),
        )

    def test_unbind_lengths_ragged_idx_2(self, device):
        values = torch.randn(16, 8, 128, device=device)
        offsets = torch.tensor([0, 2, 4, 8], device=device)
        lengths = torch.tensor([2, 1, 3], device=device)
        ragged_idx = 2
        nt = torch.nested._internal.nested_tensor.NestedTensor(
            values, offsets=offsets, lengths=lengths, _ragged_idx=ragged_idx
        )  # 4D nested tensor

        tensor_list = []
        for i in range(offsets.shape[0] - 1):
            tensor_list.append(values[:, offsets[i] : (offsets[i] + lengths[i]), :])

        out = nt.unbind()

        self.assertEqual(len(out), len(tensor_list))
        for i, t in enumerate(out):
            self.assertEqual(t, tensor_list[i])

    def test_unbind_lengths_ragged_idx_3(self, device):
        values = torch.randn(16, 8, 128, device=device)
        offsets = torch.tensor([0, 100, 128], device=device)
        lengths = torch.tensor([50, 28], device=device)
        ragged_idx = 3
        nt = torch.nested._internal.nested_tensor.NestedTensor(
            values, offsets=offsets, lengths=lengths, _ragged_idx=ragged_idx
        )  # 4D nested tensor

        tensor_list = []
        for i in range(offsets.shape[0] - 1):
            tensor_list.append(values[:, :, offsets[i] : (offsets[i] + lengths[i])])

        out = nt.unbind()

        self.assertEqual(len(out), len(tensor_list))
        for i, t in enumerate(out):
            self.assertEqual(t, tensor_list[i])

    @skipIfTorchDynamo(
        "TorchDynamo raises an error for ragged_idx == 0 earlier than Torch"
    )
    def test_unbind_lengths_ragged_idx_0(self, device):
        values = torch.randn(16, 8, 128, device=device)
        offsets = torch.tensor([0, 100, 128], device=device)
        lengths = torch.tensor([50, 28], device=device)
        ragged_idx = 0
        nt = torch.nested._internal.nested_tensor.NestedTensor(
            values, offsets=offsets, lengths=lengths, _ragged_idx=ragged_idx
        )  # 4D nested tensor

        tensor_list = []
        for i in range(offsets.shape[0] - 1):
            tensor_list.append(values[:, :, offsets[i] : (offsets[i] + lengths[i])])

        self.assertRaisesRegex(
            RuntimeError,
            r"unbind\(\): nested tensor.*out of bounds",
            lambda: nt.unbind(),
        )

    @xfailIfTorchDynamo
    def test_layer_norm_2(self, device):
        test_tensor_list = self._get_list_for_jagged_tensor(
            ((2, 3, 4), 3), device=device, requires_grad=True
        )
        bias = torch.randn(3, requires_grad=False, dtype=torch.float64, device=device)

        def grad_test_func(a, b, c, bias):
            nt = torch.nested.as_nested_tensor([a, b, c], layout=torch.jagged)
            out = torch.nn.functional.layer_norm(nt, (nt.shape[-1],), bias=bias)
            return out.values()

        gradcheck(
            grad_test_func, inputs=(*test_tensor_list, bias), check_batched_grad=False
        )

        with self.assertRaisesRegex(
            RuntimeError,
            r"layer_norm\(\): normalizing over ragged dim not supported for nested tensors",
        ):
            nt = torch.nested.as_nested_tensor(test_tensor_list, layout=torch.jagged)
            _ = torch.nn.functional.layer_norm(nt, (nt.shape[-2], nt.shape[-1]))

    def test_narrow(self, device):
        starts = torch.tensor([0, 1, 2, 3, 4], device=device, dtype=torch.int64)
        lengths = torch.tensor([3, 2, 2, 1, 5], device=device, dtype=torch.int64)
        buffer = (
            torch.arange(0, 10, device=device, dtype=torch.int64)
            .unsqueeze(0)
            .expand(5, -1)
            .clone()
            .detach()
        )
        nt = torch.nested.narrow(buffer, 1, starts, lengths, layout=torch.jagged)

        self.assertTrue(nt._is_view() and nt._base is buffer)

        # TODO: Use this approach when unbind is functional
        # unbinded_nt = nt.unbind()
        # for i in range(starts.shape[0]):
        #     self.assertEqual(torch.arange(starts[i], starts[i] + lengths[i], device=device, dtype=torch.int64), unbinded_nt[i])
        for i in range(starts.shape[0]):
            self.assertEqual(
                torch.arange(
                    starts[i], starts[i] + lengths[i], device=device, dtype=torch.int64
                ),
                nt.values()[nt.offsets()[i] : (nt.offsets()[i] + nt.lengths()[i])],
            )

    def test_is_contiguous(self, device):
        a = torch.randn(2, 3, requires_grad=True, dtype=torch.float64, device=device)
        b = torch.randn(3, 3, requires_grad=True, dtype=torch.float64, device=device)
        c = torch.randn(4, 3, requires_grad=True, dtype=torch.float64, device=device)
        nt_contiguous = torch.nested.as_nested_tensor([a, b, c], layout=torch.jagged)

        starts_nc = torch.tensor([0, 1, 2, 3, 4], device=device, dtype=torch.int64)
        lengths_nc = torch.tensor([3, 2, 2, 1, 5], device=device, dtype=torch.int64)
        narrow_base = (
            torch.arange(0, 10, device=device, dtype=torch.int64)
            .unsqueeze(0)
            .expand(5, -1)
            .clone()
        )
        nt_noncontiguous = torch.nested.narrow(
            narrow_base, 1, starts_nc, lengths_nc, layout=torch.jagged
        )

        starts_c = torch.tensor([1, 0, 0, 0, 0], device=device, dtype=torch.int64)
        lengths_c = torch.tensor([9, 10, 10, 10, 8], device=device, dtype=torch.int64)
        nt_contiguous_narrow = torch.nested.narrow(
            narrow_base, 1, starts_c, lengths_c, layout=torch.jagged
        )

        # Test contiguous case
        assert nt_contiguous.is_contiguous()

        # Test narrow case
        assert not nt_noncontiguous.is_contiguous()
        assert nt_contiguous_narrow.is_contiguous()

        # Test querying by memory_format
        self.assertTrue(
            nt_contiguous.is_contiguous(memory_format=torch.contiguous_format)
        )
        self.assertTrue(
            not nt_noncontiguous.is_contiguous(memory_format=torch.contiguous_format)
        )
        self.assertTrue(
            nt_contiguous_narrow.is_contiguous(memory_format=torch.contiguous_format)
        )

    def test_layout_under_torch_dispatch_mode(self):
        from torch.testing._internal.logging_tensor import (
            capture_logs_with_logging_tensor_mode,
        )

        nt = random_nt_from_dims(
            [2, None, 3], torch.device("cpu"), torch.float32, layout=torch.jagged
        )

        with capture_logs_with_logging_tensor_mode():
            self.assertEqual(nt.layout, torch.jagged)

    @skipIfTorchDynamo("Not a suitable test for TorchDynamo")
    @parametrize(
        "func", [torch.empty_like, torch.randn_like], name_fn=lambda f: f.__name__
    )
    def test_like_shape(self, func):
        nt = random_nt_from_dims(
            [2, None, 3], torch.device("cpu"), torch.float32, layout=torch.jagged
        )
        nt_like = func(nt)

        for nt_ub in nt_like.unbind():
            t_like = func(nt_ub)
            self.assertEqual(nt_ub.shape, t_like.shape)

    @skipIfTorchDynamo("Not a suitable test for TorchDynamo")
    @parametrize(
        "func", [torch.ones_like, torch.zeros_like], name_fn=lambda f: f.__name__
    )
    def test_like_value(self, func):
        nt = random_nt_from_dims(
            [2, None, 3], torch.device("cpu"), torch.float32, layout=torch.jagged
        )
        nt_like = func(nt)

        for nt_ub in nt_like.unbind():
            t_like = func(nt_ub)
            self.assertEqual(nt_ub, t_like)

    def test_noncontiguous_pointwise(self, device):
        a = torch.randn(2, 3, 4, requires_grad=True, dtype=torch.float64, device=device)
        b = torch.randn(3, 3, 4, requires_grad=True, dtype=torch.float64, device=device)
        c = torch.randn(4, 3, 4, requires_grad=True, dtype=torch.float64, device=device)
        nt = torch.nested.nested_tensor([a, b, c], layout=torch.jagged)
        # transpose ragged dim
        transposed = nt.transpose(1, 2)
        self.assertFalse(transposed.is_contiguous())
        clone = transposed.clone()

        def check_nt_equality(x, y):
            self.assertEqual(x.values(), y.values())
            self.assertEqual(x.offsets(), y.offsets())
            self.assertEqual(x._ragged_idx, y._ragged_idx)
            self.assertEqual(x.shape, y.shape)

        self.assertFalse(clone.is_contiguous())
        check_nt_equality(clone, transposed)

        clone_contig = transposed.clone(memory_format=torch.contiguous_format)
        self.assertTrue(clone_contig.is_contiguous())
        check_nt_equality(clone_contig, transposed)

        detached = transposed.detach()
        self.assertFalse(clone.is_contiguous())
        check_nt_equality(detached, transposed)

    def test_to_copy(self, device):
        nt = torch.nested.nested_tensor(
            [
                torch.randn(
                    i + 2, 3, 4, requires_grad=True, dtype=torch.float64, device=device
                )
                for i in range(3)
            ],
            layout=torch.jagged,
        )

        nt_copy_dtype = torch.ops.aten._to_copy(nt, dtype=torch.float16)
        self.assertEqual(torch.float16, nt_copy_dtype.dtype)

        nt_t = nt.transpose(1, 2)
        nt_t_copy_dtype = torch.ops.aten._to_copy(nt_t, dtype=torch.float16)
        self.assertEqual(torch.float16, nt_t_copy_dtype.dtype)

    @skipIfTorchDynamo("Dynamo doesn't know how to trace prof.events()")
    def test_profiler_sequence_nr(self):
        with torch.profiler.profile() as prof:
            values = torch.randn(4, 6, requires_grad=True)
            offsets = torch.tensor([0, 2, 4])
            values = values * 2
            l = torch.nn.Linear(6, 8)
            nt = torch.nested.nested_tensor_from_jagged(values, offsets)

            nt = l(nt)
            val = nt.values()

            loss = val.sum()
            loss.backward()

        fwd_seq_nrs = []
        for evt in prof.events():
            if (
                "linear" in evt.name.lower()
                and "backward" not in evt.name.lower()
                and evt.sequence_nr != -1
            ):
                fwd_seq_nrs.append(evt.sequence_nr)

        bwd_seq_nrs = []
        for evt in prof.events():
            if (
                "linear" in evt.name.lower()
                and "backward" in evt.name.lower()
                and "evaluate_function" not in evt.name.lower()
                and evt.sequence_nr != -1
            ):
                bwd_seq_nrs.append(evt.sequence_nr)

        # There should only be one such event with a sequence number:
        # the PythonTLSSnapshot event - but, note that it's not terrible if
        # we end up with multiple events with the same sequence number - so we
        # could relax this check if it becomes inconvenient to maintain this
        # property.
        self.assertEqual(len(fwd_seq_nrs), 1)
        self.assertEqual(len(bwd_seq_nrs), 1)
        self.assertEqual(fwd_seq_nrs[0], bwd_seq_nrs[0])

    def test_is_same_size(self, device):
        def get_3_tensors():
            return [
                torch.randn(
                    i + 2, 3, 4, requires_grad=True, dtype=torch.float64, device=device
                )
                for i in range(3)
            ]

        nt1, offsets1 = jagged_from_list(get_3_tensors(), None)
        nt2, offsets1 = jagged_from_list(get_3_tensors(), offsets1)

        nt3, offsets2 = jagged_from_list(get_3_tensors(), None)
        nt4, offsets2 = jagged_from_list(get_3_tensors(), offsets2)

        def check_size(nt1, nt2, nt3, nt4):
            self.assertTrue(torch.ops.aten.is_same_size(nt1, nt2))
            self.assertTrue(torch.ops.aten.is_same_size(nt3, nt4))
            self.assertFalse(torch.ops.aten.is_same_size(nt1, nt3))

        check_size(nt1, nt2, nt3, nt4)

        nt1_t, nt2_t, nt3_t, nt4_t = (x.transpose(1, 2) for x in (nt1, nt2, nt3, nt4))
        check_size(nt1_t, nt2_t, nt3_t, nt4_t)

    @skipIfTorchDynamo("compiles internally")
    @unittest.skipIf(IS_WINDOWS, reason="Windows not yet supported for torch.compile")
    @skipCUDAIf(not SM70OrLater, "GPU capability is < SM70")
    def test_specialize_dynamic_shape(self, device):
        values = torch.randn((18, 16), device=device)
        offsets = torch.tensor([0, 2, 3, 6, 15, 18], device=device)
        like_values = torch.randn_like(values)

        # this marks values as dynamic
        nt = torch.nested.nested_tensor_from_jagged(values, offsets)

        def fn(values, same_size):
            # here, the dynamic shape is specialized by same_size's shape
            # https://github.com/pytorch/pytorch/issues/127097
            # make sure this doesn't error out in torch.compile
            return values + same_size

        self.assertEqual(
            fn(values, like_values),
            torch.compile(fn)(values, like_values),
        )

    @skipIfTorchDynamo("compiles internally")
    @unittest.skipIf(IS_WINDOWS, reason="Windows not yet supported for torch.compile")
    @skipCUDAIf(not SM70OrLater, "GPU capability is < SM70")
    def test_specialize_dynamic_shape_recompile(self, device):
        def generate_inp(total_len):
            values = torch.randn((total_len, 16), device=device)
            offsets = torch.tensor([0, 2, 3, 6, 15, total_len], device=device)
            like_values = torch.randn_like(values)
            return values, offsets, like_values

        def check_results(ref_fn, res_fn, args):
            values, offsets, like_values = args
            # this may add dynamic shape markings
            # goal of this test is to make sure that whatever markings are there,
            # we eventually stop recompiling as shape changes.
            nt = torch.nested.nested_tensor_from_jagged(values, offsets)

            self.assertEqual(
                ref_fn(values, like_values),
                res_fn(values, like_values),
            )

        def fn(values, same_size):
            return values + same_size

        compile_counter = torch._dynamo.testing.CompileCounter()

        compiled_fn = torch._dynamo.optimize(compile_counter, nopython=True)(fn)
        check_results(fn, compiled_fn, generate_inp(18))
        self.assertEqual(compile_counter.frame_count, 1)

        check_results(fn, compiled_fn, generate_inp(19))
        # we'll probably recompile here with dynamic shapes - it's okay if not though.
        frame_count_2 = compile_counter.frame_count
        self.assertIn(frame_count_2, [1, 2])

        # make sure that by now we've already compiled with dynamic shapes, so additional
        # shapes should not trigger additional recompiles.
        check_results(fn, compiled_fn, generate_inp(20))
        self.assertEqual(compile_counter.frame_count, frame_count_2)

    # Doesn't work until we have real views
    @xfailIfTorchDynamo
    # Note 1: Math fallback doesn't work with bfloat16 on CUDA
    # Note 2: ROCm doesn't support flash attention or mem_efficient attention for NT
    @unittest.skipIf(
        TEST_WITH_ROCM,
        "ROCm doesn't support flash attention or mem_efficient attention for NT",
    )
    @parametrize(
        "dtype",
        [torch.float16, torch.bfloat16, torch.float32]
        if SM80OrLater
        else [torch.float16, torch.float32],
    )
    def test_sdpa(self, device, dtype):
        batch_size = 1
        emb_dims = 128
        n_heads = 8
        head_dims = emb_dims // n_heads

        sen1 = torch.randn(11, emb_dims, dtype=dtype, device=device)
        sen2 = torch.randn(13, emb_dims, dtype=dtype, device=device)

        query = torch.nn.Linear(
            emb_dims, emb_dims, bias=False, device=device, dtype=dtype
        )
        key = torch.nn.Linear(
            emb_dims, emb_dims, bias=False, device=device, dtype=dtype
        )
        value = torch.nn.Linear(
            emb_dims, emb_dims, bias=False, device=device, dtype=dtype
        )

        # Simplest case: 1 sentence, no batching
        x_d1 = sen1.unsqueeze(0)
        x_nt = torch.nested.as_nested_tensor([sen1], layout=torch.jagged)

        # See note below for why we detach here.
        q_d1 = (
            query(x_d1)
            .view(batch_size, -1, n_heads, head_dims)
            .detach()
            .requires_grad_(True)
        )
        q_d1_t = q_d1.transpose(1, 2)
        k_d1 = (
            key(x_d1)
            .view(batch_size, -1, n_heads, head_dims)
            .detach()
            .requires_grad_(True)
        )
        k_d1_t = k_d1.transpose(1, 2)
        v_d1 = (
            value(x_d1)
            .view(batch_size, -1, n_heads, head_dims)
            .detach()
            .requires_grad_(True)
        )
        v_d1_t = v_d1.transpose(1, 2)

        q_nt = (
            query(x_nt)
            .view(*x_nt.size()[0:2], n_heads, head_dims)
            .detach()
            .requires_grad_(True)
        )
        q_nt_t = q_nt.transpose(1, 2)
        k_nt = (
            key(x_nt)
            .view(*x_nt.size()[0:2], n_heads, head_dims)
            .detach()
            .requires_grad_(True)
        )
        k_nt_t = k_nt.transpose(1, 2)
        v_nt = (
            value(x_nt)
            .view(*x_nt.size()[0:2], n_heads, head_dims)
            .detach()
            .requires_grad_(True)
        )
        v_nt_t = v_nt.transpose(1, 2)

        # High Precision Math Reference
        q_d1_f32 = q_d1.to(torch.float32)
        k_d1_f32 = k_d1.to(torch.float32)
        v_d1_f32 = v_d1.to(torch.float32)
        q_d1_f32_t = q_d1_f32.transpose(1, 2)
        k_d1_f32_t = k_d1_f32.transpose(1, 2)
        v_d1_f32_t = v_d1_f32.transpose(1, 2)
        out_ref = torch.ops.aten._scaled_dot_product_attention_math(
            q_d1_f32_t, k_d1_f32_t, v_d1_f32_t
        )[0]
        grads_ref = torch.autograd.grad(out_ref.sum(), (q_d1_f32, k_d1_f32, v_d1_f32))

        # Low Precision Math Reference
        out_lp_ref = torch.ops.aten._scaled_dot_product_attention_math(
            q_d1_t, k_d1_t, v_d1_t
        )[0]
        grads_lp_ref = torch.autograd.grad(out_lp_ref.sum(), (q_d1, k_d1, v_d1))

        # Compute tolerances
        output_ref_atol, output_ref_rtol = get_tolerances(out_ref, out_lp_ref)
        grad_q_ref_atol, grad_q_ref_rtol = get_tolerances(grads_ref[0], grads_lp_ref[0])
        grad_k_ref_atol, grad_k_ref_rtol = get_tolerances(grads_ref[1], grads_lp_ref[1])
        grad_v_ref_atol, grad_v_ref_rtol = get_tolerances(grads_ref[2], grads_lp_ref[2])
        grad_atols = [grad_q_ref_atol, grad_k_ref_atol, grad_v_ref_atol]
        grad_rtols = [grad_q_ref_rtol, grad_k_ref_rtol, grad_v_ref_rtol]

        attn_d1 = torch.nn.functional.scaled_dot_product_attention(
            q_d1_t, k_d1_t, v_d1_t
        ).transpose(1, 2)
        attn_nt = torch.nn.functional.scaled_dot_product_attention(
            q_nt_t, k_nt_t, v_nt_t
        ).transpose(1, 2)

        self.assertEqual(
            attn_d1,
            attn_nt.unbind()[0].unsqueeze(0),
            atol=output_ref_atol,
            rtol=output_ref_rtol,
        )

        # Simple case: 2 sentences, no extra params
        x_d2 = sen2.unsqueeze(0)
        x_nt = torch.nested.as_nested_tensor([sen1, sen2], layout=torch.jagged)

        # NB: we make sure the leaf tensor we compute gradients for is the view-ed tensor before
        # it is transposed. This is because today we cannot backward through view or unbind a
        # transposed tensor.
        q_d2 = (
            query(x_d2)
            .view(batch_size, -1, n_heads, head_dims)
            .detach()
            .requires_grad_(True)
        )
        q_d2_t = q_d2.transpose(1, 2)
        k_d2 = (
            key(x_d2)
            .view(batch_size, -1, n_heads, head_dims)
            .detach()
            .requires_grad_(True)
        )
        k_d2_t = k_d2.transpose(1, 2)
        v_d2 = (
            value(x_d2)
            .view(batch_size, -1, n_heads, head_dims)
            .detach()
            .requires_grad_(True)
        )
        v_d2_t = v_d2.transpose(1, 2)

        q_nt = (
            query(x_nt)
            .view(*x_nt.size()[0:2], n_heads, head_dims)
            .detach()
            .requires_grad_(True)
        )
        q_nt_t = q_nt.transpose(1, 2)
        k_nt = (
            key(x_nt)
            .view(*x_nt.size()[0:2], n_heads, head_dims)
            .detach()
            .requires_grad_(True)
        )
        k_nt_t = k_nt.transpose(1, 2)
        v_nt = (
            value(x_nt)
            .view(*x_nt.size()[0:2], n_heads, head_dims)
            .detach()
            .requires_grad_(True)
        )
        v_nt_t = v_nt.transpose(1, 2)

        attn_d2 = torch.nn.functional.scaled_dot_product_attention(
            q_d2_t, k_d2_t, v_d2_t
        ).transpose(1, 2)
        d1_grads = torch.autograd.grad(attn_d1.sum(), (q_d1, k_d1, v_d1))
        d2_grads = torch.autograd.grad(attn_d2.sum(), (q_d2, k_d2, v_d2))

        def check_forward_backward():
            attn_nt = torch.nn.functional.scaled_dot_product_attention(
                q_nt_t, k_nt_t, v_nt_t
            ).transpose(1, 2)

            attn_nts = attn_nt.unbind()
            self.assertEqual(
                attn_d1,
                attn_nts[0].unsqueeze(0),
                atol=output_ref_atol,
                rtol=output_ref_rtol,
            )
            self.assertEqual(
                attn_d2,
                attn_nts[1].unsqueeze(0),
                atol=output_ref_atol,
                rtol=output_ref_rtol,
            )

            nt_grads = torch.autograd.grad(attn_nt.values().sum(), (q_nt, k_nt, v_nt))
            for nt_grad, d1_grad, d2_grad, grad_atol, grad_rtol in zip(
                nt_grads, d1_grads, d2_grads, grad_atols, grad_rtols
            ):
                unbound_nt_grads = nt_grad.unbind()
                self.assertEqual(
                    d1_grad,
                    unbound_nt_grads[0].unsqueeze(0),
                    atol=grad_atol,
                    rtol=grad_rtol,
                )
                self.assertEqual(
                    d2_grad,
                    unbound_nt_grads[1].unsqueeze(0),
                    atol=grad_atol,
                    rtol=grad_rtol,
                )

        # Default
        check_forward_backward()

        # Test dispatcher works by calling only mem-effn and math (as they are safe for all devices)
        with torch.backends.cuda.sdp_kernel(
            enable_flash=False, enable_mem_efficient=True, enable_math=True
        ):
            check_forward_backward()

        # Test math fallback
        with torch.backends.cuda.sdp_kernel(
            enable_flash=False, enable_mem_efficient=False, enable_math=True
        ):
            # Math fallback doesn't work with bfloat16 on CUDA because
            # "group_gemm_dispatch" not implemented for 'BFloat16'
            if not (str(device).startswith("cuda") and dtype == torch.bfloat16):
                check_forward_backward()

    @skipIfTorchDynamo("SDPA test compiles internally")
    @unittest.skipIf(IS_WINDOWS, reason="Windows not yet supported for torch.compile")
    @skipCUDAIf(not SM70OrLater, "GPU capability is < SM70")
    # Guarding with sqrt() doesn't work on ROCm?
    @skipCUDAIfRocm
    @onlyCUDA
    @dtypes(
        *(
            [torch.float16, torch.bfloat16, torch.float32]
            if SM80OrLater
            else [torch.float16, torch.float32]
        )
    )
    def test_sdpa_compile(self, device, dtype):
        batch_size = 1
        emb_dims = 1024
        n_heads = 8
        head_dims = emb_dims // n_heads

        sen1 = torch.randn(11, emb_dims, dtype=dtype, device=device)
        sen2 = torch.randn(13, emb_dims, dtype=dtype, device=device)

        query = torch.nn.Linear(
            emb_dims, emb_dims, bias=False, device=device, dtype=dtype
        )
        key = torch.nn.Linear(
            emb_dims, emb_dims, bias=False, device=device, dtype=dtype
        )
        value = torch.nn.Linear(
            emb_dims, emb_dims, bias=False, device=device, dtype=dtype
        )

        # Simplest case: 1 sentence, no batching
        x_d1 = sen1.unsqueeze(0)
        x_d2 = sen2.unsqueeze(0)
        x_nt = torch.nested.as_nested_tensor([sen1, sen2], layout=torch.jagged)

        q_d1 = query(x_d1).view(batch_size, -1, n_heads, head_dims).transpose(1, 2)
        k_d1 = key(x_d1).view(batch_size, -1, n_heads, head_dims).transpose(1, 2)
        v_d1 = value(x_d1).view(batch_size, -1, n_heads, head_dims).transpose(1, 2)
        q_d2 = query(x_d2).view(batch_size, -1, n_heads, head_dims).transpose(1, 2)
        k_d2 = key(x_d2).view(batch_size, -1, n_heads, head_dims).transpose(1, 2)
        v_d2 = value(x_d2).view(batch_size, -1, n_heads, head_dims).transpose(1, 2)

        q_nt = (
            query(x_nt)
            .view(*x_nt.size()[0:2], n_heads, head_dims)
            .detach()
            .transpose(1, 2)
        )
        k_nt = (
            key(x_nt)
            .view(*x_nt.size()[0:2], n_heads, head_dims)
            .detach()
            .transpose(1, 2)
        )
        v_nt = (
            value(x_nt)
            .view(*x_nt.size()[0:2], n_heads, head_dims)
            .detach()
            .transpose(1, 2)
        )

        # High Precision Math Reference
        q_d1_f32 = q_d1.to(torch.float32)
        k_d1_f32 = k_d1.to(torch.float32)
        v_d1_f32 = v_d1.to(torch.float32)
        out_ref = torch.ops.aten._scaled_dot_product_attention_math(
            q_d1_f32, k_d1_f32, v_d1_f32
        )[0]
        # Low Precision Math Reference
        out_lp_ref = torch.ops.aten._scaled_dot_product_attention_math(
            q_d1, k_d1, v_d1
        )[0]
        output_ref_atol, output_ref_rtol = get_tolerances(out_ref, out_lp_ref)

        attn_d1 = torch.nn.functional.scaled_dot_product_attention(
            q_d1, k_d1, v_d1
        ).transpose(1, 2)
        attn_d2 = torch.nn.functional.scaled_dot_product_attention(
            q_d2, k_d2, v_d2
        ).transpose(1, 2)

        compiled_sdpa = torch.compile(torch.nn.functional.scaled_dot_product_attention)
        attn_nt = compiled_sdpa(q_nt, k_nt, v_nt).transpose(1, 2)

        attn_nts = attn_nt.unbind()
        self.assertEqual(
            attn_d1,
            attn_nts[0].unsqueeze(0),
            atol=output_ref_atol,
            rtol=output_ref_rtol,
        )
        self.assertEqual(
            attn_d2,
            attn_nts[1].unsqueeze(0),
            atol=output_ref_atol,
            rtol=output_ref_rtol,
        )

    @dtypes(torch.float32, torch.double, torch.half)
    def test_sdpa_with_constant_sequence_length(self, device, dtype):
        # shape (B, P*, S, D)
        # B: batch size
        # P*: ragged number of prompts
        # S: (constant) sequence length
        # D: embedding size
        query = random_nt_from_dims(
            [4, None, 8, 10], device=device, dtype=dtype, layout=torch.jagged
        )
        key = random_nt_from_similar(query)
        value = random_nt_from_similar(query)
        output = F.scaled_dot_product_attention(query, key, value)
        self.assertTrue(isinstance(output, NestedTensor))

        # should be equivalent to just running the buffers through
        output_dense = F.scaled_dot_product_attention(
            query._values, key._values, value._values
        )
        self.assertEqual(output._values, output_dense)

    # Doesn't work until we have real views
    @xfailIfTorchDynamo
    @onlyCUDA
    @unittest.skipIf(
        not PLATFORM_SUPPORTS_FUSED_ATTENTION,
        "Platform doesn't support flash or mem-efficient attention",
    )
    @dtypes(
        *(
            [torch.float16, torch.bfloat16, torch.float32]
            if SM80OrLater
            else [torch.float16, torch.float32]
        )
    )
    def test_sdpa_with_packed_in_proj(self, device, dtype):
        # shape (B, *, D)
        input_packed = random_nt_from_dims(
            [5, None, 10], device=device, dtype=dtype, layout=torch.jagged
        )

        # Do input projection.
        num_heads = 2
        # should be multiple of 4 for efficient kernels (e.g. flash / mem-efficient)
        head_dim = 8
        qkv_linear = torch.nn.Linear(10, num_heads * head_dim * 3).to(
            device=device, dtype=dtype
        )

        def in_proj(input_packed, qkv_linear=qkv_linear):
            qkv_post_proj = qkv_linear(input_packed)
            # these are non-contiguous to trigger _is_safe_to_get_storage_as_tensor()
            q, k, v = qkv_post_proj.chunk(3, dim=-1)
            q = q.unflatten(-1, [num_heads, head_dim]).transpose(-2, -3)
            k = k.unflatten(-1, [num_heads, head_dim]).transpose(-2, -3)
            v = v.unflatten(-1, [num_heads, head_dim]).transpose(-2, -3)
            return q, k, v

        q, k, v = in_proj(input_packed)
        output = F.scaled_dot_product_attention(q, k, v, attn_mask=None)

        # compare to individually running unbound components through
        for in_component, out_component in zip(
            input_packed.unbind(), output.transpose(-2, -3).unbind()
        ):
            q, k, v = in_proj(in_component)
            out = F.scaled_dot_product_attention(q, k, v).transpose(-2, -3)

            # Low Precision Math Reference
            out_lp_ref = torch.ops.aten._scaled_dot_product_attention_math(q, k, v)[
                0
            ].transpose(-2, -3)
            output_ref_atol, output_ref_rtol = get_tolerances(
                out, out_lp_ref, fudge_factor=2
            )

            self.assertEqual(
                out, out_component, atol=output_ref_atol, rtol=output_ref_rtol
            )

    @skipIfTorchDynamo("SDPA test compiles internally")
    @unittest.skipIf(IS_WINDOWS, reason="Windows not yet supported for torch.compile")
    @skipCUDAIf(not SM70OrLater, "GPU capability is < SM70")
    # mha_varlen_fwd not supported on ROCm
    @skipCUDAIfRocm
    @onlyCUDA
    @dtypes(
        *(
            [torch.float16, torch.bfloat16, torch.float32]
            if SM80OrLater
            else [torch.float16, torch.float32]
        )
    )
    def test_sdpa_backwards(self, device, dtype):
        values = torch.randn(9, 3, 256, requires_grad=True, device=device, dtype=dtype)
        offsets = torch.tensor([0, 1, 3, 5, 9], device=device, dtype=torch.int64)

        @torch.compile
        def f(values, offsets):
            nt = convert_jagged_to_nested_tensor(values, offsets, max_length=4)
            nt = nt.transpose(-2, -3)
            # purposefully graph break to trigger view replay for subclass view input
            torch.tensor(1).item()
            output = F.scaled_dot_product_attention(nt, nt, nt).transpose(-2, -3)
            return convert_nt_to_jagged(output)

        output = f(values, offsets)
        output.sum().backward()
        self.assertEqual(values.grad, torch.ones_like(values))

    # Internally-defined NT use cases are lifted to here for maximum test realism.
    # TODO: Remove these when ViewNestedFromBuffer, etc. are deprecated.
    @skipCUDAIfRocm  # not needed
    @skipIfTorchDynamo("compiles internally")
    @unittest.skipIf(IS_WINDOWS, reason="Windows not yet supported for torch.compile")
    @skipCUDAIf(not SM70OrLater, "GPU capability is < SM70")
    def test_dummy_mha_with_nt(self, device):
        bs = 3
        d1 = 2
        d2 = 4
        d3 = 6
        n_heads = 2
        d_head = d3 // n_heads
        max_length_1 = 10
        max_length_2 = 20
        torch.manual_seed(0)

        class mha(torch.nn.Module):
            def __init__(self):
                super().__init__()
                torch.manual_seed(0)
                self.linear = torch.nn.Linear(d2, d3, device=device)

            def forward(self, query, value, offsets):
                value = self.linear(value)
                key = convert_jagged_to_nested_tensor(value, offsets, max_length_1)
                value = convert_jagged_to_nested_tensor(value, offsets, max_length_2)
                query = convert_dense_to_nested_tensor(query)
                q = query.view(bs, -1, n_heads, d_head).transpose(1, 2)
                k = key.view(bs, -1, n_heads, d_head).transpose(1, 2)
                v = value.view(bs, -1, n_heads, d_head).transpose(1, 2)
                attn_output = torch.nn.functional.scaled_dot_product_attention(
                    q,
                    k,
                    v,
                    attn_mask=None,
                    dropout_p=0.0,
                    is_causal=False,
                )
                attn_output = attn_output.transpose(1, 2)
                attn_output = convert_nt_to_jagged(attn_output)
                return attn_output, key._max_seqlen, value._max_seqlen

        query = torch.rand(bs, d1, d3, device=device)
        value = torch.rand(6, d2, requires_grad=True, device=device)
        offsets = torch.tensor([0, 2, 3, 6], device=device)

        m = mha()
        symbolic_traced: torch.fx.GraphModule = torch.fx.symbolic_trace(m)
        m = torch.compile(symbolic_traced)
        attn_output, cached_key_max_seqlen, cached_value_max_seqlen = m(
            query, value, offsets
        )
        loss = attn_output.sum()
        # Check that NT can be fx traced and torch.compile, and backward works
        loss.backward()

        # Check that value.requires_grad is not lost after tracing and compiling
        value_grad = value.grad  # save for comparison later
        self.assertIsNotNone(value_grad)
        # check that max_seqlen is cached properly
        self.assertEqual(cached_key_max_seqlen, max_length_1)
        self.assertEqual(cached_value_max_seqlen, max_length_2)

        # check if the output is numerically equivalent with the eager mode
        m_eager = mha()
        value.grad = None
        attn_output_eager, _, _ = m_eager(query, value, offsets)
        attn_output_eager.sum().backward()
        self.assertTrue(torch.allclose(attn_output_eager, attn_output))
        self.assertTrue(torch.allclose(value_grad, value.grad))

    @dtypes(torch.float32)
    def test_apply_(self, device, dtype):
        nt = random_nt_from_dims(
            [5, None, 10],
            device=device,
            dtype=dtype,
            layout=torch.jagged,
            requires_grad=True,
        )

        def f(x):
            return x * 2

        if device != "cpu":
            with self.assertRaisesRegex(
                TypeError, "apply_ is only implemented on CPU tensors"
            ):
                nt.apply_(f)
            return

        before = nt._values.clone().detach()

        nt.apply_(f)
        expected = f(before)
        self.assertEqual(expected, nt._values)
        # apply_ should swap values in-place without appending to autograd graph
        self.assertIsNone(nt.grad)
        self.assertIsNone(nt._values.grad_fn)

    @dtypes(torch.float64, torch.float32, torch.half)
    def test_jagged_padded_dense_conversion_kernels(self, device, dtype):
        values = torch.randn(10, 5, device=device, dtype=dtype)
        offsets = torch.tensor([0, 1, 3, 8, 10], device=device, dtype=torch.int64)
        max_length = offsets.diff().max().item()
        padding_value = 1.3

        # convert jagged -> padded dense
        padded = torch.ops.aten._jagged_to_padded_dense_forward(
            values, [offsets], [max_length], padding_value
        )

        batch_size = offsets.shape[0] - 1
        expected_padded_shape = (batch_size, max_length, values.shape[-1])
        self.assertEqual(padded.shape, expected_padded_shape)

        # convert padded dense -> jagged
        total_L = values.shape[0]
        output_jagged = torch.ops.aten._padded_dense_to_jagged_forward(
            padded, [offsets], total_L
        )

        # should be equivalent to the original values
        self.assertEqual(values, output_jagged)

        # success case: truncate to max length as needed
        trunc_max_length = max_length - 1
        trunc_padded = torch.ops.aten._jagged_to_padded_dense_forward(
            values, [offsets], [trunc_max_length], padding_value
        )
        self.assertEqual(padded[:, :trunc_max_length, :], trunc_padded)

        # specific to CPU impls
        if device == "cpu":
            # error case: multiple offsets on cpu since CPU kernels don't support more now
            with self.assertRaisesRegex(
                RuntimeError, "only a single jagged dim is supported"
            ):
                torch.ops.aten._jagged_to_padded_dense_forward(
                    values, [offsets, offsets], [max_length, max_length], padding_value
                )

            with self.assertRaisesRegex(
                RuntimeError, "only a single jagged dim is supported"
            ):
                torch.ops.aten._padded_dense_to_jagged_forward(
                    padded, [offsets, offsets], total_L
                )

            # error case: > 1D offsets
            offsets2d = offsets.unsqueeze(-1)
            with self.assertRaisesRegex(RuntimeError, "expected 1D offsets"):
                torch.ops.aten._jagged_to_padded_dense_forward(
                    values, [offsets2d], [max_length], padding_value
                )

            with self.assertRaisesRegex(RuntimeError, "expected 1D offsets"):
                torch.ops.aten._padded_dense_to_jagged_forward(
                    padded, [offsets2d], total_L
                )

            # error case: final offset != total_L
            offsets_wrong = offsets.clone().detach()
            offsets_wrong[-1] = total_L + 1
            with self.assertRaisesRegex(
                RuntimeError, "final offset should match total_L value"
            ):
                torch.ops.aten._padded_dense_to_jagged_forward(
                    padded, [offsets_wrong], total_L
                )

            # error case: 1D padded input
            padded_wrong = padded.flatten().clone().detach()
            with self.assertRaisesRegex(RuntimeError, "expected padded dim >= 2"):
                torch.ops.aten._padded_dense_to_jagged_forward(
                    padded_wrong, [offsets], total_L
                )

            # error case: batch item has length > max length
            # max_length is 5 above; 7 here
            offsets_wrong = torch.tensor(
                [0, 1, 8, 9, 10], device=device, dtype=torch.int64
            )
            with self.assertRaisesRegex(RuntimeError, "found batch item of length"):
                torch.ops.aten._padded_dense_to_jagged_forward(
                    padded, [offsets_wrong], total_L
                )

<<<<<<< HEAD
=======
    @dtypes(torch.float32)
    @skipIfTorchDynamo("Test compiles internally")
    @unittest.skipIf(
        sys.version_info >= (3, 12), "torch.compile is not supported on python 3.12+"
    )
    @unittest.skipIf(IS_WINDOWS, reason="Windows not yet supported for torch.compile")
    @skipCUDAIf(not SM70OrLater, "GPU capability is < SM70")
    @skipCUDAIfRocm
    def test_compile_preserves_metadata_cache(self, device, dtype):
        # shape (B, *, D)
        nt = random_nt_from_dims(
            [4, None, 3, 16],
            device=device,
            dtype=dtype,
            layout=torch.jagged,
            requires_grad=True,
        )

        # expect min / max seqlen to be stored here
        cache = dict(nt._metadata_cache)

        @torch.compile
        def f(nt):
            q = nt.transpose(-3, -2)
            output = F.scaled_dot_product_attention(q, q, q).transpose(-3, -2)
            return output

        output = f(nt)
        output.backward(torch.ones_like(output))
        self.assertEqual(output._metadata_cache, cache)

    @dtypes(torch.float32)
    @skipIfTorchDynamo("Test compiles internally")
    @unittest.skipIf(
        sys.version_info >= (3, 12), "torch.compile is not supported on python 3.12+"
    )
    @unittest.skipIf(IS_WINDOWS, reason="Windows not yet supported for torch.compile")
    @skipCUDAIf(not SM70OrLater, "GPU capability is < SM70")
    @skipCUDAIfRocm
    def test_compile_with_dynamic_max_seq_len(self, device, dtype):
        # shape (B, *, D)
        # max seq len: 18
        nt = torch.nested.nested_tensor(
            [
                torch.randn(2, 5),
                torch.randn(3, 5),
                torch.randn(18, 5),
            ],
            layout=torch.jagged,
        )

        # max seq len: 19
        nt2 = torch.nested.nested_tensor(
            [
                torch.randn(2, 5),
                torch.randn(3, 5),
                torch.randn(19, 5),
            ],
            layout=torch.jagged,
        )

        def f(nt):
            # TODO: Replace with public API when we can use @properties
            return torch.ones_like(nt) * nt._get_max_seqlen()

        for dynamic in [False, True, None]:
            self.assertFalse(_recompiles_for_inputs(f, (nt,), (nt2,), dynamic=dynamic))

    @dtypes(torch.float32)
    @skipIfTorchDynamo("Test compiles internally")
    @unittest.skipIf(
        sys.version_info >= (3, 12), "torch.compile is not supported on python 3.12+"
    )
    @unittest.skipIf(IS_WINDOWS, reason="Windows not yet supported for torch.compile")
    @skipCUDAIf(not SM70OrLater, "GPU capability is < SM70")
    @skipCUDAIfRocm
    def test_compile_with_dynamic_min_seq_len(self, device, dtype):
        # shape (B, *, D)
        # min seq len: 7
        nt = torch.nested.nested_tensor(
            [
                torch.randn(7, 5),
                torch.randn(8, 5),
                torch.randn(9, 5),
            ],
            layout=torch.jagged,
        )

        # min seq len: 8
        nt2 = torch.nested.nested_tensor(
            [
                torch.randn(8, 5),
                torch.randn(9, 5),
                torch.randn(10, 5),
            ],
            layout=torch.jagged,
        )

        def f(nt):
            # TODO: Replace with public API when we can use @properties
            return torch.ones_like(nt) * nt._get_min_seqlen()

        for dynamic in [False, True, None]:
            self.assertFalse(_recompiles_for_inputs(f, (nt,), (nt2,), dynamic=dynamic))

    @dtypes(torch.float32)
    @skipIfTorchDynamo("Test compiles internally")
    @unittest.skipIf(
        sys.version_info >= (3, 12), "torch.compile is not supported on python 3.12+"
    )
    @unittest.skipIf(IS_WINDOWS, reason="Windows not yet supported for torch.compile")
    @skipCUDAIf(not SM70OrLater, "GPU capability is < SM70")
    @skipCUDAIfRocm
    def test_compile_with_propagated_dynamic_max_seq_len(self, device, dtype):
        # shape (B, *, D)
        # max seq len: 18
        nt = torch.nested.nested_tensor(
            [
                torch.randn(2, 5),
                torch.randn(3, 5),
                torch.randn(18, 5),
            ],
            layout=torch.jagged,
        )

        # max seq len: 19
        nt2 = torch.nested.nested_tensor(
            [
                torch.randn(2, 5),
                torch.randn(3, 5),
                torch.randn(19, 5),
            ],
            layout=torch.jagged,
        )

        def f(nt):
            nt2 = nt.sin() + 1
            # TODO: Replace with public API when we can use @properties
            return torch.ones_like(nt2) * nt2._get_max_seqlen()

        ref = f(nt)
        output = torch.compile(f, fullgraph=True, dynamic=False)(nt)
        self.assertEqual(ref, output)

        for dynamic in [False, True, None]:
            self.assertFalse(_recompiles_for_inputs(f, (nt,), (nt2,), dynamic=dynamic))

    @dtypes(torch.float32, torch.double, torch.half)
    def test_unbind_backward(self, device, dtype):
        nt = torch.nested.nested_tensor(
            [
                torch.randn(2, 4, device=device),
                torch.randn(5, 4, device=device),
                torch.randn(3, 4, device=device),
            ],
            layout=torch.jagged,
            requires_grad=True,
        )

        a, b, c = nt.unbind()
        b.sum().backward()

        expected_grad = torch.zeros_like(nt)
        expected_grad.unbind()[1].add_(1.0)
        torch._dynamo.disable(self.assertEqual)(nt.grad, expected_grad)

>>>>>>> e53d9590

instantiate_parametrized_tests(TestNestedTensor)
instantiate_device_type_tests(TestNestedTensorDeviceType, globals())
instantiate_device_type_tests(TestNestedTensorAutograd, globals())
instantiate_device_type_tests(TestNestedTensorSubclass, globals())

if __name__ == "__main__":
    run_tests()<|MERGE_RESOLUTION|>--- conflicted
+++ resolved
@@ -65,6 +65,21 @@
 def _iter_constructors():
     # yield as_nested_tensor
     yield torch.nested.nested_tensor
+
+
+# Returns True if the function recompiles between inputs1 and inputs2 with the
+# specified dynamic setting.
+def _recompiles_for_inputs(fn, inputs1, inputs2, dynamic=True):
+    compile_count = [0]
+
+    def counter(gm, example_inputs):
+        compile_count[0] += 1
+        return gm
+
+    compiled_f = torch.compile(fn, fullgraph=True, backend=counter, dynamic=dynamic)
+    compiled_f(*inputs1)
+    compiled_f(*inputs2)
+    return compile_count[0] > 1
 
 
 # Helper function to generate a pair of random nested tensors
@@ -4818,19 +4833,18 @@
         check_results(fn, compiled_fn, generate_inp(20))
         self.assertEqual(compile_counter.frame_count, frame_count_2)
 
-    # Doesn't work until we have real views
-    @xfailIfTorchDynamo
     # Note 1: Math fallback doesn't work with bfloat16 on CUDA
     # Note 2: ROCm doesn't support flash attention or mem_efficient attention for NT
     @unittest.skipIf(
         TEST_WITH_ROCM,
         "ROCm doesn't support flash attention or mem_efficient attention for NT",
     )
-    @parametrize(
-        "dtype",
-        [torch.float16, torch.bfloat16, torch.float32]
-        if SM80OrLater
-        else [torch.float16, torch.float32],
+    @dtypes(
+        *(
+            [torch.float16, torch.bfloat16, torch.float32]
+            if SM80OrLater
+            else [torch.float16, torch.float32]
+        )
     )
     def test_sdpa(self, device, dtype):
         batch_size = 1
@@ -5173,8 +5187,6 @@
         )
         self.assertEqual(output._values, output_dense)
 
-    # Doesn't work until we have real views
-    @xfailIfTorchDynamo
     @onlyCUDA
     @unittest.skipIf(
         not PLATFORM_SUPPORTS_FUSED_ATTENTION,
@@ -5451,8 +5463,6 @@
                     padded, [offsets_wrong], total_L
                 )
 
-<<<<<<< HEAD
-=======
     @dtypes(torch.float32)
     @skipIfTorchDynamo("Test compiles internally")
     @unittest.skipIf(
@@ -5619,7 +5629,6 @@
         expected_grad.unbind()[1].add_(1.0)
         torch._dynamo.disable(self.assertEqual)(nt.grad, expected_grad)
 
->>>>>>> e53d9590
 
 instantiate_parametrized_tests(TestNestedTensor)
 instantiate_device_type_tests(TestNestedTensorDeviceType, globals())
