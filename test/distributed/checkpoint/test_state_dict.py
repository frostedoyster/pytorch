# Owner(s): ["oncall: distributed"]

import copy
import functools
import sys
from itertools import chain
from typing import Callable, Tuple, Type, Union

import torch
import torch.distributed as dist
import torch.nn as nn
from torch.distributed._composable import fully_shard, replicate

# importing fully_shard as FSDP2 since the original fully_shard is used in this test.
# TODO: remove old composable fully_shard so that we don't have to import new fully_shard as FSDP2
from torch.distributed._composable.fsdp import (
    fully_shard as FSDP2,
    fully_shard as fsdp_fully_shard,
)
from torch.distributed._shard.sharded_tensor import ShardedTensor
from torch.distributed._tensor import DTensor, init_device_mesh
from torch.distributed.algorithms._checkpoint.checkpoint_wrapper import (
    apply_activation_checkpointing,
)
from torch.distributed.checkpoint.state_dict import (
    _patch_model_state_dict,
    _patch_optimizer_state_dict,
    get_model_state_dict,
    get_optimizer_state_dict,
    get_state_dict,
    set_model_state_dict,
    set_optimizer_state_dict,
    StateDictOptions,
)
from torch.distributed.fsdp import FullyShardedDataParallel as FSDP
from torch.distributed.fsdp.wrap import ModuleWrapPolicy
from torch.distributed.optim import _apply_optimizer_in_backward
from torch.nn.parallel import DistributedDataParallel as DDP
from torch.optim import Optimizer
from torch.testing._internal.common_dist_composable import (
    CompositeParamModel,
    UnitModule,
)
from torch.testing._internal.common_distributed import skip_if_lt_x_gpu
from torch.testing._internal.common_utils import run_tests, TEST_WITH_DEV_DBG_ASAN
from torch.testing._internal.distributed._tensor.common_dtensor import (
    DTensorTestBase,
    MultiProcessTestCase,
    with_comms,
)
from torch.testing._internal.distributed.common_state_dict import VerifyStateDictMixin
from torch.utils._pytree import tree_all, tree_all_only


if not dist.is_available():
    print("Distributed not available, skipping tests", file=sys.stderr)
    sys.exit(0)

if TEST_WITH_DEV_DBG_ASAN:
    print(
        "Skip dev-asan as torch + multiprocessing spawn have known issues",
        file=sys.stderr,
    )
    sys.exit(0)


class TestStateDict(DTensorTestBase, VerifyStateDictMixin):
    """Tests state_dict and load_state_dict"""

    @property
    def world_size(self) -> int:
        return 2

    def _test_save_load(
        self,
        init_model_optim: Callable,
        test_frozen: bool = False,
    ) -> None:
        options = StateDictOptions(ignore_frozen_params=test_frozen)
        # Initialize original model and distributed model.
        model, optim, copy_optim, dist_model, dist_optim = init_model_optim()

        # Train 10 steps.
        for i in range(10):
            batch = torch.rand(8, 100, device="cuda")
            model(batch).sum().backward()
            optim.step()
            dist_model(batch).sum().backward()
            if not isinstance(dist_optim, list):
                dist_optim.step()
                dist_optim.zero_grad()
            else:
                for _dist_optim in dist_optim:
                    _dist_optim.zero_grad()
            optim.zero_grad()

        # Get the state_dict, and compare the result
        msd = model.state_dict()
        osd = optim.state_dict()
        dist_msd, dist_osd = get_state_dict(
            dist_model, optimizers=dist_optim, options=options
        )
        self._verify_msd(msd, dist_msd, options)
        self._verify_osd_by_load(model, optim, copy_optim, dist_osd)
        self._verify_osd(model, optim, osd, dist_osd)

        # Initialize a completely new model to simulate checkpoint load.
        _, _, _, dist_model, dist_optim = init_model_optim()

        # Simulate DCP distributed load. We need to first get the state_dict and
        # pass them to DCP to load the saved state_dict from the storage.
        # Then finally we can call set_state_dict().
        if not isinstance(dist_optim, list):
            dist_optim = [dist_optim]
        if test_frozen:
            # We won't be able to load the partial state_dict back.
            return
        # Since we already have the state_dict saved before, no need to call DCP.
        # We can directly load them back. This asser is to ensure that optimizer
        # state storage are initialized.
        # self.assertEqual(len(curr_dist_osd[STATE]), len(dist_osd[STATE]))
        set_model_state_dict(
            dist_model,
            model_state_dict=dist_msd,
            options=options,
        )
        set_optimizer_state_dict(
            dist_model,
            optimizers=dist_optim,
            optim_state_dict=dist_osd,
            options=options,
        )

        # Check if the new state_dict are the same
        dist_msd, dist_osd = get_state_dict(
            dist_model, optimizers=dist_optim, options=options
        )
        self._verify_msd(msd, dist_msd, options)
        # TODO: Ditto
        # self._verify_osd_by_load(model, optim, copy_optim, dist_osd)
        self._verify_osd(model, optim, osd, dist_osd)

        # Test _patch_model_state_dict, and _patch_optimizer_state_dict
        _patch_model_state_dict(dist_model, options=options)
        _patch_optimizer_state_dict(dist_model, optimizers=dist_optim, options=options)
        dist_msd = dist_model.state_dict()
        dist_osd = dist_optim[0].state_dict()
        self._verify_msd(msd, dist_msd, options)
        self._verify_osd_by_load(model, optim, copy_optim, dist_osd)
        self._verify_osd(model, optim, osd, dist_osd)

    def _test_fsdp(
        self,
        *,
        use_orig_params: bool,
        use_composable: bool,
        use_dtensor: bool,
        wrapping: Tuple[nn.Module] = (),
        compile_model: bool = False,
        optimizer_class: Type[Optimizer],
    ) -> None:
        if not use_orig_params and use_composable:
            return

        # TODO: remove this return after we complete the composable API side change for device_mesh
        if use_composable and use_dtensor:
            return

        def init_model_optim():
            if use_dtensor:
                device_mesh = init_device_mesh("cuda", (self.world_size,))

            orig_model = CompositeParamModel(device=torch.device("cuda"))
            orig_optim = optimizer_class(orig_model.parameters(), lr=1e-3)
            copy_optim = optimizer_class(orig_model.parameters(), lr=1e-3)
            if wrapping:
                strategy = set(wrapping)
            else:
                strategy = {UnitModule}
            if use_composable:
                dist_model = fully_shard(
                    copy.deepcopy(orig_model), policy=ModuleWrapPolicy(strategy)
                )
            else:
                if use_dtensor:
                    device_mesh = init_device_mesh("cuda", (self.world_size,))
                    dist_model = FSDP(
                        copy.deepcopy(orig_model),
                        auto_wrap_policy=ModuleWrapPolicy(strategy),
                        use_orig_params=use_orig_params,
                        device_mesh=device_mesh,
                    )
                else:
                    dist_model = FSDP(
                        copy.deepcopy(orig_model),
                        auto_wrap_policy=ModuleWrapPolicy(strategy),
                        use_orig_params=use_orig_params,
                    )

            if compile_model:
                dist_model = torch.compile(dist_model)
            dist_optim = optimizer_class(dist_model.parameters(), lr=1e-3)
            return orig_model, orig_optim, copy_optim, dist_model, dist_optim

        self._test_save_load(init_model_optim)

    @with_comms
    @skip_if_lt_x_gpu(2)
    def test_fsdp(self) -> None:
        self.run_subtests(
            {
                "use_orig_params": [True, False],
                "use_composable": [True, False],
                "use_dtensor": [True, False],
                "wrapping": [tuple(), (nn.Linear, UnitModule)],
                "optimizer_class": [torch.optim.Adam, torch.optim.AdamW],
            },
            self._test_fsdp,
        )

    @with_comms
    @skip_if_lt_x_gpu(2)
    def test_compiled_fsdp(self) -> None:
        self.run_subtests(
            {
                "use_orig_params": [True],
                "use_composable": [False],
                "use_dtensor": [False],
                "wrapping": [tuple()],
                "optimizer_class": [torch.optim.Adam, torch.optim.AdamW],
            },
            self._test_fsdp,
        )

    def _test_fsdp2(
        self,
        *,
        reshard_after_forward: Union[bool, int],
        optimizer_class: Type[Optimizer],
        compile_model: bool,
        foreach: bool = True,
    ):
        def init_model_optim():
            orig_model = CompositeParamModel(device=torch.device("cuda"))
            orig_optim = optimizer_class(
                orig_model.parameters(), lr=1e-3, foreach=foreach
            )
            copy_optim = optimizer_class(
                orig_model.parameters(), lr=1e-3, foreach=foreach
            )

            dist_model = FSDP2(
                copy.deepcopy(orig_model),
                reshard_after_forward=reshard_after_forward,
            )

            if compile_model:
                dist_model = torch.compile(dist_model)
            dist_optim = optimizer_class(
                dist_model.parameters(), lr=1e-3, foreach=foreach
            )

            return orig_model, orig_optim, copy_optim, dist_model, dist_optim

        self._test_save_load(init_model_optim)

    @with_comms
    @skip_if_lt_x_gpu(2)
    def test_fsdp2(self) -> None:
        self.run_subtests(
            {
                "reshard_after_forward": [True, False],
                "optimizer_class": [torch.optim.Adam, torch.optim.AdamW],
                "compile_model": [True, False],
            },
            self._test_fsdp2,
        )

    def _test_ddp(self, use_composable: bool, optimizer_class: Type[Optimizer]) -> None:
        def init_model_optim():
            orig_model = CompositeParamModel(device=torch.device("cuda"))
            orig_optim = optimizer_class(orig_model.parameters(), lr=1e-3)
            copy_optim = optimizer_class(orig_model.parameters(), lr=1e-3)
            if use_composable:
                dist_model = replicate(copy.deepcopy(orig_model))
            else:
                dist_model = DDP(copy.deepcopy(orig_model))
            dist_optim = optimizer_class(dist_model.parameters(), lr=1e-3)
            return orig_model, orig_optim, copy_optim, dist_model, dist_optim

        self._test_save_load(init_model_optim)

    @with_comms
    @skip_if_lt_x_gpu(2)
    def test_ddp(self) -> None:
        self.run_subtests(
            {
                "use_composable": [True, False],
                "optimizer_class": [torch.optim.Adam, torch.optim.AdamW],
            },
            self._test_ddp,
        )

    def _test_fsdp_ddp(
        self,
        use_composable: bool,
        optimizer_class: Type[Optimizer],
        optim_in_backward: bool = False,
        test_frozen: bool = False,
    ) -> None:
        def init_model_optim():
            orig_model = CompositeParamModel(device=torch.device("cuda"))
            if test_frozen:
                for param in chain(
                    orig_model.u1.parameters(), orig_model.u2.parameters()
                ):
                    param.requires_grad = False
            orig_optim = optimizer_class(orig_model.parameters(), lr=1e-3)
            copy_optim = optimizer_class(orig_model.parameters(), lr=1e-3)
            dist_model = copy.deepcopy(orig_model)
            if use_composable:
                replicate(dist_model.l)
                fully_shard(dist_model, policy=ModuleWrapPolicy({UnitModule}))
            else:
                dist_model.l = DDP(dist_model.l)
                dist_model = FSDP(
                    copy.deepcopy(orig_model),
                    auto_wrap_policy=ModuleWrapPolicy({UnitModule}),
                    use_orig_params=optim_in_backward,
                    ignored_modules=[dist_model.l],
                )
            if optim_in_backward:
                _apply_optimizer_in_backward(
                    optimizer_class, dist_model.parameters(), {"lr": 1e-3}
                )
                dist_optim = [
                    p._in_backward_optimizers[0] for p in dist_model.parameters()
                ]
            else:
                dist_optim = optimizer_class(dist_model.parameters(), lr=1e-3)
            return orig_model, orig_optim, copy_optim, dist_model, dist_optim

        self._test_save_load(init_model_optim, test_frozen)

    @with_comms
    @skip_if_lt_x_gpu(2)
    def test_fsdp_ddp(self) -> None:
        self.run_subtests(
            {
                "use_composable": [True, False],
                "optimizer_class": [torch.optim.Adam, torch.optim.AdamW],
            },
            self._test_fsdp_ddp,
        )

    @with_comms
    @skip_if_lt_x_gpu(2)
    def test_frozen_parameters(self) -> None:
        self.run_subtests(
            {
                "use_composable": [True],
                "optimizer_class": [torch.optim.Adam, torch.optim.AdamW],
                "test_frozen": [True],
            },
            self._test_fsdp_ddp,
        )

    # TODO: enable use_dtensor once 2D device_mesh support is fully landed.
    """
    @with_comms
    @skip_if_lt_x_gpu(2)
    def test_use_dtensor(self) -> None:
        self._test_fsdp_ddp(use_composable=False, use_dtensor=True)
    """

    # TODO: enable the test after FSDP + apply_optimizer_in_backward works.
    # Disable this test as it is broken after
    # https://github.com/pytorch/pytorch/pull/108298.
    """
    @with_comms
    @skip_if_lt_x_gpu(2)
    def test_apply_optimizer_in_backward(self) -> None:
        self.run_subtests(
            {"use_composable": [True, False]},
            self._test_fsdp_ddp,
            optim_in_backward=True,
        )
    """

    def _test_single_gpu(self, optimizer_class: Type[Optimizer]) -> None:
        def init_model_optim():
            orig_model = CompositeParamModel(device=torch.device("cuda"))
            orig_optim = optimizer_class(orig_model.parameters(), lr=1e-3)
            copy_optim = optimizer_class(orig_model.parameters(), lr=1e-3)
            model_copy = copy.deepcopy(orig_model)
            optim_copy = optimizer_class(model_copy.parameters(), lr=1e-3)
            return orig_model, orig_optim, copy_optim, model_copy, optim_copy

        self._test_save_load(init_model_optim)

    @with_comms
    @skip_if_lt_x_gpu(1)
    def test_single_gpu(self) -> None:
        self.run_subtests(
            {"optimizer_class": [torch.optim.Adam, torch.optim.AdamW]},
            self._test_single_gpu,
        )

    @with_comms
    @skip_if_lt_x_gpu(1)
    def test_strict(self) -> None:
        model = CompositeParamModel(device=torch.device("cuda"))

        model_state_dict = get_model_state_dict(model)
        key = next(iter(model_state_dict.keys()))
        model_state_dict["abc"] = torch.zeros(10)
        with self.assertRaisesRegex(RuntimeError, "Unexpected key"):
            set_model_state_dict(model, model_state_dict=model_state_dict)
        model_state_dict.pop(key)
        incompatible_keys = set_model_state_dict(
            model,
            model_state_dict=model_state_dict,
            options=StateDictOptions(strict=False),
        )
        self.assertEqual(incompatible_keys.missing_keys, [key])
        self.assertEqual(incompatible_keys.unexpected_keys, ["abc"])
        model_state_dict.pop("abc")
        with self.assertRaisesRegex(RuntimeError, "Missing key"):
            set_model_state_dict(model, model_state_dict=model_state_dict)

    def _test_cpu_offload_full_state_dict(
        self, optimizer_class: Type[Optimizer]
    ) -> None:
        orig_model = CompositeParamModel(device=torch.device("cuda"))
        device_mesh = init_device_mesh("cuda", (self.world_size,))
        dist_model = FSDP(
            copy.deepcopy(orig_model),
            auto_wrap_policy=ModuleWrapPolicy({UnitModule}),
            use_orig_params=True,
            device_mesh=device_mesh,
        )

        dist_optim = optimizer_class(dist_model.parameters(), lr=1e-3)

        mst, ost = get_state_dict(
            dist_model,
            dist_optim,
            options=StateDictOptions(cpu_offload=True),
        )

        cpu_device = torch.device("cpu")

        def is_cpu(v):
            if isinstance(v, DTensor):
                return v.device == cpu_device
            elif isinstance(v, ShardedTensor):
                shards = v.local_shards()
                if not shards:
                    return True
                return shards[0].tensor.device == cpu_device
            else:
                return v.device == cpu_device

        self.assertTrue(
            tree_all_only((torch.Tensor, DTensor, ShardedTensor), is_cpu, mst)
        )
        self.assertTrue(
            tree_all_only((torch.Tensor, DTensor, ShardedTensor), is_cpu, ost)
        )

        mst, ost = get_state_dict(
            dist_model, dist_optim, options=StateDictOptions(full_state_dict=True)
        )

        self.assertTrue(
            tree_all(lambda v: not isinstance(v, (DTensor, ShardedTensor)), mst)
        )
        self.assertTrue(
            tree_all(lambda v: not isinstance(v, (DTensor, ShardedTensor)), ost)
        )

        mst, ost = get_state_dict(
            dist_model,
            dist_optim,
            options=StateDictOptions(full_state_dict=True, cpu_offload=True),
        )

        if self.rank == 0:
            self.assertTrue(
                tree_all_only((torch.Tensor, DTensor, ShardedTensor), is_cpu, mst)
            )
            self.assertTrue(
                tree_all_only((torch.Tensor, DTensor, ShardedTensor), is_cpu, ost)
            )
        else:
            self.assertEqual(mst, {})
            self.assertEqual(ost, {})

    @with_comms
    @skip_if_lt_x_gpu(2)
    def test_cpu_offload_full_state_dict(self) -> None:
        self.run_subtests(
            {"optimizer_class": [torch.optim.Adam, torch.optim.AdamW]},
            self._test_cpu_offload_full_state_dict,
        )

    @with_comms
    @skip_if_lt_x_gpu(1)
    def test_activation_ckpt_fqns_ddp(self) -> None:
        """Tests that activation checkpointing prefixes are removed from module names"""
        model = CompositeParamModel(device=torch.device("cuda"))
        original_keys = get_model_state_dict(model).keys()

        apply_activation_checkpointing(model)
        model = DDP(model)
        new_keys = get_model_state_dict(model).keys()

        self.assertEqual(original_keys, new_keys)

    @with_comms
    @skip_if_lt_x_gpu(1)
    def test_activation_ckpt_fqns_fsdp1(self) -> None:
        self.run_subtests(
            {"use_orig_params": [True, False]},
            self._test_activation_ckpt_fqns_fsdp1,
        )

    def _test_activation_ckpt_fqns_fsdp1(self, use_orig_params: bool) -> None:
        """Tests that activation checkpointing prefixes are removed from module names"""
        model = CompositeParamModel(device=torch.device("cuda"))
        original_keys = get_model_state_dict(model).keys()

        apply_activation_checkpointing(model)
        model = FSDP(model, use_orig_params=use_orig_params)
        new_keys = get_model_state_dict(model).keys()

        self.assertEqual(original_keys, new_keys)

    @with_comms
    @skip_if_lt_x_gpu(1)
    def test_extra_state(self) -> None:
        model = CompositeParamModel(device=torch.device("cuda"))

        def get_extra_state(self):
            return "MyState"

        def set_extra_state(self, state):
            return

        UnitModule.get_extra_state = get_extra_state
        UnitModule.set_extra_state = set_extra_state

        ddp_model = DDP(copy.deepcopy(model))
        set_model_state_dict(ddp_model, get_model_state_dict(ddp_model))
        self.assertEqual(model.state_dict()["u1._extra_state"], "MyState")
        self.assertEqual(model.state_dict(), get_model_state_dict(ddp_model))

    @with_comms
    @skip_if_lt_x_gpu(1)
    def test_non_persistent_buffers(self) -> None:
        model = CompositeParamModel(device=torch.device("cuda"))
        model.register_buffer(
            "dont_save_me", torch.rand(100, device="cuda"), persistent=False
        )
        ddp_model = DDP(copy.deepcopy(model))
        set_model_state_dict(ddp_model, get_model_state_dict(ddp_model))
        self.assertEqual(model.state_dict(), get_model_state_dict(ddp_model))

    @with_comms
    @skip_if_lt_x_gpu(2)
    def test_broadcast_from_rank0(self) -> None:
        def inner_test(wrapper):
            model = CompositeParamModel(device=torch.device("cuda"))
            optim = torch.optim.Adam(model.parameters())
            fsdp_model = wrapper(copy.deepcopy(model))
            fsdp_optim = torch.optim.Adam(fsdp_model.parameters())

            batch = torch.rand(8, 100, device="cuda")
            model(batch).sum().backward()
            optim.step()
            states, optim_states = get_state_dict(model, optim)

            fsdp_model(batch).sum().backward()
            fsdp_optim.step()

            def check(equal):
                fsdp_states = get_model_state_dict(
                    fsdp_model,
                    options=StateDictOptions(full_state_dict=True),
                )
                fsdp_optim_states = get_optimizer_state_dict(
                    fsdp_model,
                    fsdp_optim,
                    options=StateDictOptions(full_state_dict=True),
                )
                if equal:
                    self.assertEqual(states, fsdp_states)
                    self.assertEqual(optim_states, fsdp_optim_states)
                else:
                    self.assertNotEqual(states, fsdp_states)
                    self.assertNotEqual(optim_states, fsdp_optim_states)

            check(equal=True)
            fsdp_model(batch).sum().backward()
            fsdp_optim.step()
            check(equal=False)

            # Drop the states to simulate loading from rank0
            if dist.get_rank() > 0:
                load_states = {}
                load_optim_states = {}
            else:
                load_states = copy.deepcopy(states)
                load_optim_states = copy.deepcopy(optim_states)

            set_model_state_dict(
                fsdp_model,
                model_state_dict=load_states,
                options=StateDictOptions(
                    broadcast_from_rank0=True, full_state_dict=True
                ),
            )
            set_optimizer_state_dict(
                fsdp_model,
                fsdp_optim,
                optim_state_dict=load_optim_states,
                options=StateDictOptions(
                    broadcast_from_rank0=True, full_state_dict=True
                ),
            )
            check(equal=True)

        device_mesh = init_device_mesh("cuda", (self.world_size,))
        self.run_subtests(
            {
                "wrapper": [
                    functools.partial(FSDP2, mesh=device_mesh),
                    functools.partial(FSDP, device_mesh=device_mesh),
                ]
            },
            inner_test,
        )

    @with_comms
    @skip_if_lt_x_gpu(2)
    def test_fsdp_root_not_initialized(self) -> None:
        # This test verifies that FSDP root is not initialized but we should
        # still be able to  get the state_dict without errors because
        # fsdp_model.state_dict() will trigger the FSDP initialization.
        device_mesh = init_device_mesh("cuda", (self.world_size,))
        model = CompositeParamModel(device=torch.device("cuda"))
        fsdp_model = FSDP(copy.deepcopy(model), device_mesh=device_mesh)
        fsdp_optim = torch.optim.Adam(fsdp_model.parameters())
        get_model_state_dict(fsdp_model)
        get_optimizer_state_dict(fsdp_model, fsdp_optim)

    @with_comms
    @skip_if_lt_x_gpu(2)
<<<<<<< HEAD
=======
    def test_optim_state_dict_param_matching(self) -> None:
        # This test verifies parameters between optim and optim_state_dict
        # "initial_lr" is added to optim_state_dict, but not to the new optim
        # We test whether "initial_lr" appear in optim after
        # set_optimizer_state_dict.
        device = "cuda"
        torch.manual_seed(0)
        model = nn.Sequential(
            *[nn.Linear(4, 4, device=device, bias=False) for _ in range(2)]
        )
        for layer in model:
            fully_shard(layer)
        fully_shard(model)
        optim = torch.optim.Adam(model.parameters(), lr=1e-2)
        torch.optim.lr_scheduler.LambdaLR(
            optim, lr_lambda=[lambda epoch: 0.95**epoch]
        )
        opt_state_dict = ptd_state_dict.get_optimizer_state_dict(
            model,
            optim,
            options=ptd_state_dict.StateDictOptions(
                full_state_dict=True, cpu_offload=True
            ),
        )
        if dist.get_rank() == 0:
            self.assertTrue("initial_lr" in opt_state_dict["param_groups"][0])

        optim = torch.optim.Adam(model.parameters(), lr=1e-2)
        self.assertTrue("initial_lr" not in optim.param_groups[0])

        ptd_state_dict.set_optimizer_state_dict(
            model,
            optim,
            optim_state_dict=opt_state_dict,
            options=ptd_state_dict.StateDictOptions(
                broadcast_from_rank0=True, full_state_dict=True
            ),
        )
        if dist.get_rank() == 0:
            self.assertTrue("initial_lr" in optim.param_groups[0])

    @with_comms
    @skip_if_lt_x_gpu(2)
    def test_optim_state_dict_tensor_matching(self) -> None:
        device = "cuda"
        torch.manual_seed(0)
        model = nn.Sequential(
            *[nn.Linear(4, 4, device=device, bias=False) for _ in range(2)]
        )
        for layer in model:
            fsdp_fully_shard(layer)
        fsdp_fully_shard(model)
        optim = torch.optim.Adam(model.parameters(), lr=1e-2)
        x = torch.randn((4, 4), device=device)
        model(x).sum().backward()
        optim.step()
        optim.zero_grad()
        self.assertIsInstance(
            list(optim.state.values())[0]["exp_avg"], DTensor  # noqa: RUF015
        )
        opt_state_dict = ptd_state_dict.get_optimizer_state_dict(
            model,
            optim,
            options=ptd_state_dict.StateDictOptions(full_state_dict=True),
        )
        optim = torch.optim.Adam(model.parameters(), lr=1e-2)
        ptd_state_dict.set_optimizer_state_dict(
            model,
            optim,
            optim_state_dict=opt_state_dict,
            options=ptd_state_dict.StateDictOptions(full_state_dict=True),
        )
        self.assertIsInstance(
            list(optim.state.values())[0]["exp_avg"], DTensor  # noqa: RUF015
        )

    @with_comms
    @skip_if_lt_x_gpu(2)
>>>>>>> d3b82306
    def test_flattened_osd(self) -> None:
        device_mesh = init_device_mesh("cuda", (self.world_size,))
        model = CompositeParamModel(device=torch.device("cuda"))
        fsdp_model = FSDP2(copy.deepcopy(model), mesh=device_mesh)
        fsdp_optim = torch.optim.AdamW(fsdp_model.parameters())
        batch = torch.rand(8, 100, device="cuda")
        fsdp_model(batch).sum().backward()
        fsdp_optim.step()
        fsdp_optim.zero_grad()
        osd1 = get_optimizer_state_dict(fsdp_model, fsdp_optim)
        osd2 = get_optimizer_state_dict(
            fsdp_model,
            fsdp_optim,
            options=StateDictOptions(flatten_optimizer_state_dict=True),
        )
        fsdp_optim2 = torch.optim.AdamW(fsdp_model.parameters())
        set_optimizer_state_dict(
            fsdp_model, optimizers=fsdp_optim2, optim_state_dict=osd2
        )
        self.assertEqual(fsdp_optim.state_dict(), fsdp_optim2.state_dict())
        set_optimizer_state_dict(
            fsdp_model, optimizers=fsdp_optim2, optim_state_dict=osd1
        )
        self.assertEqual(fsdp_optim.state_dict(), fsdp_optim2.state_dict())


class TestNoComm(MultiProcessTestCase):
    def setUp(self) -> None:
        super().setUp()
        self._spawn_processes()

    @skip_if_lt_x_gpu(1)
    def test_no_dist(self) -> None:
        model = CompositeParamModel(device=torch.device("cuda"))
        optim = torch.optim.AdamW(model.parameters(), lr=1e-3)

        self.assertFalse(dist.is_initialized())
        msd = get_model_state_dict(
            model, options=StateDictOptions(full_state_dict=True, cpu_offload=True)
        )
        for v in msd.values():
            self.assertFalse(v.is_cuda)
        self.assertEqual(model.state_dict(), msd)
        set_model_state_dict(model, model.state_dict())
        osd = get_optimizer_state_dict(
            model,
            optim,
            options=StateDictOptions(full_state_dict=True, cpu_offload=True),
        )
        set_optimizer_state_dict(model, optim, osd)
        set_optimizer_state_dict(model, optim, optim.state_dict())


if __name__ == "__main__":
    run_tests()<|MERGE_RESOLUTION|>--- conflicted
+++ resolved
@@ -22,6 +22,7 @@
 from torch.distributed.algorithms._checkpoint.checkpoint_wrapper import (
     apply_activation_checkpointing,
 )
+from torch.distributed.checkpoint import state_dict as ptd_state_dict
 from torch.distributed.checkpoint.state_dict import (
     _patch_model_state_dict,
     _patch_optimizer_state_dict,
@@ -32,7 +33,7 @@
     set_optimizer_state_dict,
     StateDictOptions,
 )
-from torch.distributed.fsdp import FullyShardedDataParallel as FSDP
+from torch.distributed.fsdp import FullyShardedDataParallel as FSDP, StateDictType
 from torch.distributed.fsdp.wrap import ModuleWrapPolicy
 from torch.distributed.optim import _apply_optimizer_in_backward
 from torch.nn.parallel import DistributedDataParallel as DDP
@@ -608,9 +609,11 @@
             # Drop the states to simulate loading from rank0
             if dist.get_rank() > 0:
                 load_states = {}
+                load_states2 = {}
                 load_optim_states = {}
             else:
                 load_states = copy.deepcopy(states)
+                load_states2 = copy.deepcopy(states)
                 load_optim_states = copy.deepcopy(optim_states)
 
             set_model_state_dict(
@@ -628,7 +631,21 @@
                     broadcast_from_rank0=True, full_state_dict=True
                 ),
             )
+
             check(equal=True)
+            # Verify the `strict` flag.
+            load_states = load_states2
+            if load_states:
+                key = next(iter(load_states.keys()))
+                load_states.pop(key)
+            with self.assertRaisesRegex(RuntimeError, "Missing key"):
+                set_model_state_dict(
+                    fsdp_model,
+                    model_state_dict=load_states,
+                    options=StateDictOptions(
+                        broadcast_from_rank0=True, full_state_dict=True
+                    ),
+                )
 
         device_mesh = init_device_mesh("cuda", (self.world_size,))
         self.run_subtests(
@@ -656,8 +673,6 @@
 
     @with_comms
     @skip_if_lt_x_gpu(2)
-<<<<<<< HEAD
-=======
     def test_optim_state_dict_param_matching(self) -> None:
         # This test verifies parameters between optim and optim_state_dict
         # "initial_lr" is added to optim_state_dict, but not to the new optim
@@ -736,7 +751,6 @@
 
     @with_comms
     @skip_if_lt_x_gpu(2)
->>>>>>> d3b82306
     def test_flattened_osd(self) -> None:
         device_mesh = init_device_mesh("cuda", (self.world_size,))
         model = CompositeParamModel(device=torch.device("cuda"))
@@ -762,6 +776,81 @@
         )
         self.assertEqual(fsdp_optim.state_dict(), fsdp_optim2.state_dict())
 
+    @with_comms
+    @skip_if_lt_x_gpu(1)
+    def test_deprecate_partial(self) -> None:
+        model = CompositeParamModel(device=torch.device("cuda"))
+
+        model_state_dict1 = get_model_state_dict(model)
+        model_state_dict1 = copy.deepcopy(model_state_dict1)
+        with self.assertWarnsRegex(
+            FutureWarning,
+            "Getting submodules only model/optim state_dict is deprecated",
+        ):
+            model_state_dict2 = get_model_state_dict(model, submodules={model.l})
+        model_state_dict2 = copy.deepcopy(model_state_dict2)
+        with self.assertWarnsRegex(
+            FutureWarning,
+            "Getting submodules only model/optim state_dict is deprecated",
+        ):
+            model_state_dict3 = get_model_state_dict(
+                model,
+                submodules={model.l},
+                options=StateDictOptions(keep_submodule_prefixes=False),
+            )
+        model_state_dict3 = copy.deepcopy(model_state_dict3)
+        self.assertEqual(len(model_state_dict2), 2)
+        self.assertEqual(len(model_state_dict3), 2)
+        for key in model_state_dict3.keys():
+            full_fqn = f"l.{key}"
+            value1 = model_state_dict1[full_fqn]
+            value2 = model_state_dict2[full_fqn]
+            value3 = model_state_dict3[key]
+            self.assertEqual(value1, value2)
+            self.assertEqual(value2, value3)
+
+        zeros_state_dict = {
+            k: torch.zeros_like(v) for k, v in model_state_dict1.items()
+        }
+        model.load_state_dict(zeros_state_dict)
+        set_model_state_dict(
+            model,
+            model_state_dict=model_state_dict2,
+            options=StateDictOptions(strict=False),
+        )
+        self.assertEqual(model.l.weight, model_state_dict1["l.weight"])
+        self.assertEqual(model.l.bias, model_state_dict1["l.bias"])
+
+        model.load_state_dict(zeros_state_dict)
+        with self.assertWarnsRegex(FutureWarning, "Passing model_state_dict as a "):
+            set_model_state_dict(
+                model,
+                model_state_dict={model.l: model_state_dict3},
+                options=StateDictOptions(strict=False),
+            )
+        self.assertEqual(model.l.weight, model_state_dict1["l.weight"])
+        self.assertEqual(model.l.bias, model_state_dict1["l.bias"])
+
+    @with_comms
+    @skip_if_lt_x_gpu(1)
+    def test_deprecate_fsdp_api(self) -> None:
+        device_mesh = init_device_mesh("cuda", (self.world_size,))
+        model = CompositeParamModel(device=torch.device("cuda"))
+        fsdp_model = FSDP(copy.deepcopy(model), device_mesh=device_mesh)
+        with self.assertWarnsRegex(
+            FutureWarning,
+            r"FSDP.state_dict_type\(\) and FSDP.set_state_dict_type\(\) are being deprecated",
+        ):
+            with FSDP.state_dict_type(fsdp_model, StateDictType.FULL_STATE_DICT):
+                fsdp_model.state_dict()
+
+        with self.assertRaisesRegex(AssertionError, "FutureWarning not triggered"):
+            with self.assertWarnsRegex(
+                FutureWarning,
+                r"FSDP.state_dict_type\(\) and FSDP.set_state_dict_type\(\) are being deprecated",
+            ):
+                get_model_state_dict(model)
+
 
 class TestNoComm(MultiProcessTestCase):
     def setUp(self) -> None:
