--- conflicted
+++ resolved
@@ -24,13 +24,9 @@
     parallelize_module,
     RowwiseParallel,
 )
-<<<<<<< HEAD
-=======
 from torch.nn.parallel.distributed import DistributedDataParallel as DDP
->>>>>>> 1885c397
 from torch.testing._internal.common_distributed import (
     MultiProcessTestCase,
-    run_with_native_funcol,
     skip_if_lt_x_gpu,
     skip_if_rocm,
 )
@@ -187,11 +183,7 @@
 
     def test_compile_cpu(self):
         # Test the coalesced_op with CPU.
-<<<<<<< HEAD
-        torch._inductor.config.fuse_ddp_communication_passes = [
-=======
         torch._inductor.config._fuse_ddp_communication_passes = [
->>>>>>> 1885c397
             "fuse_ddp_with_coalesced_op",
             "schedule_comm_wait",
         ]
@@ -199,11 +191,7 @@
 
     def test_compile_cpu_no_sync(self):
         # Test the coalesced_op with CPU.
-<<<<<<< HEAD
-        torch._inductor.config.fuse_ddp_communication_passes = [
-=======
         torch._inductor.config._fuse_ddp_communication_passes = [
->>>>>>> 1885c397
             "fuse_ddp_with_coalesced_op",
             "schedule_comm_wait",
         ]
@@ -271,24 +259,16 @@
         model = Net()
         input = torch.randn([1, DIM])
         torch._dynamo.config.optimize_ddp = "python_reducer"
-<<<<<<< HEAD
-        compiled_model = torch.compile(replicate(deepcopy(model)), fullgraph=True)
-=======
         compiled_replicate_model = torch.compile(
             replicate(deepcopy(model)), fullgraph=True
         )
->>>>>>> 1885c397
 
         def bwd(loss):
             with compiled_autograd.enable(compiler_fn()):
                 loss.backward()
 
         for i in range(loop):
-<<<<<<< HEAD
-            loss = compiled_model(input).sum()
-=======
             loss = compiled_replicate_model(input).sum()
->>>>>>> 1885c397
             if i != loop - 1:
                 # Leave the last bwd for the run_and_get_triton_code.
                 bwd(loss)
@@ -298,14 +278,8 @@
         self.assertEqual(counters["inductor"]["ddp_buckets"], 3)
         return code
 
-<<<<<<< HEAD
-    @run_with_native_funcol
-    def test_bucketing_coalesced_op(self):
-        torch._inductor.config.fuse_ddp_communication_passes = [
-=======
     def test_bucketing_coalesced_op(self):
         torch._inductor.config._fuse_ddp_communication_passes = [
->>>>>>> 1885c397
             "fuse_ddp_with_coalesced_op",
             "schedule_comm_wait",
         ]
@@ -336,14 +310,8 @@
 
         fc.run(code)
 
-<<<<<<< HEAD
-    @run_with_native_funcol
-    def test_bucketing_concat_op(self):
-        torch._inductor.config.fuse_ddp_communication_passes = [
-=======
     def test_bucketing_concat_op(self):
         torch._inductor.config._fuse_ddp_communication_passes = [
->>>>>>> 1885c397
             "fuse_ddp_with_concat_op",
             "schedule_comm_wait",
         ]
@@ -401,11 +369,7 @@
             store=dist.FileStore(self.file_name, self.world_size),
         )
         model = Net().cuda()
-<<<<<<< HEAD
-        compiled_model = deepcopy(model)
-=======
         compiled_replicate_model = deepcopy(model)
->>>>>>> 1885c397
         mesh_2d = init_device_mesh(
             "cuda", (2, self.world_size // 2), mesh_dim_names=("dp", "tp")
         )
@@ -419,14 +383,6 @@
         }
         model = parallelize_module(model, tp_mesh, parallelize_plan)
         model = replicate(model, device_mesh=dp_mesh)
-<<<<<<< HEAD
-        compiled_model = parallelize_module(compiled_model, tp_mesh, parallelize_plan)
-        compiled_model = replicate(compiled_model, device_mesh=dp_mesh)
-        compiled_model = torch.compile(compiled_model)
-        data = torch.randn([1, DIM]).cuda()
-        with compiled_autograd.enable(compiler_fn()):
-            loss = compiled_model(data).sum()
-=======
         compiled_replicate_model = parallelize_module(
             compiled_replicate_model, tp_mesh, parallelize_plan
         )
@@ -437,16 +393,11 @@
         data = torch.randn([1, DIM]).cuda()
         with compiled_autograd.enable(compiler_fn()):
             loss = compiled_replicate_model(data).sum()
->>>>>>> 1885c397
             loss.backward()
 
         loss = model(data).sum()
         loss.backward()
-<<<<<<< HEAD
-        for p1, p2 in zip(model.parameters(), compiled_model.parameters()):
-=======
         for p1, p2 in zip(model.parameters(), compiled_replicate_model.parameters()):
->>>>>>> 1885c397
             self.assertEqual(p1.grad, p2.grad)
 
 
