# Owner(s): ["module: inductor"]
import functools
<<<<<<< HEAD
import io
=======
import logging
>>>>>>> 8bc42654
import re
import sys
import unittest
from importlib.machinery import SourceFileLoader
from pathlib import Path
from unittest import mock

import torch
import torch.nn as nn
from torch import _inductor as inductor
from torch._dynamo import compiled_autograd
from torch._dynamo.utils import counters
from torch._inductor.test_case import run_tests, TestCase
from torch.testing._internal.inductor_utils import HAS_CPU, HAS_CUDA
from torch.testing._internal.logging_utils import logs_to_string

# note: these tests are not run on windows due to inductor_utils.HAS_CPU


def make_compiler_fn(fullgraph=True, dynamic=True):
    def _compiler_fn(gm):
        """Same as torch.compile() but counts number of compiles"""

        def _inner_compiler(gm_, example_inputs_):
            counters["compiled_autograd"]["compiles"] += 1
            return inductor.compile(gm_, example_inputs_)

        return torch.compile(
            gm, backend=_inner_compiler, fullgraph=fullgraph, dynamic=dynamic
        )

    return _compiler_fn


compiler_fn = make_compiler_fn()


# TODO(jansel): hooks as lambdas creates recompiles in dynamo, we should fix that
def hook1(grad):
    return grad * 2


def hook2(grads):
    return (grads[0] + 1,)


def hook3(gI, gO):
    return (torch.sin(gI[0]) + gO[0],)


class TestCompiledAutograd(TestCase):
    def setUp(self) -> None:
        super().setUp()
        compiled_autograd.reset()

    def tearDown(self) -> None:
        super().tearDown()
        compiled_autograd.reset()

    def check_output_and_recompiles(
        self, fn, count=1, compiler_fn=compiler_fn, compile_fn=False
    ):
        if isinstance(count, list):
            captures, compiles = count
        else:
            captures, compiles = count, count
        with torch.autograd.set_multithreading_enabled(False):
            torch._dynamo.reset()
            counters["compiled_autograd"].clear()
            torch.manual_seed(123)
            expected = list(fn())
            torch.manual_seed(123)
            with compiled_autograd.enable(compiler_fn):
                opt_fn = torch.compile(fn) if compile_fn else fn
                actual = list(opt_fn())
            self.assertEqual(expected, actual)
            self.assertEqual(counters["compiled_autograd"]["captures"], captures)
            self.assertEqual(counters["compiled_autograd"]["compiles"], compiles)

    def test_dynamo_flaky_segfault(self):
        import os
        import subprocess

        script = """
import torch

def main():
    def compiler_fn(gm):
        return torch.compile(gm, backend="eager")

    def inner():
        x = torch.randn(1000, 3000)
        w = torch.randn(1000, 3000, requires_grad=True)
        def model(i):
            return torch.nn.functional.linear(i, w)
        out = model(x)
        loss = out.sum()
        with torch._dynamo.compiled_autograd.enable(compiler_fn):
            loss.backward()
        assert(w.grad is not None)

    inner()
    torch._dynamo.reset()
    inner()

main()
        """
        # Run it three times to catch bad dynamo state resets
        for _ in range(3):
            try:
                subprocess.check_output(
                    [sys.executable, "-c", script],
                    stderr=subprocess.STDOUT,
                    # On Windows, opening the subprocess with the default CWD makes `import torch`
                    # fail, so just set CWD to this script's directory
                    cwd=os.path.dirname(os.path.realpath(__file__)),
                )
            except subprocess.CalledProcessError as e:
                if e.returncode < 0:
                    self.fail("Subprocess exited with a fatal signal")

    def test_basic(self):
        def fn():
            model = torch.nn.Sequential(
                torch.nn.Linear(4, 4),
                torch.nn.ReLU(),
                torch.nn.Linear(4, 4),
                torch.nn.ReLU(),
            )
            x = torch.randn([2, 4])
            result = model(x).sum()
            result.backward()
            yield model[0].weight.grad
            yield model[0].bias.grad
            yield model[2].weight.grad
            yield model[2].bias.grad

        self.check_output_and_recompiles(fn)

    def test_cache_hit(self):
        def fn():
            for _ in range(3):
                model = torch.nn.Sequential(
                    torch.nn.Linear(4, 4),
                    torch.nn.ReLU(),
                    torch.nn.Linear(4, 4),
                    torch.nn.ReLU(),
                )
                x = torch.randn([2, 4])
                result = model(x).sum()
                result.backward()
                yield model[0].weight.grad
                yield model[0].bias.grad
                yield model[2].weight.grad
                yield model[2].bias.grad

        self.check_output_and_recompiles(fn)

    def test_tensor_grad_hook1(self):
        def fn():
            for _ in range(3):
                model = torch.nn.Sequential(
                    torch.nn.Linear(4, 4),
                    torch.nn.ReLU(),
                )
                x = torch.randn([2, 4])

                model[0].weight.register_hook(hook1)

                result = model(x).sum()
                result.backward()
                yield model[0].weight.grad
                yield model[0].bias.grad

        self.check_output_and_recompiles(fn)

    def test_tensor_grad_hook2(self):
        def fn():
            for _ in range(3):
                model = torch.nn.Sequential(
                    torch.nn.Linear(4, 4),
                    torch.nn.ReLU(),
                )
                x = torch.randn([1, 4])

                result = model(x).sum()
                result.grad_fn.register_prehook(hook2)
                result.backward()
                yield model[0].weight.grad
                yield model[0].bias.grad

        self.check_output_and_recompiles(fn)

    def test_tensor_grad_hook3(self):
        def fn():
            for _ in range(3):
                model = torch.nn.Sequential(
                    torch.nn.Linear(4, 4),
                    torch.nn.ReLU(),
                )
                x = torch.randn([1, 4])

                result = model(x).sum()
                result.grad_fn.register_hook(hook3)
                result.backward()
                yield model[0].weight.grad
                yield model[0].bias.grad

        self.check_output_and_recompiles(fn)

    def test_torch_compile(self):
        def fn():
            model = torch.nn.Sequential(
                torch.nn.Linear(4, 4),
                torch.nn.Sigmoid(),
            )
            opt_model = torch.compile(model, fullgraph=True)

            for _ in range(3):
                x = torch.randn([1, 4])

                result = opt_model(x).sum()
                result.backward()
                yield model[0].weight.grad
                yield model[0].bias.grad
                model.zero_grad()

        self.check_output_and_recompiles(fn)

    def test_dynamo_boxed(self):
        def get_placeholders(gm_):
            placeholders = []
            for node in gm_.graph.nodes:
                if node.op == "placeholder":
                    placeholders.append(node)
            return placeholders

        def eager_with_check(gm, is_bwd):
            def inner_compiler(gm_, example_inputs_):
                placeholders = get_placeholders(gm_)
                if is_bwd:
                    # should be boxed inputs
                    assert len(placeholders) == 1
                    pass
                else:
                    assert len(placeholders) > 1

                return gm_

            return torch.compile(gm, backend=inner_compiler)

        fwd_compiler_fn = functools.partial(eager_with_check, is_bwd=False)
        bwd_compiler_fn = functools.partial(eager_with_check, is_bwd=True)

        def fn(inputs):
            args_0, args_1, args_2 = inputs
            out = torch.mm(args_0, args_1)
            out = torch.mm(out, args_2)
            loss = out.sum()
            with compiled_autograd.enable(bwd_compiler_fn):
                loss.backward()
            yield args_0.grad
            yield args_1.grad
            yield args_2.grad

        inputs = [
            torch.randn([1, 2], requires_grad=True),
            torch.randn([2, 3], requires_grad=True),
            torch.randn([3, 4], requires_grad=True),
        ]

        compiled_fn = eager_with_check(fn, is_bwd=False)
        grads = list(compiled_fn(inputs))
        self.assertEqual(len(grads), 3)
        self.assertNotEqual(grads[0], None)
        self.assertNotEqual(grads[1], None)
        self.assertNotEqual(grads[2], None)

    def test_inputs_aliasing_bytecode_attr_mutations(self):
        # Freeze compiled autograd graph
        compiler = torch._dynamo.compiled_autograd.AutogradCompilerInstance(compiler_fn)
        param = torch.ones(100)
        activ = torch.ones(100) * 2
        inputs = [param, activ]
        proxies, _ = compiler.begin_capture(inputs=inputs, sizes=[])
        param_proxy, activ_proxy = proxies
        buf = activ_proxy * 2
        torch.ops.inductor.accumulate_grad_.default(param_proxy, buf)
        runtime_wrapper, compiled_fn = compiler.end_capture(buf)

        def bytecode_hook(code, out_code):
            import dis
            import sys

            if sys.version_info < (3, 11):
                call_op = "CALL_FUNCTION"
            else:
                call_op = "CALL"

            insts = list(dis.get_instructions(out_code))
            call_graph_idx = next(
                i for i, inst in enumerate(insts) if inst.opname == call_op
            )
            # pre-graph should alias: inputs_ref_0 = inputs[0]
            matches = [
                inst
                for inst in insts[:call_graph_idx]
                if inst.opname == "STORE_FAST" and inst.argval == "inputs_ref_0"
            ]
            self.assertTrue(len(matches) == 1)
            # post-graph should access inputs_ref_0 instead of inputs
            matches = [
                inst for inst in insts[call_graph_idx:] if inst.argval == "inputs"
            ]
            self.assertTrue(len(matches) == 0)
            matches = [
                inst
                for inst in insts[call_graph_idx:]
                if inst.opname == "LOAD_FAST" and inst.argval == "inputs_ref_0"
            ]
            self.assertTrue(len(matches) == 1)

        torch._dynamo.reset()
        handle = torch._dynamo.convert_frame.register_bytecode_hook(bytecode_hook)
        try:
            runtime_wrapper(compiled_fn=compiled_fn, inputs=[param, activ], sizes=(), hooks=())
        finally:
            handle.remove()

    def test_inputs_aliasing_bytecode_stack_restore(self):
        logging.getLogger().setLevel(logging.WARNING)
        from torch.testing._internal.logging_tensor import LoggingTensor

        # Create a graph that allows inputs stealing
        def forward(inputs):
            add = inputs[0] + 1
            add_1 = add + inputs[1]  # handled in suffix for tensor subclass
            out = add_1.cpu()
            return (out,)

        gm = torch.fx.symbolic_trace(forward)
        torch._dynamo.utils.set_locals_to_steal(gm, ["inputs"])
        compiled_fn = torch.compile(gm)

        inputs = [
            torch.ones(1000000, dtype=torch.float32),
            LoggingTensor(torch.ones(1)),
        ]

        def bytecode_hook(code, out_code):
            import dis
            import sys

            if sys.version_info < (3, 11):
                call_op = "CALL_FUNCTION"
            else:
                call_op = "CALL"

            insts = list(dis.get_instructions(out_code))
            call_graph_idx = next(
                i for i, inst in enumerate(insts) if inst.opname == call_op
            )
            # pre-graph should alias: inputs_ref_0 = inputs[0]
            matches = [
                inst
                for inst in insts[:call_graph_idx]
                if inst.opname == "STORE_FAST" and inst.argval == "inputs_ref_0"
            ]
            self.assertTrue(len(matches) == 1)
            # post-graph should access inputs_ref_0 instead of inputs
            matches = [
                inst for inst in insts[call_graph_idx:] if inst.argval == "inputs"
            ]
            self.assertTrue(len(matches) == 0)
            matches = [
                inst
                for inst in insts[call_graph_idx:]
                if inst.opname == "LOAD_FAST" and inst.argval == "inputs_ref_0"
            ]
            self.assertTrue(len(matches) == 1)

        torch._dynamo.reset()
        handle = torch._dynamo.convert_frame.register_bytecode_hook(bytecode_hook)
        try:
            out = compiled_fn(inputs)
            self.assertTrue(len(inputs) == 0)
        finally:
            handle.remove()

    def test_implicit_add(self):
        def fn():
            y = torch.randn(1, 4, requires_grad=True)

            def model(x):
                # y is used multiple times, gradients get added
                return torch.sigmoid(x * y + torch.sin(y) + torch.cos(y))

            for _ in range(3):
                x = torch.randn([1, 4])

                result = model(x).sum()
                result.backward()
                yield result
                yield y.grad
                y.grad = None

        self.check_output_and_recompiles(fn)

    def test_output_nodes(self):
        def fn():
            y = torch.randn(1, 4, requires_grad=True)
            z = torch.randn(1, 4, requires_grad=True)

            def model(x):
                return torch.sigmoid(x * z + torch.sin(y) + torch.cos(y))

            for _ in range(3):
                x = torch.randn([1, 4])

                result = model(x).sum()
                gy, gz = torch.autograd.grad(result, [y, z])
                assert y.grad is None
                assert z.grad is None
                yield gy
                yield gz

        self.check_output_and_recompiles(fn)

    def test_dynamic_shapes(self):
        def fn():
            model = torch.nn.Sequential(
                torch.nn.Linear(4, 4),
                torch.nn.ReLU(),
                torch.nn.Linear(4, 4),
                torch.nn.ReLU(),
            )
            opt_model = torch.compile(model, dynamic=True)

            for b in range(10, 100, 10):
                x = torch.randn([b, 4])
                result = opt_model(x).sum()
                result.backward()
                yield model[0].weight.grad
                yield model[0].bias.grad
                yield model[2].weight.grad
                yield model[2].bias.grad
                model.zero_grad()

        # TODO(jansel): we should be able to get this count to 1
        self.check_output_and_recompiles(fn, count=2)

    def test_accumulate_without_zero(self):
        def fn():
            model = torch.nn.Sequential(
                torch.nn.Linear(4, 4),
                torch.nn.ReLU(),
                torch.nn.Linear(4, 4),
                torch.nn.ReLU(),
            )
            opt_model = torch.compile(model, dynamic=True)

            for _ in range(10):
                x = torch.randn([10, 4])
                result = opt_model(x).sum()
                result.backward()
                yield model[0].weight.grad.clone()
                yield model[0].bias.grad.clone()
                yield model[2].weight.grad.clone()
                yield model[2].bias.grad.clone()

        self.check_output_and_recompiles(fn, count=2)

    def test_inplace_grad_update(self):
        def fn():
            model = torch.nn.Sequential(
                torch.nn.Linear(4, 4),
                torch.nn.ReLU(),
            )
            opt_model = torch.compile(model, dynamic=True)

            for _ in range(10):
                w_grad = torch.rand_like(model[0].weight)
                b_grad = torch.rand_like(model[0].bias)
                model[0].weight.grad = w_grad
                model[0].bias.grad = b_grad

                x = torch.randn([10, 4])
                result = opt_model(x).sum()
                result.backward()
                assert model[0].weight.grad is w_grad
                assert model[0].bias.grad is b_grad
                yield w_grad.clone()
                yield b_grad.clone()

        self.check_output_and_recompiles(fn, count=1)

    @unittest.skipIf(not HAS_CUDA, "requires cuda")
    def test_issue106555(self):
        DEVICE = torch.device("cuda:0")
        NUM_FEATURES = 256

        def bias_sigmoid_mul(x1, x2, bias):
            x2 = torch.sigmoid(x2 + bias)
            y = x1 * x2
            return y

        bias_sigmoid_mul_jit = torch.compile(bias_sigmoid_mul)

        class ModuleWithJit(nn.Module):
            def __init__(self):
                super().__init__()
                self.linear_1 = nn.Linear(NUM_FEATURES, NUM_FEATURES, bias=True)
                self.linear_2 = nn.Linear(NUM_FEATURES, NUM_FEATURES, bias=False)
                self.linear_2_bias = nn.Parameter(torch.zeros(NUM_FEATURES))

            def forward(self, input_tensor):
                x1 = self.linear_1(input_tensor)
                x2 = self.linear_2(input_tensor)
                output = bias_sigmoid_mul_jit(x1, x2, self.linear_2_bias)
                return output

        class Model(nn.Module):
            def __init__(self):
                super().__init__()
                self.module_with_jit_1 = ModuleWithJit()
                self.module_with_jit_2 = ModuleWithJit()

            def forward(self, x, gradient_checkpointing: bool):
                if gradient_checkpointing:
                    y = torch.utils.checkpoint.checkpoint(
                        self._forward, x, use_reentrant=True
                    )
                else:
                    y = self._forward(x)
                return y

            def _forward(self, x):
                x = x + self.module_with_jit_1(x)
                x = x + self.module_with_jit_2(x.transpose(-2, -3)).transpose(-2, -3)
                return x

        torch.cuda.set_device(device=DEVICE)
        torch.manual_seed(1234567890)
        model = Model()
        model.train()
        model.to(device=DEVICE)
        model_parameters = list(model.parameters())

        torch.manual_seed(1234567890)
        input_tensor = torch.randn(1, 128, 256, NUM_FEATURES).to(device=DEVICE)
        input_tensor.requires_grad = True
        target_tensor = torch.randn(1, 128, 256, NUM_FEATURES).to(
            dtype=input_tensor.dtype, device=DEVICE
        )

        for iteration in range(10):
            for param in model_parameters:
                param.grad = None
            output_tensor = model(
                x=input_tensor.clone(),
                gradient_checkpointing=True,
            )
            loss = torch.mean(torch.abs(target_tensor - output_tensor))
            loss.backward()

    def test_keep_graph_simple(self):
        x = torch.tensor([2.0], requires_grad=True)
        y = x**2

        # First backward pass; keep the computation graph
        y.backward(retain_graph=True)
        self.assertEqual(x.grad, torch.Tensor([4]))  # dy/dx at x=2 is 4

        # Note - this will run under both the eager and compiled regime.
        def fn():
            # Reset the gradients
            x.grad = torch.tensor([0.0])
            # Second and Third backward pass; keep the computation graph
            y.backward(retain_graph=True)
            self.assertEqual(x.grad, torch.Tensor([4]))  # dy/dx at x=2 is 4
            return x.grad

        self.check_output_and_recompiles(fn, count=1)

    def test_keep_graph_usage_after_compiled(self):
        x = torch.tensor([2.0], requires_grad=True)
        y = x**2

        # First backward pass; keep the computation graph
        def eager_check():
            y.backward(retain_graph=True)
            self.assertEqual(x.grad, torch.Tensor([4]))  # dy/dx at x=2 is 4
            x.grad = torch.tensor([0.0])

        eager_check()

        for i in range(0, 5):
            with compiled_autograd.enable(compiler_fn):
                eager_check()

            eager_check()

    def test_custom_fn_saved_tensors(self):
        def fn():
            class MySin(torch.autograd.Function):
                @staticmethod
                def forward(ctx, x):
                    ctx.save_for_backward(x)
                    return torch.sin(x)

                @staticmethod
                def backward(ctx, gO):
                    (x,) = ctx.saved_tensors
                    return gO * torch.cos(x)

            for i in [10, 100, 10, 15, 20, 25]:
                x = torch.arange(0.0, i, requires_grad=True)
                out = MySin.apply(x)
                loss = out.sum()
                loss.backward()
                yield x.grad

        self.check_output_and_recompiles(fn, count=2)

    def test_custom_fn_saved_multiple_tensors(self):
        def fn():
            class MyFn(torch.autograd.Function):
                @staticmethod
                def forward(ctx, x, y):
                    ctx.save_for_backward(x, y)
                    return torch.sin(x), torch.sin(y)

                @staticmethod
                def backward(ctx, gO_x, gO_y):
                    (x, y) = ctx.saved_tensors
                    return gO_x * torch.cos(x), gO_y * torch.cos(y)

            for i in [10, 100, 10, 15, 20, 25]:
                x = torch.arange(0.0, i, requires_grad=True)
                y = torch.arange(0.0, i, requires_grad=True)
                out1, out2 = MyFn.apply(x, y)
                loss = (out1 * out2).sum()
                loss.backward()
                yield x.grad

        self.check_output_and_recompiles(fn, count=2)

    def test_custom_fn_saved_multiple_tensors_dedup(self):
        def fn():
            class MyFn(torch.autograd.Function):
                @staticmethod
                def forward(ctx, x):
                    ctx.save_for_backward(x, x)
                    return torch.sin(x)

                @staticmethod
                def backward(ctx, gO):
                    (x1, x2) = ctx.saved_tensors
                    return gO * torch.cos(x1) * torch.cos(x2)

            for i in [10, 100, 10, 15, 20, 25]:
                x = torch.arange(0.0, i, requires_grad=True)
                out = MyFn.apply(x)
                loss = out.sum()
                loss.backward()
                yield x.grad

        self.check_output_and_recompiles(fn, count=2)

    def test_custom_fn_saved_shape_tensor(self):
        def fn():
            class MyFn(torch.autograd.Function):
                @staticmethod
                def forward(ctx, x):
                    ctx.save_for_backward(x)
                    return x

                @staticmethod
                def backward(ctx, gO):
                    (x,) = ctx.saved_tensors
                    return gO * x.shape[0]

            for i in [10, 100, 10, 15, 20, 25]:
                x = torch.arange(0.0, i, requires_grad=True)
                out = MyFn.apply(x)
                loss = out.sum()
                loss.backward()
                yield x.grad

        self.check_output_and_recompiles(fn, count=2)

    def test_custom_fn_saved_attr(self):
        def fn():
            class MyFn(torch.autograd.Function):
                @staticmethod
                def forward(ctx, x):
                    ctx.shape = x.shape
                    return x

                @staticmethod
                def backward(ctx, gO):
                    x_shape = ctx.shape[0]
                    return gO * x_shape

            for i in [10, 100, 10, 15, 20, 25]:
                x = torch.arange(0.0, i, requires_grad=True)
                out = MyFn.apply(x)
                loss = out.sum()
                loss.backward()
                yield x.grad

        self.check_output_and_recompiles(
            fn, count=2, compiler_fn=make_compiler_fn(fullgraph=False)
        )

    def test_custom_fn_multiple_grads(self):
        def fn():
            class MyFn(torch.autograd.Function):
                @staticmethod
                def forward(ctx, x, y):
                    return x + y, y

                @staticmethod
                def backward(ctx, gO_1, gO_2):
                    return gO_1, gO_2

            for i in [10, 100, 10, 15, 20, 25]:
                x = torch.arange(0.0, i, requires_grad=True)
                y = torch.arange(0.0, i, requires_grad=True)
                out1, out2 = MyFn.apply(x, y)
                loss = (out1 + out2).sum()
                loss.backward()
                yield x.grad
                yield y.grad

        self.check_output_and_recompiles(fn, count=2)

    def test_custom_fn_non_variable_input(self):
        def fn():
            class MyFn(torch.autograd.Function):
                @staticmethod
                def forward(ctx, x, y, z):
                    return x * 2, y * 3, z * 4

                @staticmethod
                def backward(ctx, gO_1, gO_2, gO_3):
                    return gO_1, gO_2, gO_3

            for i in [10, 100, 10, 15, 20, 25]:
                x = torch.arange(0.0, i, requires_grad=True)
                y = 1
                z = torch.arange(0.0, i, requires_grad=True)
                out1, out2, out3 = MyFn.apply(x, y, z)
                loss = (out1 + out2 + out3).sum()
                loss.backward()
                yield x
                yield y
                yield z

        self.check_output_and_recompiles(fn, count=2)

    @unittest.skipIf(not HAS_CUDA, "requires cuda")
    def test_logging_tensor_flaky(self) -> None:
        # when you first run some test using triton and then run test_inputs_aliasing_bytecode_stack_restore
        # resulting in:
        #   - pytest: `TypeError: unsupported operand type(s) for +: 'Tensor' and 'LoggingTensor'`
        #   - python: `TypeError: not all arguments converted during string formatting`

        # 1. some triton involving test
        def fn():
            def _fn(x):
                return x

            x = torch.arange(
                1, 10, requires_grad=True, dtype=torch.float16, device="cuda"
            )
            out = _fn(x)
            loss = out.sum()
            loss.backward()

        with compiled_autograd.enable(compiler_fn):
            fn()

        logging.getLogger().setLevel(
            logging.WARNING
        )  # triton setup overwrote it to INFO
        # 2. test_inputs_aliasing_bytecode_stack_restore
        from torch.testing._internal.logging_tensor import LoggingTensor

        def forward(inputs):
            add = inputs[0] + 1
            add_1 = add + inputs[1]
            out = add_1.cpu()
            return (out,)

        gm = torch.fx.symbolic_trace(forward)
        print(gm.print_readable())
        torch._dynamo.utils.set_locals_to_steal(gm, ["inputs"])
        compiled_fn = torch.compile(gm)

        inputs = [
            torch.ones(1000000, dtype=torch.float32),
            LoggingTensor(torch.ones(1)),
        ]

        compiled_fn(inputs)

    @unittest.skipIf(not HAS_CUDA, "requires cuda")
    def test_custom_fn_output_metadata(self):
        def my_compiler_fn(gm):
            for node in gm.graph.nodes:
                if isinstance(node.target, torch._ops.OpOverload):
                    assert (
                        node.target._name != "aten::_to_copy"
                    ), "there should be no implicit copies (e.g. dtype casting)"

            def inner_compiler(gm_, example_inputs_):
                counters["compiled_autograd"]["compiles"] += 1
                return inductor.compile(gm_, example_inputs_)

            return torch.compile(
                gm, backend=inner_compiler, fullgraph=True, dynamic=True
            )

        def fn():
            class MyFn(torch.autograd.Function):
                @staticmethod
                def forward(ctx, x):
                    return x

                @staticmethod
                def backward(ctx, gO):
                    return gO

            x = torch.arange(
                1, 10, requires_grad=True, dtype=torch.float16, device="cuda"
            )
            x_view = x.view(3, 3)
            out = MyFn.apply(x_view)
            loss = out.sum()
            loss.backward()
            yield x.dtype
            yield x.device
            yield x.grad

        self.check_output_and_recompiles(fn, count=1)

    def test_custom_fn_with_same_graph(self):
        def fn():
            class MyFn1(torch.autograd.Function):
                @staticmethod
                def forward(ctx, x):
                    return x

                @staticmethod
                def backward(ctx, gO):
                    return gO

            # same as MyFn1, but different autograd function id
            # should not be using same graph as MyFn1
            class MyFn2(torch.autograd.Function):
                @staticmethod
                def forward(ctx, x):
                    return x

                @staticmethod
                def backward(ctx, gO):
                    return gO

            for myfn in [MyFn1, MyFn2, MyFn1, MyFn2]:
                x = torch.arange(0.0, 10, requires_grad=True)
                out = myfn.apply(x)
                loss = out.sum()
                loss.backward()
                yield x.grad

        self.check_output_and_recompiles(
            fn, count=2
        )  # should compile once for MyFn1 and once for MyFn2

    def test_custom_fn_dynamically_defined_class(self):
        def fn():
            def create_class(multiplier: int):
                class DynamicFn(torch.autograd.Function):
                    @staticmethod
                    def forward(ctx, x):
                        return x * multiplier

                    @staticmethod
                    def backward(ctx, gO):
                        return gO * multiplier

                return DynamicFn

            for multiplier in [10, 20, 30]:
                x = torch.arange(0.0, 10, requires_grad=True)
                out = create_class(multiplier).apply(x)
                loss = out.sum()
                loss.backward()
                yield x.grad

        self.check_output_and_recompiles(fn, count=3)

    def test_custom_fn_bw_graph_break(self):
        def fn():
            class MySin(torch.autograd.Function):
                @staticmethod
                def forward(ctx, x):
                    ctx.save_for_backward(x)
                    return torch.sin(x)

                @staticmethod
                def backward(ctx, gO):
                    print("graph break")
                    (x,) = ctx.saved_tensors
                    print("graph break")
                    return gO * torch.cos(x)

            for i in [10, 100, 10, 15, 20, 25]:
                x = torch.arange(0.0, i, requires_grad=True)
                out = MySin.apply(x)
                loss = out.sum()
                loss.backward()
                yield x.grad

        self.check_output_and_recompiles(
            fn, count=[2, 6], compiler_fn=make_compiler_fn(fullgraph=False)
        )

    def test_custom_fn_compiled_fw_graph_break(self):
        def fn():
            class MySin(torch.autograd.Function):
                @staticmethod
                def forward(ctx, x):
                    print("graph break")
                    ctx.save_for_backward(x)
                    return torch.sin(x)

                @staticmethod
                def backward(ctx, gO):
                    (x,) = ctx.saved_tensors
                    return gO * torch.cos(x)

            opt_model = torch.compile(MySin.apply)
            for i in [10, 100, 10, 15, 20, 25]:
                x = torch.arange(0.0, i, requires_grad=True)
                out = opt_model(x)
                loss = out.sum()
                loss.backward()
                yield x.grad

        self.check_output_and_recompiles(
            fn, count=2, compiler_fn=make_compiler_fn(fullgraph=False)
        )
        self.assertEqual(counters["stats"]["unique_graphs"], 5)  # 3 fw, 2 bw

    def test_custom_fn_compiled_fw_bw_graph_break(self):
        def fn():
            class MySin(torch.autograd.Function):
                @staticmethod
                def forward(ctx, x):
                    print("graph break")
                    ctx.save_for_backward(x)
                    return torch.sin(x)

                @staticmethod
                def backward(ctx, gO):
                    print("graph break")
                    (x,) = ctx.saved_tensors
                    return gO * torch.cos(x)

            opt_model = torch.compile(MySin.apply)
            for i in [10, 100, 10, 15, 20, 25]:
                x = torch.arange(0.0, i, requires_grad=True)
                out = opt_model(x)
                loss = out.sum()
                loss.backward()
                yield x.grad

        self.check_output_and_recompiles(
            fn, count=[2, 6], compiler_fn=make_compiler_fn(fullgraph=False)
        )
        self.assertEqual(counters["stats"]["unique_graphs"], 9)  # 3 fw, 6 bw

    def test_mismatch_fake_tensor_mode(self, dynamic_shape=False):
        """
        Repro the failure of training nanogpt with both compiled-autograd
        and _LazyGraphModule. Check https://github.com/pytorch/pytorch/pull/118981
        for more context.
        """
        B = 8
        x = torch.rand(B, 16)
        y = torch.rand(B, 16, requires_grad=True)

        if dynamic_shape:
            torch._dynamo.mark_dynamic(x, 0)
            torch._dynamo.mark_dynamic(y, 0)

        def f():
            y.grad = None
            out = x + y

            # make sure the backward call does not trigger any error when
            # compiling the backward graph
            out.sum().backward()
            return out, y.grad

        self.check_output_and_recompiles(f, compile_fn=True)

    def test_mismatch_fake_tensor_mode_dynamic_shape(self):
        self.test_mismatch_fake_tensor_mode(dynamic_shape=True)

    def test_accumulate_grad_accuracy(self):
        def fn():
            model = torch.nn.Sequential(
                torch.nn.Linear(2, 1, bias=False),
                torch.nn.Linear(1, 2, bias=False),
            )
            x = torch.randn(2, 2)

            out = model(x)
            loss = out.sum()
            torch.manual_seed(0)
            loss.backward()

            yield model[0].weight.grad
            yield model[1].weight.grad

        self.check_output_and_recompiles(fn, 1)

    def test_autograd_cpp_node(self):
        cpp_source = """
struct CustomOpAutogradFunction : public torch::autograd::Function<CustomOpAutogradFunction> {
  static constexpr bool is_traceable = true;

  static torch::Tensor forward(
      torch::autograd::AutogradContext* ctx,
      const torch::Tensor& x) {
    return x;
  }

  static torch::autograd::variable_list backward(
      torch::autograd::AutogradContext *ctx,
      torch::autograd::variable_list grad_output) {
    return grad_output;
  }
};

torch::Tensor custom_op_backed_by_autograd_fn(torch::Tensor x) {
  return CustomOpAutogradFunction::apply(x);
}

TORCH_LIBRARY(test_autograd_cpp_node, m) {
    m.def("custom_op_backed_by_autograd_fn", custom_op_backed_by_autograd_fn);
}
        """

        module = torch.utils.cpp_extension.load_inline(
            name="test_autograd_cpp_node",
            cpp_sources=cpp_source,
            functions="custom_op_backed_by_autograd_fn",
            verbose=True,
        )

        def fn():
            for i in [10, 100, 10, 20, 10]:
                x = torch.ones(i, i, requires_grad=True)
                out = torch.ops.test_autograd_cpp_node.custom_op_backed_by_autograd_fn(
                    x
                )
                loss = out.sum()
                loss.backward()
                yield x.grad

        # compiles for 10 (static) and 100 (dynamic)
        self.check_output_and_recompiles(fn, 2)

    def test_autograd_cpp_node_id(self):
        cpp_source = """
struct CustomOpAutogradFunction : public torch::autograd::Function<CustomOpAutogradFunction> {
  static constexpr bool is_traceable = true;

  static torch::Tensor forward(
      torch::autograd::AutogradContext* ctx,
      const torch::Tensor& x) {
    return x;
  }

  static torch::autograd::variable_list backward(
      torch::autograd::AutogradContext *ctx,
      torch::autograd::variable_list grad_output) {
    return grad_output;
  }
};

struct CustomOpAutogradFunction2 : public torch::autograd::Function<CustomOpAutogradFunction2> {
  static constexpr bool is_traceable = true;

  static torch::Tensor forward(
      torch::autograd::AutogradContext* ctx,
      const torch::Tensor& x) {
    return x;
  }

  static torch::autograd::variable_list backward(
      torch::autograd::AutogradContext *ctx,
      torch::autograd::variable_list grad_output) {
    return grad_output;
  }
};

torch::Tensor custom_op_backed_by_autograd_fn(torch::Tensor x) {
  return CustomOpAutogradFunction::apply(x);
}

torch::Tensor custom_op_backed_by_autograd_fn2(torch::Tensor x) {
  return CustomOpAutogradFunction2::apply(x);
}

TORCH_LIBRARY(test_autograd_cpp_node_id, m) {
    m.def("custom_op_backed_by_autograd_fn", custom_op_backed_by_autograd_fn);
    m.def("custom_op_backed_by_autograd_fn2", custom_op_backed_by_autograd_fn2);
}
        """

        module = torch.utils.cpp_extension.load_inline(
            name="test_autograd_cpp_node_id",
            cpp_sources=cpp_source,
            functions="custom_op_backed_by_autograd_fn",
            verbose=True,
        )

        def same_autograd_fn():
            def fn():
                x = torch.ones(10, 10, requires_grad=True)
                out = (
                    torch.ops.test_autograd_cpp_node_id.custom_op_backed_by_autograd_fn(
                        x
                    )
                )
                loss = out.sum()
                loss.backward()
                yield x.grad

            yield from fn()  # compile
            yield from fn()  # reuse
            yield from fn()  # reuse
            yield from fn()  # reuse

        self.check_output_and_recompiles(same_autograd_fn, 1)

        def different_autograd_fn():
            def fn(op):
                x = torch.ones(10, 10, requires_grad=True)
                out = op(x)
                loss = out.sum()
                loss.backward()
                yield x.grad

            op1 = torch.ops.test_autograd_cpp_node_id.custom_op_backed_by_autograd_fn
            op2 = torch.ops.test_autograd_cpp_node_id.custom_op_backed_by_autograd_fn2
            yield from fn(op1)  # compile
            yield from fn(op2)  # compile
            yield from fn(op1)  # reuse
            yield from fn(op2)  # reuse

        self.check_output_and_recompiles(different_autograd_fn, 2)

    def test_autograd_cpp_node_saved(self):
        cpp_source = """
struct CustomOpAutogradFunction : public torch::autograd::Function<CustomOpAutogradFunction> {
  static constexpr bool is_traceable = true;

  static torch::Tensor forward(
      torch::autograd::AutogradContext* ctx,
      const torch::Tensor& x,
      const torch::Tensor& y,
      const torch::Tensor& fixed) {
    ctx->save_for_backward({x, y});
    ctx->saved_data["fixed_tensor"] = fixed;
    ctx->saved_data["bool"] = true;
    ctx->saved_data["int"] = 1;
    c10::List<std::string> list({"string"});
    ctx->saved_data["list"] = std::move(list);
    c10::Dict<std::string, double> dict;
    dict.insert("string", 1.0);
    ctx->saved_data["dict"] = std::move(dict);
    return x;
  }

  static torch::autograd::variable_list backward(
      torch::autograd::AutogradContext *ctx,
      torch::autograd::variable_list grad_output) {
    const auto& saved_variables = ctx->get_saved_variables();
    assert(saved_variables.size() == 2);
    torch::Tensor x = saved_variables[0];
    torch::Tensor y = saved_variables[1];
    torch::Tensor fixed = ctx->saved_data["fixed_tensor"].toTensor();
    assert(ctx->saved_data["bool"].isBool());
    int i = ctx->saved_data["int"].toInt();
    c10::List<c10::IValue> list = ctx->saved_data["list"].toList();
    assert(list.size() == 1);
    assert(list.get(0).toStringRef() == "string");
    c10::Dict<c10::IValue, c10::IValue> dict = ctx->saved_data["dict"].toGenericDict();
    assert(dict.size() == 1);
    assert(dict.at("string") == 1.0);

    torch::autograd::variable_list grad_inputs(3);
    grad_inputs[0] = x + y + torch::sum(fixed) + i;
    return grad_inputs;
  }
};

torch::Tensor custom_op_backed_by_autograd_fn(const torch::Tensor& x, const torch::Tensor& y, const torch::Tensor& fixed) {
  return CustomOpAutogradFunction::apply(x, y, fixed);
}

TORCH_LIBRARY(test_autograd_cpp_node_saved, m) {
    m.def("custom_op_backed_by_autograd_fn", custom_op_backed_by_autograd_fn);
}
        """

        module = torch.utils.cpp_extension.load_inline(
            name="test_autograd_cpp_node_saved",
            cpp_sources=cpp_source,
            functions="custom_op_backed_by_autograd_fn",
            verbose=True,
        )

        def fn():
            fixed = torch.ones(2, 2)
            for i in [10, 100, 10, 20, 10]:
                x = torch.ones(i, i, requires_grad=True)
                y = torch.randn(i, i)
                out = torch.ops.test_autograd_cpp_node_saved.custom_op_backed_by_autograd_fn(
                    x, y, fixed
                )
                loss = out.sum()
                loss.backward()
                yield x.grad

        self.check_output_and_recompiles(fn, 2)

    def test_autograd_cpp_node_saved_dynamic(self):
        cpp_source = """
struct CustomOpAutogradFunction : public torch::autograd::Function<CustomOpAutogradFunction> {
  static constexpr bool is_traceable = true;

  static torch::Tensor forward(
      torch::autograd::AutogradContext* ctx,
      const torch::Tensor& x) {
    ctx->save_for_backward({x});
    ctx->saved_data["dynamic"] = x.view(-1);
    return x;
  }

  static torch::autograd::variable_list backward(
      torch::autograd::AutogradContext *ctx,
      torch::autograd::variable_list grad_output) {
    const auto& saved_variables = ctx->get_saved_variables();
    assert(saved_variables.size() == 1);
    torch::Tensor x = saved_variables[0];
    torch::Tensor z = ctx->saved_data["dynamic"].toTensor();

    torch::autograd::variable_list grad_inputs(1);
    grad_inputs[0] = x + torch::sum(z);
    return grad_inputs;
  }
};

torch::Tensor custom_op_backed_by_autograd_fn(const torch::Tensor& x) {
  return CustomOpAutogradFunction::apply(x);
}

TORCH_LIBRARY(test_autograd_cpp_node_saved_dynamic, m) {
    m.def("custom_op_backed_by_autograd_fn", custom_op_backed_by_autograd_fn);
}
        """

        module = torch.utils.cpp_extension.load_inline(
            name="test_autograd_cpp_node_saved_dynamic",
            cpp_sources=cpp_source,
            functions="custom_op_backed_by_autograd_fn",
            verbose=True,
        )

        def fn():
            for i in [10, 100, 10, 20, 10]:
                x = torch.ones(i, i, requires_grad=True)
                out = torch.ops.test_autograd_cpp_node_saved_dynamic.custom_op_backed_by_autograd_fn(
                    x
                )
                loss = out.sum()
                loss.backward()
                yield x.grad

        # can bring this down to 2 if we support dynamic shapes
        # instead of collecting the saved_data's tensor hash
        self.check_output_and_recompiles(fn, 5)

    def test_autograd_cpp_node_data_dependent(self):
        cpp_source = """
struct CustomOpAutogradFunction : public torch::autograd::Function<CustomOpAutogradFunction> {
  static constexpr bool is_traceable = true;
  static int iteration;

  static torch::autograd::variable_list forward(
      torch::autograd::AutogradContext* ctx,
      const torch::Tensor& x,
      const torch::Tensor& y) {
    ctx->save_for_backward({x, y});
    ctx->saved_data["bool"] = true;
    ctx->saved_data["int"] = 1;

    switch (iteration) {
        case 0: {
            break;
        }
        case 1: {
            // recompile
            ctx->saved_data["forces_recompile"] = iteration;
            break;
        }
        case 2: {
            // recompile
            ctx->set_materialize_grads(false);
            break;
        }
        case 3: {
            // reuse
            break;
        }
        default: {
            throw std::runtime_error("unexpected iteration");
        }
    }
    iteration++;
    return {x, y};
  }

  static torch::autograd::variable_list backward(
      torch::autograd::AutogradContext *ctx,
      torch::autograd::variable_list grad_output) {
    const auto& saved_variables = ctx->get_saved_variables();
    assert(saved_variables.size() == 2);
    torch::Tensor x = saved_variables[0];
    torch::Tensor y = saved_variables[1];
    assert(ctx->saved_data["bool"].isBool());
    assert(ctx->saved_data["int"].isInt());
    int i = ctx->saved_data["int"].toInt();

    torch::autograd::variable_list grad_inputs(2);
    grad_inputs[0] = x + y + i;
    return grad_inputs;
  }
};

int CustomOpAutogradFunction::iteration = 0;

torch::autograd::variable_list custom_op_backed_by_autograd_fn(const torch::Tensor& x, const torch::Tensor& y) {
  return CustomOpAutogradFunction::apply(x, y);
}

void reset() {
    CustomOpAutogradFunction::iteration = 0;
}

TORCH_LIBRARY(test_autograd_cpp_node_data_dependent, m) {
    m.def("custom_op_backed_by_autograd_fn", custom_op_backed_by_autograd_fn);
    m.def("reset", reset);
}
        """

        module = torch.utils.cpp_extension.load_inline(
            name="test_autograd_cpp_node_data_dependent",
            cpp_sources=cpp_source,
            functions="custom_op_backed_by_autograd_fn",
            verbose=True,
        )

        def fn():
            torch.ops.test_autograd_cpp_node_data_dependent.reset()
            for i in [10, 10, 10, 10]:
                x = torch.ones(i, i, requires_grad=True)
                y = torch.randn(i, i)
                (
                    out1,
                    out2,
                ) = torch.ops.test_autograd_cpp_node_data_dependent.custom_op_backed_by_autograd_fn(
                    x, y
                )
                loss = (out1 + out2).sum()
                loss.backward()
                yield x.grad

        self.check_output_and_recompiles(fn, 3)

    @unittest.skipIf(not HAS_CUDA, "requires cuda")
    def test_free_activation_memory(self):
        self.assertTrue(torch.cuda.memory_allocated() == 0)

        # Use an op to check that the memory is freed by the time the op is executed
        def assertion_impl(to_clone):
            mem_allocated = torch.cuda.memory_allocated()
            self.assertTrue(
                mem_allocated < 4000000, "activations should have been freed"
            )
            return to_clone.clone()

        with torch.library._scoped_library("test_compiled_autograd", "FRAGMENT") as lib:
            lib.define(
                "assertion_op(Tensor x) -> Tensor", tags=(torch.Tag.pt2_compliant_tag,)
            )
            lib.impl("assertion_op", assertion_impl, "CPU")
            lib.impl("assertion_op", lambda x: x.clone(), "Meta")

            # Create a graph that allows inputs stealing
            def forward(activations):
                add = activations[0] + 1
                out = add.cpu()
                cloned_out = torch.ops.test_compiled_autograd.assertion_op(out)
                return (cloned_out,)

            gm = torch.fx.symbolic_trace(forward)
            torch._dynamo.utils.set_locals_to_steal(gm, ["activations"])
            compiled_fn = torch.compile(gm)

            # allocate at least 4,000,000 bytes (1,000,000 * 4 bytes)
            activations = [torch.ones(1000000, dtype=torch.float32, device="cuda")]
            self.assertTrue(torch.cuda.memory_allocated() > 4000000)

            out = compiled_fn(activations)
            self.assertTrue(len(activations) == 0)

    @unittest.skipIf(not HAS_CUDA, "requires cuda")
    def test_free_activation_memory_subclass(self):
        # cover the case when aot inputs have subclasses, resulting in a different runtime wrapper
        self.assertTrue(torch.cuda.memory_allocated() == 0)

        # Use an op to check that the memory is freed by the time the op is executed
        def assertion_impl(to_clone):
            mem_allocated = torch.cuda.memory_allocated()
            self.assertTrue(
                mem_allocated < 1200000, "some activations should have been freed"
            )
            self.assertTrue(
                mem_allocated > 800000,
                "currently subclasses don't seem to be freed in inductor",
            )
            return to_clone.clone()

        with torch.library._scoped_library("test_compiled_autograd", "FRAGMENT") as lib:
            lib.define(
                "assertion_op(Tensor x) -> Tensor", tags=(torch.Tag.pt2_compliant_tag,)
            )
            lib.impl("assertion_op", assertion_impl, "CPU")
            lib.impl("assertion_op", lambda x: x.clone(), "Meta")
            lib.impl("assertion_op", lambda x: x.clone(), "NestedTensor")

            def fn(inputs):
                _, y = inputs
                out = y.cpu()
                cloned_out = torch.ops.test_compiled_autograd.assertion_op(out)
                return cloned_out

            gm = torch.fx.symbolic_trace(fn)
            torch._dynamo.utils.set_locals_to_steal(gm, ["inputs"])
            compiled_fn = torch.compile(gm)

            from torch.nested._internal.nested_tensor import jagged_from_list

            activations = [
                jagged_from_list(
                    [
                        torch.ones((1, 100000), device="cuda"),  # 400,000 bytes
                        torch.ones((1, 100000), device="cuda"),  # 400,000 bytes
                    ],
                    None,
                )[
                    0
                ],  # NestedTensor
                torch.ones((1, 100000), device="cuda"),  # 400,000 bytes
            ]
            # 1,200,000 bytes (3 * 4 * 100,000 bytes)
            self.assertTrue(torch.cuda.memory_allocated() > 1200000)

            out = compiled_fn(activations)
            self.assertTrue(len(activations) == 0)

    @unittest.skipIf(not HAS_CUDA, "requires cuda")
    def test_cudagraphs_cpu_division(self):
        from torch._dynamo.testing import reduce_to_scalar_loss

        model = torch.nn.Linear(10, 10, dtype=torch.float16).cuda()
        inputs = torch.randn(10, 10, dtype=torch.float16).cuda()
        out = model(inputs)
        loss = reduce_to_scalar_loss(out)
        torch._inductor.config.triton.cudagraphs = True

        stderr_msgs = io.StringIO()
        with mock.patch("sys.stderr", stderr_msgs), compiled_autograd.enable(
            compiler_fn
        ):
            loss.backward()

        self.assertFalse("skipping cudagraphs" in stderr_msgs.getvalue())

    def test_verbose_logs_graph(self):
        torch._logging.set_logs(compiled_autograd_verbose=True)

        def fn():
            model = torch.nn.Sequential(
                torch.nn.Linear(4, 4),
                torch.nn.ReLU(),
                torch.nn.Linear(4, 4),
                torch.nn.ReLU(),
            )
            x = torch.randn([2, 4])
            result = model(x).sum()
            result.backward()
            yield model[0].weight.grad
            yield model[0].bias.grad
            yield model[2].weight.grad
            yield model[2].bias.grad

        logs, ctx = logs_to_string(
            torch._dynamo.compiled_autograd.__name__, "compiled_autograd_verbose"
        )
        with ctx():
            self.check_output_and_recompiles(fn)

        expected_logs = [
            "SumBackward0 (NodeCall 1)",
            "ReluBackward0 (NodeCall 2)",
            "AddmmBackward0 (NodeCall 3)",
            "TBackward0 (NodeCall 4)",
            "torch::autograd::AccumulateGrad (NodeCall 5)",
            "ReluBackward0 (NodeCall 6)",
            "AddmmBackward0 (NodeCall 7)",
            "TBackward0 (NodeCall 8)",
            "torch::autograd::AccumulateGrad (NodeCall 9)",
            "torch::autograd::AccumulateGrad (NodeCall 10)",
            "torch::autograd::AccumulateGrad (NodeCall 11)",
        ]

        self.assertEqual(
            sum(1 for e in expected_logs if e in logs.getvalue()), len(expected_logs)
        )

    def test_verbose_logs_cpp(self):
        torch._logging.set_logs(compiled_autograd_verbose=True)

        def fn():
            model = torch.nn.Sequential(
                torch.nn.Linear(4, 4),
                torch.nn.ReLU(),
                torch.nn.Linear(4, 4),
                torch.nn.ReLU(),
            )
            for i in [10, 11, 12]:
                model.zero_grad()
                x = torch.randn([i, 4])
                result = model(x).sum()
                result.backward()
                yield model[0].weight.grad
                yield model[0].bias.grad
                yield model[2].weight.grad
                yield model[2].bias.grad

        logs, ctx = logs_to_string(
            torch._dynamo.compiled_autograd.__name__, "compiled_autograd_verbose"
        )
        with ctx():
            self.check_output_and_recompiles(fn, count=2)

        patterns1 = [
            r".*Cache miss due to new autograd node: torch::autograd::GraphRoot \(NodeCall 0\) with key size (\d+), "
            r"previous key sizes=\[\]\n",
        ]

        # recompile
        patterns2 = [
            r".*Cache miss due to changed shapes: marking size idx (\d+) of torch::autograd::GraphRoot \(NodeCall 0\) as dynamic\n",
            r".*Cache miss due to changed shapes: marking size idx (\d+) of SumBackward0 \(NodeCall 1\) as dynamic\n",
            r".*Cache miss due to changed shapes: marking size idx (\d+) of SumBackward0 \(NodeCall 1\) as dynamic\n",
            r".*Cache miss due to changed shapes: marking size idx (\d+) of ReluBackward0 \(NodeCall 2\) as dynamic\n",
            r".*Cache miss due to changed shapes: marking size idx (\d+) of AddmmBackward0 \(NodeCall 3\) as dynamic\n",
            r".*Cache miss due to changed shapes: marking size idx (\d+) of torch::autograd::AccumulateGrad "
            r"\(NodeCall 5\) as dynamic\n",
            r".*Cache miss due to changed shapes: marking size idx (\d+) of ReluBackward0 \(NodeCall 6\) as dynamic\n",
        ]

        all_logs = logs.getvalue()

        pattern1 = r"".join(patterns1)
        matches1 = re.findall(pattern1, all_logs)
        self.assertEqual(len(matches1), 1)
        assert isinstance(
            matches1[0], str
        )  # for a single match: matches1=['match'], for multiple matches: matches1=[('match1', 'match2')]...
        self.assertEqual(len(matches1), len(patterns1))

        pattern2 = r"".join(patterns2)
        matches2 = re.findall(pattern2, all_logs)
        self.assertEqual(len(matches2), 1)
        self.assertEqual(len(matches2[0]), len(patterns2))

    def test_snapshot_verbose_logs_flag(self):
        def fn():
            model = torch.nn.Sequential(
                torch.nn.Linear(4, 4),
                torch.nn.ReLU(),
                torch.nn.Linear(4, 4),
                torch.nn.ReLU(),
            )
            x = torch.randn([2, 4])
            result = model(x).sum()
            result.backward()
            yield model[0].weight.grad
            yield model[0].bias.grad
            yield model[2].weight.grad
            yield model[2].bias.grad

        logs, ctx = logs_to_string(
            torch._dynamo.compiled_autograd.__name__, "compiled_autograd_verbose"
        )
        with ctx():
            with compiled_autograd.enable(compiler_fn):
                # unused, verbose level already snapshot with contextmanager
                torch._logging.set_logs(compiled_autograd_verbose=True)
                fn()

        unexpected_logs = [
            "SumBackward0 (NodeCall 1)",
            "ReluBackward0 (NodeCall 2)",
            "AddmmBackward0 (NodeCall 3)",
            "TBackward0 (NodeCall 4)",
            "torch::autograd::AccumulateGrad (NodeCall 5)",
            "ReluBackward0 (NodeCall 6)",
            "AddmmBackward0 (NodeCall 7)",
            "TBackward0 (NodeCall 8)",
            "torch::autograd::AccumulateGrad (NodeCall 9)",
            "torch::autograd::AccumulateGrad (NodeCall 10)",
            "torch::autograd::AccumulateGrad (NodeCall 11)",
        ]

        self.assertEqual(sum(1 for e in unexpected_logs if e in logs.getvalue()), 0)


def load_test_module(name):
    testdir = Path(__file__).absolute().parent.parent
    with mock.patch("sys.path", [*sys.path, str(testdir)]):
        return SourceFileLoader(
            name, str(testdir / f"{name.replace('.', '/')}.py")
        ).load_module()


def make_wrapped(fn, fullgraph):
    @functools.wraps(fn)
    def wrapped(self):
        torch._dynamo.reset()
        with compiled_autograd.enable(make_compiler_fn(fullgraph=fullgraph)):
            out = fn(self)

        return out

    return wrapped


def wrap_test_class(orig_cls):
    dct = orig_cls.__dict__.copy()
    for name in list(dct.keys()):
        fn = dct[name]
        if not callable(fn):
            continue
        elif known_failures_re.match(name) or name in known_failing_tests:
            dct[name] = unittest.expectedFailure
        elif name.startswith("test_"):
            fullgraph = name not in known_graph_breaks_tests
            dct[name] = make_wrapped(fn, fullgraph)

    cls = type(
        orig_cls.__name__ + "WithCompiledAutograd",
        orig_cls.__bases__,
        dct,
    )
    cls.__file__ = __file__
    return cls


known_graph_breaks_tests = {}

# These groups of tests aren't supported yet
known_failures_re = re.compile(
    r"^test_(sparse|profiler|gradcheck|checkpoint|named_tensor)"
)

# Bugs needing investigation:
known_failing_tests = {
    "test_current_graph_task_execution_order",  # torch._dynamo.exc.TorchRuntimeError: Failed running call_function <
    "test_input_buffer_accum",  # RuntimeError: Cannot access data pointer of Tensor that doesn't have storage
    "test_graph_save_on_cpu_cuda",  # AssertionError: 0 not greater than 0
    "test_graph_save_on_cpu",  # torch._dynamo.exc.BackendCompilerFailed: backend='inner_compiler' raised:
    "test_reentrant_with_leaf_variable_hook",  # torch._dynamo.exc.Unsupported: inline in skipfiles: RemovableHandle.
    "test_reentrant_with_non_leaf_variable_hook",  # torch._dynamo.exc.Unsupported: inline in skipfiles: RemovableHan
    "test_saved_variable_saved_original_inplace_detach",  # AssertionError: RuntimeError not raised
    "test_saving_variable_to_disk",  # Cannot call numel() on tensor with symbolic sizes/strides
    "test_setitem_mask",  # torch.fx.experimental.symbolic_shapes.GuardOnDataDependentSymNode: It appears that you're
    "test_tensor_hooks_inplace_over_view",  # torch._dynamo.exc.Unsupported: call_function UserDefinedClassVariable() [] {}
    "test_tensor_hooks_inplace",  # torch._dynamo.exc.Unsupported: call_function UserDefinedClassVariable() [] {}
    "test_wrapped_number_saved_variable_hooks",  # RuntimeError: this hook should not be called
    "test_accumulate_grad_posthooks_can_observe_tensor_prehook",  # data dependent operator: aten.allclose.default
    "test_accumulate_grad_tensor_reference",  # backend='inner_compiler' raised:
    "test_anomaly_grad_warnings",  # "one of the variables needed for gradient computation has been modified by an...
    "test_autograd_inplace_views_cross_dtype",  # view_fn not supported by compiled autograd
    "test_backward_with_inputs",  # specifying inputs= with .backward() not yet implemented for compiled autograd
    "test_current_node",  # TorchDispatchMode not yet implemented for compiled autograd
    "test_custom_function_exception",  # "Simulate error on backward pass" does not match "type object 'SimulateBackwa...
    "test_grad_batched_grad",  # Cannot access storage of BatchedTensorImpl
    "test_grad_unreachable_discovery",  # specifying inputs= with .backward() not yet implemented for compiled autograd
    "test_index_backward_does_not_save_tensor",  # dynamic shape operator: aten.nonzero.default
    "test_post_accumulate_grad_hook_e2e",  # tensor_post_acc_grad_hooks not implemented for compiled autograd
    "test_post_accumulate_grad_hook_gets_cleaned_up",  # tensor_post_acc_grad_hooks not implemented for compiled autograd
    "test_post_accumulate_grad_hook_multiple_hooks",  # tensor_post_acc_grad_hooks not implemented for compiled autograd
    "test_post_accumulate_grad_hook_multiple_tensors",  # tensor_post_acc_grad_hooks not implemented for compiled autograd
    "test_post_accumulate_grad_hook_ordering",  # tensor_post_acc_grad_hooks not implemented for compiled autograd
    "test_post_accumulate_grad_hook_returns_not_None",  # "hooks should return None." does not match
    "test_reentrant_child_error",  # "Simulate error" does not match "type object 'ReentrantFunc' has no attribute...
    "test_retain_grad_cycle",  # retains_grad_hooks not implemented for compiled autograd
    "test_retain_grad_inplace",  # retains_grad_hooks not implemented for compiled autograd
    "test_retain_grad_inplace_over_view",  # retains_grad_hooks not implemented for compiled autograd
    "test_retains_grad_can_always_observe_tensor_prehook",  # retains_grad_hooks not implemented for compiled autograd
    "test_retains_grad_inplace_multiple_outputs",  # retains_grad_hooks not implemented for compiled autograd
    "test_to_sparse_backward",  # backend='inner_compiler' raised:
    "test_accumulate_grad",  # RuntimeError: compiled_autograd does not support create_graph
    "test_anomaly_assign_parent_cleanup",  # RuntimeError: compiled_autograd does not support create_graph
    "test_anomaly_mode_no_check_nan",  # RuntimeError: compiled_autograd does not support AnomalyMode
    "test_backward_create_graph_warns",  # RuntimeError: compiled_autograd does not support create_graph
    "test_backward_with_nonleaf_inputs",  # RuntimeError: compiled_autograd does not support create_graph
    "test_create_graph_and_full_backward_hook_cycle",  # RuntimeError: compiled_autograd does not support create_graph
    "test_current_graph_task_id",  # torch._dynamo.exc.Unsupported: torch.* op returned non-Tensor int
    "test_custom_autograd_repeated_grad_grad",  # RuntimeError: compiled_autograd does not support create_graph
    "test_custom_function_forward_mode_forward_is_no_op",  # AttributeError: type object 'MyFn'
    "test_custom_function_forward_mode_inplace_checks",  # AttributeError: type object 'InplaceFn'
    "test_custom_function_forward_mode_view_checks",  # AttributeError: type object 'ViewFn'
    "test_custom_function_forward_mode_wrong_formula",  # AttributeError: type object 'UserFn'
    "test_default_saved_variable_hooks_double_backward",  # RuntimeError: compiled_autograd does not support create_graph
    "test_full_backward_hook_double_backward",  # RuntimeError: compiled_autograd does not support create_graph
    "test_function",  # RuntimeError: compiled_autograd does not support create_graph
    "test_grad",  # RuntimeError: compiled_autograd does not support create_graph
    "test_grad_materialize_grads",  # RuntimeError: compiled_autograd does not support create_graph
    "test_grad_nonleaf",  # RuntimeError: compiled_autograd does not support create_graph
    "test_grad_nonleaf_many_outputs",  # RuntimeError: compiled_autograd does not support create_graph
    "test_hessian_vector",  # RuntimeError: compiled_autograd does not support create_graph
    "test_hook_closure_cycle_use_custom_function_True_use_tensor_hook_False",  # AttributeError: type object
    "test_hook_closure_cycle_use_custom_function_True_use_tensor_hook_True",  # AttributeError: type object
    "test_hook_edge_case_when_called_with_grad",  # RuntimeError: specifying inputs= with .backward() not yet
    "test_hooks",  # torch._dynamo.exc.Unsupported: inline in skipfiles
    "test_inplace_on_view_backward",  # RuntimeError: compiled_autograd does not support create_graph
    "test_multi_grad_any_hooks",  # RuntimeError: specifying inputs= with .backward() not yet implemented for compiled autograd
    "test_multi_grad_all_hooks",  # RuntimeError: specifying inputs= with .backward() not yet implemented for compiled autograd
    "test_nested_anomaly_detect_nan",  # RuntimeError: compiled_autograd does not support create_graph
    "test_nested_anomaly_printstack_cleanup",  # RuntimeError: compiled_autograd does not support create_graph
    "test_once_differentiable",  # RuntimeError: compiled_autograd does not support create_graph
    "test_prehook_ordering",  # RuntimeError: specifying inputs= with .backward() not yet implemented for compiled autograd
    "test_retain_grad",  # RuntimeError: retains_grad_hooks not implemented for compiled autograd
    "test_saved_variable_packing_unpacking_saved_original_with_hooks",  # RuntimeError: compiled_autograd
    "test_select_sum",  # torch.autograd.gradcheck.GradcheckError: While computing batched gradients
    "test_unrelated_inputs",  # torch.autograd.gradcheck.GradcheckError: While computing batched gradients
    "test_will_engine_execute_node",  # RuntimeError: specifying inputs= with .backward() not yet implemented for compiled autograd
    "test_backward_to_node",  # RuntimeError: specifying inputs= with .backward() not yet implemented for compiled autograd
    "test_anomaly_detect_nan",  # torch._dynamo.exc.TorchRuntimeError: Failed running call_function aten.add.Tensor(
    "test_autograd_multiple_views_python",  # torch._dynamo.exc.Unsupported: call_function args: TensorVariable(
    "test_autograd_node_isinstance",  # torch._dynamo.exc.Unsupported: 'inline in skipfiles: TestCase.assertIsInstance
    "test_autograd_simple_views_python",  # torch._dynamo.exc.TorchRuntimeError: Failed running call_function
    "test_callback_adds_callback",  # torch._dynamo.exc.Unsupported: call_method UserDefinedObjectVariable
    "test_callback_propagates_errors_from_device_thread",  # AssertionError: "blah" does not match "call_method
    "test_custom_autograd_no_early_free",  # torch.autograd.gradcheck.GradcheckError: While computing batched gradients
    "test_custom_function_cycle",  # torch._dynamo.exc.Unsupported: call_function UserDefinedClassVariable() [] {}
    "test_custom_function_error",  # AssertionError: "must implement either the backward" does not match "call_function
    "test_custom_function_non_tensor_inputs_outputs",  # torch._dynamo.exc.Unsupported: call_function
    "test_custom_function_save_for_forward",  # torch._dynamo.exc.Unsupported: call_function
    "test_custom_function_setup_context_multi_input",  # torch._dynamo.exc.Unsupported: call_function args
    "test_custom_function_setup_context_multi_output",  # torch._dynamo.exc.Unsupported: call_function args
    "test_deep_reentrant",  # torch._dynamo.exc.InternalTorchDynamoError: '<' not supported between instances of
    "test_dont_materialize_grads",  # torch._dynamo.exc.Unsupported: 'inline in skipfiles: TestCase.assertIsNone
    "test_function_returns_undefined_tensor",  # torch._dynamo.exc.TorchRuntimeError: Failed running call_function
    "test_grad_fn_prehooks",  # torch._dynamo.exc.Unsupported: call_function UserDefinedClassVariable() [] {}
    "test_grad_fn_prehooks_multiple_outputs",  # torch._dynamo.exc.Unsupported: 'inline in skipfiles:
    "test_grad_fn_prehooks_remove_hooks",  # torch._dynamo.exc.Unsupported: 'inline in skipfiles: RemovableHandle.remove
    "test_grad_mode_restored_reentrant",  # torch._dynamo.exc.Unsupported: 'inline in skipfiles: TestCase.assertTrue
    "test_hook_none",  # torch._dynamo.exc.Unsupported: 'inline in skipfiles: TestCase.assertIsNotNone
    "test_invalid_gradients",  # AssertionError: "expected shape" does not match "The size of tensor a (5) must match
    "test_mark_non_differentiable_mixed",  # torch._dynamo.exc.Unsupported: 'inline in skipfiles: TestCase.assertTrue
    "test_materialize_grads",  # torch._dynamo.exc.Unsupported: call_function UserDefinedClassVariable() [] {}
    "test_naughty_autograd_function_stashing_ctx",  # torch._dynamo.exc.TorchRuntimeError: Failed running call_function
    "test_no_grad_copy",  # torch._dynamo.exc.Unsupported: call_function args: TensorVariable() SkipFunctionVariable()
    "test_no_grad_copy_sparse",  # torch._dynamo.exc.Unsupported: Tensor.data_ptr
    "test_reentrant_priority",  # torch._dynamo.exc.InternalTorchDynamoError: '<' not supported between instances of
    "test_reentrant_with_callbacks_both_depths",  # torch._dynamo.exc.Unsupported: call_method UserDefinedObjectVariable
    "test_reentrant_with_callbacks_depth_0",  # torch._dynamo.exc.Unsupported: call_method UserDefinedObjectVariable
    "test_reentrant_with_callbacks_depth_1",  # torch._dynamo.exc.Unsupported: Tensor.requires_grad_
    "test_return_duplicate",  # torch.autograd.gradcheck.GradcheckError: While computing batched gradients
    "test_return_duplicate_inplace",  # torch.autograd.gradcheck.GradcheckError: While computing batched gradients
    "test_return_leaf",  # torch._dynamo.exc.Unsupported: call_function UserDefinedClassVariable() [] {}
    "test_save_none_for_backward",  # AssertionError:
    "test_save_output_nr",  # torch._dynamo.exc.Unsupported: call_function UserDefinedClassVariable() [] {}
    "test_saved_variables_deprecated",  # torch._dynamo.exc.Unsupported: UNPACK_SEQUENCE SkipFunctionVariable()
    "test_set_materialize_non_diff_grads",  # torch._dynamo.exc.Unsupported: 'inline in skipfiles: TestCase.assertIsNone
    "test_setup_context_when_forward_has_default_args",  # torch._dynamo.exc.Unsupported: call_function args
    "test_simple_reentrant",  # torch._dynamo.exc.Unsupported: call_method SkipFunctionVariable() sum [] {}
    "test_tensor_hooks_inplace_multiple_outputs",  # torch._dynamo.exc.Unsupported: call_function UserDefinedClassVariable() [] {}
    "test_lobpcg",  # torch._dynamo.exc.Unsupported: 'call_function LOBPCGAutogradFunction.backward in skip_files
    "test_backward_dict_grad_for_nontensor",  # AssertionError: "non-Tensor-like types" does not match "'skip function
    "test_backward_dict_invalid_keys",  # AssertionError: "to have keys {'x'}" does not match "'skip function
    "test_backward_dict_requires_keys_for_input_optional_tensors",  # AssertionError: "to have keys {.*'y'.*}"
    "test_backward_dict_requires_keys_for_input_tensors",  # AssertionError: "to have keys {.*'y'.*}" does not
    "test_backward_grads_are_tensor_or_none",  # AssertionError: "either None or a Tensor" does not match "'
    "test_backward_impl_on_existing_op",  # torch._dynamo.exc.Unsupported: 'skip function
    "test_backward_returns_dict",  # AssertionError: "to be a dict" does not match "'skip function
    "test_backward_tensorlist_input_requires_list_grads",  # AssertionError: "list of gradients" does not
    "test_backward_tensorlist_input_requires_list_grads_none_or_Tensor",  # AssertionError: "None or Tensor"
    "test_backward_tensorlist_input_requires_list_grads_with_same_numel",  # AssertionError: "3 gradients
    "test_save_for_backward_inputs_are_namedtuple",  # torch._dynamo.exc.Unsupported: 'skip function
    "test_autograd_function_backed_op",  # RuntimeError: compiled_args not implemented
    "test_setitem",  # AssertionError: Tensor-likes are not close!
    "test_grad_nonleaf_register_hook",  # IndexError: list index out of range (NB: x.grad = y where both x and y are input tensors)
}

if not HAS_CUDA:
    # Found Tesla M60 which is too old to be supported by the triton GPU compiler
    known_failing_tests.add("test_type_conversions")

test_autograd = load_test_module("test_autograd")
test_custom_ops = load_test_module("test_custom_ops")

TestAutogradWithCompiledAutograd = wrap_test_class(test_autograd.TestAutograd)
TestCustomOpWithCompiledAutograd = wrap_test_class(test_custom_ops.TestCustomOp)

if __name__ == "__main__":
    if HAS_CPU:
        run_tests(needs="filelock")<|MERGE_RESOLUTION|>--- conflicted
+++ resolved
@@ -1,10 +1,7 @@
 # Owner(s): ["module: inductor"]
 import functools
-<<<<<<< HEAD
+import logging
 import io
-=======
-import logging
->>>>>>> 8bc42654
 import re
 import sys
 import unittest
