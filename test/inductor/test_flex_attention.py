--- conflicted
+++ resolved
@@ -945,10 +945,6 @@
         self.assertLess(metrics.num_bytes_accessed, accessed_bytes * num_accesses)
 
     @supported_platform
-<<<<<<< HEAD
-=======
-    # @skip("Triton bug ")  # https://github.com/pytorch/pytorch/issues/124571
->>>>>>> 68751799
     @common_utils.parametrize("dtype", test_dtypes)
     def test_njt_causal(self, dtype):
         offsets = torch.tensor(
