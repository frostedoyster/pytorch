--- conflicted
+++ resolved
@@ -148,15 +148,16 @@
         reversed_kwargs = {key: kwargs[key] for key in reversed(kwargs)}
         unlifted = exported_program.module()
         exp = f(*args, **kwargs)
-        self.assertEqual(unlifted(*args, **kwargs), exp)
-        self.assertEqual(
+        _assertEqualScriptObject(self, unlifted(*args, **kwargs), exp)
+        _assertEqualScriptObject(
+            self,
             unlifted(*args, **reversed_kwargs),
             exp,
         )
 
         # check re-tracing
         retraced_ep = export_wrapper(unlifted, args, kwargs, strict, pre_dispatch)
-        self.assertEqual(retraced_ep.module()(*args, **kwargs), exp)
+        _assertEqualScriptObject(self, retraced_ep.module()(*args, **kwargs), exp)
         return exported_program
 
     @parametrize("pre_dispatch", [True, False])
@@ -987,8 +988,6 @@
     return (getitem_10, sub, add, arg1_1)""",  # noqa: B950
         )
 
-<<<<<<< HEAD
-=======
     def test_export_inplace_custom_op(self):
         class Model(torch.nn.Module):
             def forward(self, tq: torch.ScriptObject, x: torch.Tensor) -> None:
@@ -1028,7 +1027,6 @@
     return (tq,)""",  # noqa: B950
         )
 
->>>>>>> d3ab8cec
 
 class TestCompileTorchbind(TestCase):
     def setUp(self):
