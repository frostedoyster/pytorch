--- conflicted
+++ resolved
@@ -41,11 +41,7 @@
 without the delegate API.
 """
 # First skip is needed for IS_WINDOWS or IS_MACOS to skip the tests.
-<<<<<<< HEAD
-torch_root = Path(__file__).absolute().parents[2]
-=======
 torch_root = Path(__file__).resolve().parents[2]
->>>>>>> 999eec8d
 lib_path = torch_root / "build" / "lib" / "libnnapi_backend.so"
 
 
