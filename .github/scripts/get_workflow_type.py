import json
from argparse import ArgumentParser
from typing import Any, Tuple

from github import Auth, Github
from github.Issue import Issue


WORKFLOW_LABEL_META = ""  # use meta runners
WORKFLOW_LABEL_LF = "lf."  # use runners from the linux foundation
LABEL_TYPE_KEY = "label_type"
<<<<<<< HEAD
=======
MESSAGE_KEY = "message"
MESSAGE = ""  # Debug message to return to the caller
>>>>>>> d21f311a


def parse_args() -> Any:
    parser = ArgumentParser("Get dynamic rollout settings")
    parser.add_argument("--github-token", type=str, required=True, help="GitHub token")
    parser.add_argument(
        "--github-repo",
        type=str,
        required=False,
        default="pytorch/test-infra",
        help="GitHub repo to get the issue",
    )
    parser.add_argument(
        "--github-issue", type=int, required=True, help="GitHub issue umber"
    )
    parser.add_argument(
        "--github-user", type=str, required=True, help="GitHub username"
    )
    parser.add_argument(
        "--github-branch", type=str, required=True, help="Current GitHub branch"
    )

    return parser.parse_args()


def get_gh_client(github_token: str) -> Github:
    auth = Auth.Token(github_token)
    return Github(auth=auth)


def get_issue(gh: Github, repo: str, issue_num: int) -> Issue:
    repo = gh.get_repo(repo)
    return repo.get_issue(number=issue_num)


def is_exception_branch(branch: str) -> bool:
    return branch.split("/")[0] in {"main", "nightly", "release", "landchecks"}


<<<<<<< HEAD
def get_workflow_type(issue: Issue, username: str) -> str:
=======
def get_workflow_type(issue: Issue, username: str) -> Tuple[str, str]:
>>>>>>> d21f311a
    try:
        user_list = issue.get_comments()[0].body.split()

        if user_list[0] == "!":
<<<<<<< HEAD
            print("LF Workflows are disabled for everyone. Using meta runners.")
            return WORKFLOW_LABEL_META
        elif user_list[0] == "*":
            print("LF Workflows are enabled for everyone. Using LF runners.")
            return WORKFLOW_LABEL_LF
        elif username in user_list:
            print(f"LF Workflows are enabled for {username}. Using LF runners.")
            return WORKFLOW_LABEL_LF
        else:
            print(f"LF Workflows are disabled for {username}. Using meta runners.")
            return WORKFLOW_LABEL_META
    except Exception as e:
        print(
            f"Failed to get determine workflow type. Falling back to meta runners. Exception: {e}"
        )
        return WORKFLOW_LABEL_META
=======
            MESSAGE = "LF Workflows are disabled for everyone. Using meta runners."
            return WORKFLOW_LABEL_META, MESSAGE
        elif user_list[0] == "*":
            MESSAGE = "LF Workflows are enabled for everyone. Using LF runners."
            return WORKFLOW_LABEL_LF, MESSAGE
        elif username in user_list:
            MESSAGE = f"LF Workflows are enabled for {username}. Using LF runners."
            return WORKFLOW_LABEL_LF, MESSAGE
        else:
            MESSAGE = f"LF Workflows are disabled for {username}. Using meta runners."
            return WORKFLOW_LABEL_META, MESSAGE
    except Exception as e:
        MESSAGE = f"Failed to get determine workflow type. Falling back to meta runners. Exception: {e}"
        return WORKFLOW_LABEL_META, MESSAGE
>>>>>>> d21f311a


def main() -> None:
    args = parse_args()

    if is_exception_branch(args.github_branch):
<<<<<<< HEAD
        print(f"Exception branch: '{args.github_branch}', using meta runners")
        output = {LABEL_TYPE_KEY: WORKFLOW_LABEL_META}
=======
        output = {
            LABEL_TYPE_KEY: WORKFLOW_LABEL_META,
            MESSAGE_KEY: f"Exception branch: '{args.github_branch}', using meta runners",
        }
>>>>>>> d21f311a
    else:
        try:
            gh = get_gh_client(args.github_token)
            # The default issue we use - https://github.com/pytorch/test-infra/issues/5132
            issue = get_issue(gh, args.github_repo, args.github_issue)
<<<<<<< HEAD

            output = {LABEL_TYPE_KEY: get_workflow_type(issue, args.github_user)}
        except Exception as e:
            print(f"Failed to get issue. Falling back to meta runners. Exception: {e}")
            output = {LABEL_TYPE_KEY: WORKFLOW_LABEL_META}
=======
            label_type, message = get_workflow_type(issue, args.github_user)
            output = {
                LABEL_TYPE_KEY: label_type,
                MESSAGE_KEY: message,
            }
        except Exception as e:
            output = {
                LABEL_TYPE_KEY: WORKFLOW_LABEL_META,
                MESSAGE_KEY: f"Failed to get issue. Falling back to meta runners. Exception: {e}",
            }
>>>>>>> d21f311a

    json_output = json.dumps(output)
    print(json_output)


if __name__ == "__main__":
    main()<|MERGE_RESOLUTION|>--- conflicted
+++ resolved
@@ -9,11 +9,8 @@
 WORKFLOW_LABEL_META = ""  # use meta runners
 WORKFLOW_LABEL_LF = "lf."  # use runners from the linux foundation
 LABEL_TYPE_KEY = "label_type"
-<<<<<<< HEAD
-=======
 MESSAGE_KEY = "message"
 MESSAGE = ""  # Debug message to return to the caller
->>>>>>> d21f311a
 
 
 def parse_args() -> Any:
@@ -53,33 +50,11 @@
     return branch.split("/")[0] in {"main", "nightly", "release", "landchecks"}
 
 
-<<<<<<< HEAD
-def get_workflow_type(issue: Issue, username: str) -> str:
-=======
 def get_workflow_type(issue: Issue, username: str) -> Tuple[str, str]:
->>>>>>> d21f311a
     try:
         user_list = issue.get_comments()[0].body.split()
 
         if user_list[0] == "!":
-<<<<<<< HEAD
-            print("LF Workflows are disabled for everyone. Using meta runners.")
-            return WORKFLOW_LABEL_META
-        elif user_list[0] == "*":
-            print("LF Workflows are enabled for everyone. Using LF runners.")
-            return WORKFLOW_LABEL_LF
-        elif username in user_list:
-            print(f"LF Workflows are enabled for {username}. Using LF runners.")
-            return WORKFLOW_LABEL_LF
-        else:
-            print(f"LF Workflows are disabled for {username}. Using meta runners.")
-            return WORKFLOW_LABEL_META
-    except Exception as e:
-        print(
-            f"Failed to get determine workflow type. Falling back to meta runners. Exception: {e}"
-        )
-        return WORKFLOW_LABEL_META
-=======
             MESSAGE = "LF Workflows are disabled for everyone. Using meta runners."
             return WORKFLOW_LABEL_META, MESSAGE
         elif user_list[0] == "*":
@@ -94,34 +69,21 @@
     except Exception as e:
         MESSAGE = f"Failed to get determine workflow type. Falling back to meta runners. Exception: {e}"
         return WORKFLOW_LABEL_META, MESSAGE
->>>>>>> d21f311a
 
 
 def main() -> None:
     args = parse_args()
 
     if is_exception_branch(args.github_branch):
-<<<<<<< HEAD
-        print(f"Exception branch: '{args.github_branch}', using meta runners")
-        output = {LABEL_TYPE_KEY: WORKFLOW_LABEL_META}
-=======
         output = {
             LABEL_TYPE_KEY: WORKFLOW_LABEL_META,
             MESSAGE_KEY: f"Exception branch: '{args.github_branch}', using meta runners",
         }
->>>>>>> d21f311a
     else:
         try:
             gh = get_gh_client(args.github_token)
             # The default issue we use - https://github.com/pytorch/test-infra/issues/5132
             issue = get_issue(gh, args.github_repo, args.github_issue)
-<<<<<<< HEAD
-
-            output = {LABEL_TYPE_KEY: get_workflow_type(issue, args.github_user)}
-        except Exception as e:
-            print(f"Failed to get issue. Falling back to meta runners. Exception: {e}")
-            output = {LABEL_TYPE_KEY: WORKFLOW_LABEL_META}
-=======
             label_type, message = get_workflow_type(issue, args.github_user)
             output = {
                 LABEL_TYPE_KEY: label_type,
@@ -132,7 +94,6 @@
                 LABEL_TYPE_KEY: WORKFLOW_LABEL_META,
                 MESSAGE_KEY: f"Failed to get issue. Falling back to meta runners. Exception: {e}",
             }
->>>>>>> d21f311a
 
     json_output = json.dumps(output)
     print(json_output)
