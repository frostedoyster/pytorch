# mypy: allow-untyped-defs
import inspect
import itertools
import logging

from torch._ops import HigherOrderOperator
from torch.utils.checkpoint import checkpoint, CheckpointPolicy
from torch._logging import warning_once


log = logging.getLogger(__name__)

uid = itertools.count(1)


# Used for testing the HigherOrderOperator mechanism
class Wrap(HigherOrderOperator):
    def __init__(self):
        super().__init__("wrap")

    def __call__(self, func, *args, **kwargs):
        # Dynamo already traces the body of HigherOrderOp beforehand when it
        # so no need to trace into it.
        import torch._dynamo  # noqa: F401
        from torch._dynamo import disable

        @disable
        def wrapper():
            result = func(*args, **kwargs)
            return result

        return wrapper()


wrap = Wrap()


class WrapWithSetGradEnabled(HigherOrderOperator):
    def __init__(self):
        super().__init__("wrap_with_set_grad_enabled")

    def __call__(self, enable_grad, wrapped_func, *args, **kwargs):
        # Dynamo already traces the body of HigherOrderOp beforehand when it
        # so no need to trace into it.
        import torch._dynamo  # noqa: F401
        from torch._dynamo import disable

        @disable
        def wrapper():
            with torch.set_grad_enabled(enable_grad):
                return wrapped_func(*args, **kwargs)

        return wrapper()


wrap_with_set_grad_enabled = WrapWithSetGradEnabled()


class WrapActivationCheckpoint(HigherOrderOperator):
    """
    This operator is used to wrap torch.utils.checkpoint. This avoids
    TorchDynamo to look into saved tensor hooks and directly passes the control
    to AOT Autograd, which is ok with tracing saved tensor hooks. As a result of
    AOT tracing torch.utils.checkpoint code, we have a backward graph with
    recomputed forward nodes.

    However, we might deprecate this operator soon. The difficulty arises in the
    functionalization of rng ops. Today, there are two different
    functionalization of rng ops - one at AOT autograd and other at Inductor.
    And they are difficult to map to each other. The rng states also complicate
    pattern matching in Inductor. Due to the ease of implementation, we are
    currently inclined towards functionalization at Inductor level, which means
    that duplication/recomputation is done as a compiler pass in the
    partitioners. See TagActivationCheckpoint for more information.
    """

    def __init__(self):
        super().__init__("wrap_activation_checkpoint")

    def __call__(self, function, *args, **kwargs):
        # use_reentrant is set to False because this op is going to be traced.
        # And we ensure that AOT Autograd traces through the non reentrant
        # version of checkpointing.
        import torch.fx.traceback as fx_traceback
        from torch.fx import Interpreter

        kwargs["use_reentrant"] = False
        kwargs["preserve_rng_state"] = False
        # Using interpreter allows preservation of metadata through torch.compile stack.
        with fx_traceback.preserve_node_meta():
            return checkpoint(Interpreter(function).run, *args, **kwargs)


wrap_activation_checkpoint = WrapActivationCheckpoint()


class TagActivationCheckpoint(HigherOrderOperator):
    """
    This operator is supposed to be used only with torch.compile stack. This
    accepts a Fx graph module which needs to be checkpointed. This operator adds
    "recomputable" tag to the nodes of the Fx graph that should be recomputed.

    The goal is to:
    1. Avoid using Dynamo to trace through saved tensor hooks.
    2. For selective checkpointing case, let AOTAutograd trace through
       saved tensor hooks but has special logic with TorchDispatchMode to override
       the usual saved_tensor_hooks fn logic in order to tag the nodes.
    3. Rely on the partitioners to actually duplicate the nodes.
    This sits well in the torch.compile stack, because by the time graph
    reaches partitioner, inductor has already run its functionalization of rng
    ops (by setting fixed seed for each random op, see `replace_random_passes`).
    Therefore, the duplication of nodes, by design, respects the rng states in
    the forward and recomputed forward in backward.
    """

    def __init__(self):
        super().__init__("tag_activation_checkpoint")

    @staticmethod
    def divide_kwargs(kwargs):
        """
        checkpoint fn can have mixed kwargs between checkpointed fn and
        checkpoint fn itself. For example
        >> def gn(x, y, z=None):
        >>     a = torch.matmul(x, y)
        >>     if z is not None:
        >>         return torch.matmul(a, z)
        >>     return a
        >> def fn(x, y, z):
        >>     return torch.cos(checkpoint(gn, x, y, use_reentrant=False, z=z))
        In the above case, z belongs to checkpointed function gn, but
        use_reentrant belongs to the checkpoint function. This function splits
        the kwargs into checkpoint_kwargs and gmod_kwargs (or
        checkpointed_fn_kwargs).
        We do sorting to ensure same graph from run to run for better
        debuggability. It is not required for correctness.
        """
        ckpt_signature = inspect.signature(checkpoint)
        checkpoint_keys = set()
        for name in ckpt_signature.parameters:
            if name in ("function", "args", "kwargs"):
                continue
            checkpoint_keys.add(name)

        # `preserve_rng_state` is not a regular kwarg
        checkpoint_keys.add("preserve_rng_state")

        checkpoint_kwargs = {
            name: kwargs[name] for name in kwargs.keys() if name in checkpoint_keys
        }
        gmod_kwargs = {
            name: kwargs[name] for name in kwargs.keys() if name not in checkpoint_keys
        }
        return checkpoint_kwargs, gmod_kwargs

    def tag_nodes(self, gmod, is_sac):
        unique_graph_id = next(uid)
        for node in gmod.graph.nodes:
            if node.op in ("call_function", "call_method", "call_module"):
                node.meta["ac_graph_id"] = unique_graph_id
                if is_sac:
                    # For selective checkpointing, we will populate this tag later in _CachingTorchDispatchMode.
                    node.meta["recompute"] = None
                else:
                    # Under vanilla activation checkpointing, all nodes should be recomputed.
                    node.meta["recompute"] = CheckpointPolicy.PREFER_RECOMPUTE
        return gmod

    def __call__(self, gmod, *args, **kwargs):
        import torch.fx.traceback as fx_traceback
        from torch.fx import Interpreter

        if "_checkpoint_context_fn" in gmod.meta:
<<<<<<< HEAD
            warning_once(log, """
=======
            log.warning(
                """
>>>>>>> 23ca5d3b
Detected that context_fn is passed to torch.utils.checkpoint under torch.compile.
Please make sure the checkpointed region does not contain in-place ops (e.g. torch.relu_).
"""
            )
            # use_reentrant is set to False because this op is going to be traced.
            # And we ensure that AOT Autograd traces through the non reentrant
            # version of checkpointing.
            kwargs["use_reentrant"] = False
            # preserve_rng_state is set to False because we want to prevent AOTAutograd from tracing through
            # `torch.random.fork_rng` op (which is not supported yet under CUDA).
            # This doesn't mean that we don't preserve RNG state. Instead, we will always preserve RNG state
            # regardless of this flag (by doing RNG functionalization via `replace_random_passes` in Inductor
            # instead of in AOTAutograd).
            kwargs["preserve_rng_state"] = False
            kwargs["context_fn"] = gmod.meta["_checkpoint_context_fn"]
            # We first tag all nodes as "recompute" in this graph, and then we undo the "recompute" tag
            # for specific nodes in _CachingTorchDispatchMode in torch/utils/checkpoint.py.
            gmod = self.tag_nodes(gmod, is_sac=True)
            # Using interpreter allows preservation of metadata through torch.compile stack.
            with fx_traceback.preserve_node_meta():
                return checkpoint(Interpreter(gmod).run, *args, **kwargs)
        else:
            gmod = self.tag_nodes(gmod, is_sac=False)
            # Using interpreter allows preservation of metadata through torch.compile stack.
            # TODO: We want to use the same `checkpoint(Interpreter(gmod).run, *args, **kwargs)` here
            # as the `context_fn != None` case, but that depends on in-place op support in TorchDispatchMode + torch.compile.
            # (for details on in-place op issue, run `test_compile_selective_checkpoint_inplace_op` unit test)
            with fx_traceback.preserve_node_meta():
                return Interpreter(gmod).run(*args)


tag_activation_checkpoint = TagActivationCheckpoint()<|MERGE_RESOLUTION|>--- conflicted
+++ resolved
@@ -3,9 +3,10 @@
 import itertools
 import logging
 
+from torch._logging import warning_once
+
 from torch._ops import HigherOrderOperator
 from torch.utils.checkpoint import checkpoint, CheckpointPolicy
-from torch._logging import warning_once
 
 
 log = logging.getLogger(__name__)
@@ -171,15 +172,12 @@
         from torch.fx import Interpreter
 
         if "_checkpoint_context_fn" in gmod.meta:
-<<<<<<< HEAD
-            warning_once(log, """
-=======
-            log.warning(
+            warning_once(
+                log,
                 """
->>>>>>> 23ca5d3b
 Detected that context_fn is passed to torch.utils.checkpoint under torch.compile.
 Please make sure the checkpointed region does not contain in-place ops (e.g. torch.relu_).
-"""
+""",
             )
             # use_reentrant is set to False because this op is going to be traced.
             # And we ensure that AOT Autograd traces through the non reentrant
