--- conflicted
+++ resolved
@@ -40,11 +40,13 @@
 from .base import MutableLocal, typestr, VariableTracker
 from .constant import ConstantVariable
 from .ctx_manager import EventVariable, StreamVariable
-<<<<<<< HEAD
-from .dicts import ConstDictVariable, DictView, SetVariable
-=======
-from .dicts import ConstDictVariable, DefaultDictVariable, is_hashable, SetVariable
->>>>>>> 871e1666
+from .dicts import (
+    ConstDictVariable,
+    DefaultDictVariable,
+    DictView,
+    is_hashable,
+    SetVariable,
+)
 from .lists import (
     BaseListVariable,
     ListIteratorVariable,
