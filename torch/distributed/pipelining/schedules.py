--- conflicted
+++ resolved
@@ -139,10 +139,7 @@
     pipeline_order: Dict[int, List[Optional[_Action]]],
     num_microbatches: int,
     num_stages: int,
-<<<<<<< HEAD
-=======
     enable_zero_bubble: bool = False,
->>>>>>> d3ab8cec
 ):
     """
     pipeline_order[rank] = [(computation_type, microbatch_index, stage_index), ...]
@@ -165,16 +162,11 @@
                 if timestep < len(pipeline_order[rank])
                 else None
             )
-<<<<<<< HEAD
-            if action is not None:
-                current_timestep_actions.append(action)
-=======
 
             if action is not None:
                 computation_type = action.computation_type
                 if computation_type != _ComputationType.WEIGHT:
                     current_timestep_actions.append(action)
->>>>>>> d3ab8cec
 
         # TODO: enable this
         # if len(current_timestep_actions) == 0:
@@ -247,8 +239,6 @@
                     expected_stage,
                 )
 
-<<<<<<< HEAD
-=======
         if not enable_zero_bubble:
             if len(error_msg) != 0:
                 raise RuntimeError(
@@ -285,7 +275,6 @@
             if len(backward_steps) != len(weight_steps):
                 error_msg.append("Length weight steps != Length bwd steps")
 
->>>>>>> d3ab8cec
         if len(error_msg) != 0:
             raise RuntimeError(f"Error at timestep {timestep}: " + ",".join(error_msg))
 
@@ -1195,20 +1184,14 @@
     rank,
     forward_stage_index,
     backward_stage_index,
-<<<<<<< HEAD
-=======
     num_1f1b_microbatches=0,
     enable_zero_bubble=False,
->>>>>>> d3ab8cec
 ):
     # All stages start with handling microbatch 0
     fwd_stage_mb_index: Dict[int, int] = defaultdict(int)
     bwd_stage_mb_index: Dict[int, int] = defaultdict(int)
-<<<<<<< HEAD
-=======
     weight_stage_mb_index: Dict[int, int] = defaultdict(int)
 
->>>>>>> d3ab8cec
     # Store the list of operations used for that rank
     rank_ops: List[Optional[_Action]] = []
     # Pre-padding, rank starts with no-ops based on the warmup.
@@ -1225,10 +1208,6 @@
         n_local_stages * pp_group_size + 2 * (pp_group_size - 1 - rank)
     ) - (warmup_ops + rank)
 
-<<<<<<< HEAD
-    total_ops = warmup_ops + fwd_bwd_ops + cooldown_ops
-
-=======
     if enable_zero_bubble:
         post_warmup_ops = pp_group_size - rank - 1
 
@@ -1237,7 +1216,6 @@
     backward_op_ids = []
     weight_op_count = 0
 
->>>>>>> d3ab8cec
     for op in range(total_ops):
         # Warmup phase
         if op < warmup_ops:
@@ -1268,8 +1246,6 @@
             rank_ops.append(
                 _Action(bwd_stage_index, _ComputationType.BACKWARD, bwd_mb_index)
             )
-<<<<<<< HEAD
-=======
             backward_op_ids.append(op)
 
             if enable_zero_bubble and op - warmup_ops >= num_1f1b_microbatches:
@@ -1285,18 +1261,13 @@
                     )
                 )
                 weight_op_count += 1
->>>>>>> d3ab8cec
         # Cooldown phase
         else:
             # During cooldown phase, we need steps to align with 1f1b happening in other ranks
             # TODO: we don't need to always append, after all 1f1b are finished we can stop appending None
-<<<<<<< HEAD
-            rank_ops.append(None)
-=======
             if not enable_zero_bubble:
                 rank_ops.append(None)
 
->>>>>>> d3ab8cec
             bwd_stage_index = backward_stage_index(op)
             bwd_stage_mb_index[bwd_stage_index] = (
                 bwd_mb_index := bwd_stage_mb_index[bwd_stage_index]
@@ -1304,8 +1275,6 @@
             rank_ops.append(
                 _Action(bwd_stage_index, _ComputationType.BACKWARD, bwd_mb_index)
             )
-<<<<<<< HEAD
-=======
             backward_op_ids.append(op)
 
             if enable_zero_bubble and op - warmup_ops >= num_1f1b_microbatches:
@@ -1332,7 +1301,6 @@
         )
         weight_op_count += 1
 
->>>>>>> d3ab8cec
     return rank_ops
 
 
@@ -1450,11 +1418,8 @@
 
     1. pp_group_size = 4, n_microbatches = 10. We will have num_rounds = 2 and n_microbatches % 2 is 0.
     2. pp_group_size = 4, n_microbatches = 3. We will have num_rounds = 1 and n_microbatches % 1 is 0.
-<<<<<<< HEAD
-=======
 
     When enable_zero_bubble is True, we will use the ZB1P schedule in https://openreview.net/pdf?id=tuzTN0eIO5
->>>>>>> d3ab8cec
     """
 
     def __init__(
@@ -1465,10 +1430,7 @@
         args_chunk_spec: Optional[Tuple[TensorChunkSpec, ...]] = None,
         kwargs_chunk_spec: Optional[Dict[str, TensorChunkSpec]] = None,
         output_merge_spec: Optional[Union[Dict[str, Any], Tuple[Any]]] = None,
-<<<<<<< HEAD
-=======
         enable_zero_bubble: bool = False,
->>>>>>> d3ab8cec
     ):
         self.pp_group_size = stages[0].group_size
         super().__init__(
@@ -1478,19 +1440,13 @@
             args_chunk_spec=args_chunk_spec,
             kwargs_chunk_spec=kwargs_chunk_spec,
             output_merge_spec=output_merge_spec,
-<<<<<<< HEAD
-=======
             use_full_backward=not enable_zero_bubble,
->>>>>>> d3ab8cec
         )
         self.n_local_stages = len(stages)
         self.rank = stages[0].group_rank
         self.number_of_rounds = max(1, n_microbatches // self.pp_group_size)
         self.microbatches_per_round = n_microbatches // self.number_of_rounds
-<<<<<<< HEAD
-=======
         self.enable_zero_bubble = enable_zero_bubble
->>>>>>> d3ab8cec
         if n_microbatches % self.number_of_rounds != 0:
             raise ValueError(
                 "Flexible Interleaved 1F1B requires the number of microbatches to be a "
@@ -1505,8 +1461,6 @@
             rank_ops = self._calculate_single_rank_operations(rank)
             self.pipeline_order[rank] = rank_ops
 
-<<<<<<< HEAD
-=======
         # This function add bubbles to the generated schedule based on dependencies of actions
         # Note that the ZB1P schedule will not require bubbles to be manually added and it is
         # only useful when n_microbatches <= microbatches_per_round
@@ -1514,7 +1468,6 @@
             self.n_local_stages * self.pp_group_size,
         )
 
->>>>>>> d3ab8cec
     def _calculate_single_rank_operations(self, rank) -> List[Optional[_Action]]:
         def get_rank_warmup_ops(rank):
             # Warms up operations for last stage
@@ -1522,15 +1475,11 @@
                 self.n_local_stages - 1
             ) * self.microbatches_per_round
             # Increment warmup operations by 2 for each hop away from the last stage
-<<<<<<< HEAD
-            warmup_ops = warmups_ops_last_stage + 2 * ((self.pp_group_size - 1) - rank)
-=======
             multiply_factor = 1 if self.enable_zero_bubble else 2
             warmup_ops = warmups_ops_last_stage + multiply_factor * (
                 (self.pp_group_size - 1) - rank
             )
 
->>>>>>> d3ab8cec
             # We cannot have more warmup operations than there are number of microbatches, so cap it there
             return min(warmup_ops, self._n_microbatches * self.n_local_stages)
 
@@ -1568,8 +1517,6 @@
             )
             return (local_index * self.pp_group_size) + rank
 
-<<<<<<< HEAD
-=======
         if self.enable_zero_bubble:
             num_1f1b_microbatches = rank
 
@@ -1586,7 +1533,6 @@
                 enable_zero_bubble=True,
             )
 
->>>>>>> d3ab8cec
         return _get_1f1b_rank_ops(
             self.n_local_stages,
             self.pp_group_size,
@@ -1596,9 +1542,6 @@
             rank,
             forward_stage_index,
             backward_stage_index,
-<<<<<<< HEAD
-        )
-=======
         )
 
     def _add_bubbles_to_actions(self, num_stages_global):
@@ -1665,5 +1608,4 @@
             logger.warning(
                 f"Non zero bubbles added: {total_bubbles_added=} {bubbles_added=}"  # noqa: G004
             )
-        return result
->>>>>>> d3ab8cec
+        return result