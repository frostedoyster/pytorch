--- conflicted
+++ resolved
@@ -103,8 +103,6 @@
     )
 
 
-<<<<<<< HEAD
-=======
 @torch.library.impl(lib, "split_with_sizes_copy", "Functionalize")
 def split_with_sizes_copy_functionalize(
     all_gather_output: torch.Tensor,
@@ -119,7 +117,6 @@
     )
 
 
->>>>>>> d21f311a
 lib.define(
     "chunk_cat(Tensor[] tensors, int dim, int num_chunks, *, Tensor(a!) out) -> ()"
 )
