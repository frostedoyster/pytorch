import contextlib
import logging
import weakref
from enum import Enum
from typing import Any, Dict, Generator, List, Optional, Protocol, Tuple, Union

import torch
import torch.distributed as dist
import torch.distributed._functional_collectives as ft_c
from torch import nn
from torch.distributed._tensor import distribute_module, DTensor, Replicate
from torch.distributed.device_mesh import DeviceMesh
from torch.distributed.tensor.parallel.style import ParallelStyle


aten = torch.ops.aten
<<<<<<< HEAD
_rerun_forward = False
=======
logger = logging.getLogger(__name__)
>>>>>>> 4cf5f5cd


def sdpa_handler(
    op_call: torch._ops.OpOverload,
    args: Tuple[object, ...],
    kwargs: Dict[str, object],
) -> object:
    # extract local tensor and sharding infos to a OpInfo
    op_info = DTensor._op_dispatcher.unwrap_to_op_info(op_call, args, kwargs)
    logger.debug("Dispatching op_call: %s", op_info.schema)

    # sharding propagation
    DTensor._op_dispatcher.sharding_propagator.propagate(op_info)
    output_sharding = op_info.output_sharding
    assert output_sharding is not None, "output sharding should not be None"
    assert not output_sharding.needs_redistribute, "inputs need to be redistributed"

    local_results = _scaled_dot_product_ring_flash_attention(
        op_info.mesh,
        *op_info.local_args,  # type: ignore[arg-type]
        **op_info.local_kwargs,  # type: ignore[arg-type]
    )

    return DTensor._op_dispatcher.wrap(local_results, output_sharding.output_spec)


def _merge_sdpa(
    chunks: List[torch.Tensor], logsumexps: List[torch.Tensor]
) -> Tuple[torch.Tensor, torch.Tensor]:
    """
    This merges multiple scaled dot product attention chunks by using the
    provided logsumexps to rescale the chunks before summing.

    Args:
        chunks (List[torch.Tensor]): A list of scaled dot product attention chunks
        logsumexps (List[torch.Tensor]): A list of logsumexps for each chunk

    Returns:
        out (torch.Tensor): The merged scaled dot product attention
        softmax_lse (torch.Tensor): The logsumexp of the merged scaled dot product attention
    """
    assert len(chunks) == len(logsumexps)

    # LSE may be padded in the sequence dimension such as with memory efficient attention.
    seq_len = chunks[0].size(2)
    logsumexps = [lse[:, :, :seq_len] for lse in logsumexps]

    softmax_lse = torch.stack([lse.exp() for lse in logsumexps]).sum(dim=0).log_()

    out = []
    for i, (chunk, chunk_lse) in enumerate(zip(chunks, logsumexps)):
        softmax_lse_corrected = torch.exp(chunk_lse - softmax_lse)
        out_corrected = chunk * softmax_lse_corrected.unsqueeze(-1).to(chunk.dtype)
        out.append(out_corrected)
    out = torch.stack(out).sum(dim=0)

    return out, softmax_lse


def _scaled_dot_product_ring_flash_attention(
    mesh: DeviceMesh,
    query: torch.Tensor,
    key: torch.Tensor,
    value: torch.Tensor,
    dropout_p: float = 0.0,
    is_causal: bool = False,
    return_debug_mask: bool = False,
    *,
    scale: Optional[float] = None,
) -> Tuple[torch.Tensor, ...]:
    if return_debug_mask:
        raise NotImplementedError("return_debug_mask is not supported yet")

    return _templated_ring_attention(
        mesh,
        torch.ops.aten._scaled_dot_product_flash_attention,
        query=query,
        key=key,
        value=value,
        dropout_p=dropout_p,
        is_causal=is_causal,
        scale=scale,
    )


def _scaled_dot_product_ring_efficient_attention(
    mesh: DeviceMesh,
    query: torch.Tensor,
    key: torch.Tensor,
    value: torch.Tensor,
    attn_bias: Optional[torch.Tensor] = None,
    dropout_p: float = 0.0,
    is_causal: bool = False,
    compute_log_sumexp: bool = True,
    *,
    scale: Optional[float] = None,
) -> Tuple[torch.Tensor, ...]:
    if attn_bias is not None:
        raise NotImplementedError("attn_bias is not supported yet")
    if not compute_log_sumexp:
        raise NotImplementedError("compute_log_sumexp must be set")

    return _templated_ring_attention(
        mesh,
        torch.ops.aten._scaled_dot_product_efficient_attention,
        query=query,
        key=key,
        value=value,
        attn_bias=attn_bias,
        dropout_p=dropout_p,
        is_causal=is_causal,
        scale=scale,
        compute_log_sumexp=compute_log_sumexp,
    )


def _scaled_dot_product_ring_cudnn_attention(
    mesh: DeviceMesh,
    query: torch.Tensor,
    key: torch.Tensor,
    value: torch.Tensor,
    attn_bias: Optional[torch.Tensor] = None,
    dropout_p: float = 0.0,
    is_causal: bool = False,
    return_debug_mask: bool = True,
    *,
    scale: Optional[float] = None,
) -> Tuple[torch.Tensor, ...]:
    if not return_debug_mask:
        raise NotImplementedError("return_debug_mask must be set")

    return _templated_ring_attention(
        mesh,
        torch.ops.aten._scaled_dot_product_cudnn_attention,
        query=query,
        key=key,
        value=value,
        dropout_p=dropout_p,
        is_causal=is_causal,
        return_debug_mask=return_debug_mask,
        scale=scale,
    )


def _ring_rotate(block: torch.Tensor, pg: dist.ProcessGroup) -> torch.Tensor:
    rank = dist.get_rank(pg)
    size = dist.get_world_size(pg)

    # rank 0 sends to rank 1, rank 1 sends to rank 2, ..., rank n-1 sends to rank 0
    input_split_sizes = [0] * size
    input_split_sizes[(rank + 1) % size] = len(block)
    output_split_sizes = [0] * size
    output_split_sizes[(rank - 1) % size] = len(block)

    out = ft_c.all_to_all_single(block, output_split_sizes, input_split_sizes, pg)
    return out


class AttentionOp(Protocol):
    def __call__(
        self,
        query: torch.Tensor,
        key: torch.Tensor,
        value: torch.Tensor,
        *args: object,
        is_causal: bool = False,
        **kwargs: object,
    ) -> Tuple[torch.Tensor, ...]:
        ...


def _templated_ring_attention(
    mesh: DeviceMesh,
    op: AttentionOp,
    query: torch.Tensor,
    key: torch.Tensor,
    value: torch.Tensor,
    *args: object,
    is_causal: bool = False,
    **kwargs: object,
) -> Tuple[torch.Tensor, ...]:
    """
    This is a generalized ring attention implementation that can support multiple attention ops.

    Parameters
    ----------
    op:
        The attention op to use
    *args:
        additional args are passed to the op
    **kwargs:
        additional kwargs are passed to the op

    Returns
    -------
    out:
        The merged attention output
    softmax_lse:
        The logsumexp of the merged attention output
    """
    if is_causal and (query.size(2) != key.size(2)):
        raise NotImplementedError(
            "is_causal requires the same query and context sequence lengths"
        )

    if isinstance(mesh, dist.ProcessGroup):
        pg: Union[dist.ProcessGroup, List[dist.ProcessGroup]] = mesh
    else:
        pg = mesh.get_group()
    assert isinstance(pg, dist.ProcessGroup), "process group must be single dimension"
    rank = dist.get_rank(pg)
    size = dist.get_world_size(pg)

    next_kv = None

    chunks = []
    logsumexps = []
    # Without making key and value contiguous(), the lose curve is bad.
    # TODO(fegin): figure out why this is a requirement since SDPA does not have
    # this requirement.
    key = key.contiguous()
    value = value.contiguous()
    for i in range(size):
        # overlap communication with compute
        if next_kv is not None:
            next_kv = ft_c.wait_tensor(next_kv)
            key = next_kv[: key.numel()].reshape(key.shape)
            value = next_kv[key.numel() :].reshape(value.shape)

        if i < (size - 1):
            next_kv = torch.cat([key.flatten(), value.flatten()])
            next_kv = _ring_rotate(next_kv, pg)

        is_causal_behavior = _is_causal_behavior(
            rank=rank, world_size=size, i=i, is_causal=is_causal
        )

        if is_causal_behavior != _CausalBehavior.SKIP:
            local_results = op(
                query,
                key,
                value,
                *args,
                is_causal=is_causal_behavior.value,
                **kwargs,
            )
            chunks.append(local_results[0])
            logsumexps.append(local_results[1])

    out, softmax_lse = _merge_sdpa(chunks, logsumexps)

    local_results = (out, softmax_lse) + local_results[2:]
    return local_results


def _scaled_dot_product_chunk_flash_attention(
    query: torch.Tensor,
    key: torch.Tensor,
    value: torch.Tensor,
    size: int,
    dropout_p: float = 0.0,
    is_causal: bool = False,
    return_debug_mask: bool = False,
    *,
    scale: Optional[float] = None,
) -> Tuple[torch.Tensor, ...]:
    """
    This is a single node chunked implementation of
    _scaled_dot_product_ring_flash_attention used for verifying
    the correctness of the backwards pass.
    """

    if return_debug_mask:
        raise NotImplementedError("return_debug_mask is not supported yet")

    if is_causal and (query.size(2) != key.size(2)):
        raise NotImplementedError(
            "is_causal requires the same query and context sequence lengths"
        )

    query_len = query.size(2) // size
    ctx_len = key.size(2) // size

    global_out = []
    global_softmax_lse = []

    for rank in range(size):
        chunks = []
        logsumexps = []

        chunk_query = query[:, :, rank * query_len : (rank + 1) * query_len]

        for i in range(size):
            src_rank = (rank - i) % size
            chunk_key = key[:, :, src_rank * ctx_len : (src_rank + 1) * ctx_len]
            chunk_value = value[:, :, src_rank * ctx_len : (src_rank + 1) * ctx_len]

            is_causal_behavior = _is_causal_behavior(
                rank=rank, world_size=size, i=i, is_causal=is_causal
            )

            if is_causal_behavior != _CausalBehavior.SKIP:
                local_results = torch.ops.aten._scaled_dot_product_flash_attention(
                    chunk_query,
                    chunk_key,
                    chunk_value,
                    dropout_p=dropout_p,
                    is_causal=is_causal_behavior.value,
                    scale=scale,
                )
                chunks.append(local_results[0])
                logsumexps.append(local_results[1])

        out, softmax_lse = _merge_sdpa(chunks, logsumexps)
        global_out.append(out)
        global_softmax_lse.append(softmax_lse)

    global_out = torch.concat(global_out, dim=2)
    global_softmax_lse = torch.concat(global_softmax_lse, dim=2)

    local_results = (global_out, global_softmax_lse) + local_results[2:]
    return local_results


def sdpa_backward_handler(
    op_call: torch._ops.OpOverload,
    args: Tuple[object, ...],
    kwargs: Dict[str, object],
) -> object:
    # Redistribute grad_output tensor to the same placement as output tensor
    args = list(args)
    assert isinstance(args[0], DTensor) and isinstance(args[4], DTensor)
    args[0] = args[0].redistribute(args[4].device_mesh, args[4].placements)
    args = tuple(args)

    # extract local tensor and sharding infos to a OpInfo
    op_info = DTensor._op_dispatcher.unwrap_to_op_info(op_call, args, kwargs)
    logger.debug("Dispatching op_call: %s", op_info.schema)

    # sharding propagation
    DTensor._op_dispatcher.sharding_propagator.propagate(op_info)
    output_sharding = op_info.output_sharding
    assert output_sharding is not None, "output sharding should not be None"
    assert not output_sharding.needs_redistribute, "inputs need to be redistributed"

    local_results = _scaled_dot_product_ring_flash_attention_backward(
        op_info.mesh,
        *op_info.local_args,  # type: ignore[arg-type]
        **op_info.local_kwargs,  # type: ignore[arg-type]
    )

    return DTensor._op_dispatcher.wrap(local_results, output_sharding.output_spec)


def _scaled_dot_product_ring_flash_attention_backward(
    mesh: DeviceMesh,
    grad_out: torch.Tensor,
    query: torch.Tensor,
    key: torch.Tensor,
    value: torch.Tensor,
    out: torch.Tensor,
    softmax_lse: torch.Tensor,
    cum_seq_q: torch.Tensor,
    cum_seq_k: torch.Tensor,
    max_q: int,
    max_k: int,
    dropout_p: float,
    is_causal: bool,
    philox_seed: torch.Tensor,
    philox_offset: torch.Tensor,
    *,
    scale: Optional[float] = None,
) -> Tuple[torch.Tensor, ...]:
    pg = mesh.get_group()
    assert isinstance(pg, dist.ProcessGroup), "must be single dimension"
    rank = dist.get_rank(pg)
    size = dist.get_world_size(pg)

    # rank 0 sends to rank 1, rank 1 sends to rank 2, ..., rank n-1 sends to rank 0
    right_dsts = list(range(1, size)) + [0]

    next_kv = None

    out_grad_queries = []
    out_grad_keys = []
    out_grad_values = []

    for i in range(size):
        # overlap communication with compute
        if next_kv is not None:
            next_kv = ft_c.wait_tensor(next_kv)
            key = next_kv[: key.numel()].reshape(key.shape)
            value = next_kv[key.numel() :].reshape(value.shape)

        if i < (size - 1):
            next_kv = torch.cat([key.flatten(), value.flatten()])
            next_kv = ft_c.permute_tensor(next_kv, right_dsts, pg)

        is_causal_behavior = _is_causal_behavior(
            rank=rank, world_size=size, i=i, is_causal=is_causal
        )

        if is_causal_behavior != _CausalBehavior.SKIP:

            if _rerun_forward:
                # Keep this implementation for verification purpose.
                # TODO(chienchin): remove this implementation after more E2E
                # verification.
                (
                    output,
                    logsumexp,
                    cum_seq_q,
                    cum_seq_k,
                    max_q,
                    max_k,
                    philox_seed,
                    philox_offset,
                    _,
                ) = torch.ops.aten._scaled_dot_product_flash_attention(
                    query,
                    key,
                    value,
                    dropout_p=dropout_p,
                    is_causal=is_causal_behavior.value,
                    scale=scale,
                )
                softmax_lse_corrected = torch.exp(logsumexp - softmax_lse)
                grad_out_ = grad_out * softmax_lse_corrected.conj().unsqueeze(-1).to(
                    grad_out.dtype
                )
            else:
                grad_out_ = grad_out
                logsumexp = softmax_lse
                output = out

            (
                grad_query,
                grad_key,
                grad_value,
            ) = torch.ops.aten._scaled_dot_product_flash_attention_backward(
                grad_out=grad_out_,
                query=query,
                key=key,
                value=value,
                out=output,
                logsumexp=logsumexp,
                cum_seq_q=cum_seq_q,
                cum_seq_k=cum_seq_k,
                max_q=max_q,
                max_k=max_k,
                dropout_p=dropout_p,
                is_causal=is_causal_behavior.value,
                philox_seed=philox_seed,
                philox_offset=philox_offset,
                scale=scale,
            )
        else:
            grad_query = torch.zeros_like(query)
            grad_key = torch.zeros_like(key)
            grad_value = torch.zeros_like(value)

        # TODO overlap grad communication
        if i == 0:
            out_grad_queries.append(grad_query)
            out_grad_keys.append(grad_key)
            out_grad_values.append(grad_value)
        elif i > 0:
            grad_dsts = [(j - i) % size for j in range(size)]

            grad_kv = torch.cat([grad_key.flatten(), grad_value.flatten()])
            grad_kv = ft_c.permute_tensor(grad_kv, grad_dsts, pg)
            grad_kv = ft_c.wait_tensor(grad_kv)
            grad_key = grad_kv[: grad_key.numel()].reshape(grad_key.shape)
            grad_value = grad_kv[grad_key.numel() :].reshape(grad_value.shape)

            out_grad_queries.append(grad_query)
            out_grad_keys.append(grad_key)
            out_grad_values.append(grad_value)

    # stack and sum to avoid accumulation errors
    out_grad_query = torch.stack(out_grad_queries).sum(dim=0)
    out_grad_key = torch.stack(out_grad_keys).sum(dim=0)
    out_grad_value = torch.stack(out_grad_values).sum(dim=0)

    return out_grad_query, out_grad_key, out_grad_value


customized_ops = {
    aten._scaled_dot_product_flash_attention.default: sdpa_handler,
    aten._scaled_dot_product_flash_attention_backward.default: sdpa_backward_handler,
}


@contextlib.contextmanager
def attention_context_parallel() -> Generator[None, None, None]:
    """
    This is a context manager that force enables attention context parallel
    optimizations for all scaled_dot_product_attention ops.

    This currently only supports ring attention and the
    SDPBackend.FLASH_ATTENTION backend. See sdpa_kernel.

    Non-flash attention backends will result in incorrect results.
    """
    old_handlers = DTensor._op_dispatcher._custom_op_handlers
    DTensor._op_dispatcher._custom_op_handlers = {**old_handlers, **customized_ops}

    yield

    DTensor._op_dispatcher._custom_op_handlers = old_handlers


class AttentionContextParallel(ParallelStyle):
    """
    Applies context parallel optimizations to the attention layer.

    This will work for nn.MultiHeadedAttention and custom attention layers that
    call F.scaled_dotproduct_attention with a simliar signature.

    This expects the `forward` method consumes either:

    * a single tensor for self attention
    * one argument for each of: query, key, value

    This currently only supports ring attention and the
    SDPBackend.FLASH_ATTENTION backend. See sdpa_kernel.

    Non-flash attention backends will result in incorrect results.
    """

    # use a weakref dictionary to store context managers for each nn.Module
    _CONTEXT_MANAGERS: "weakref.WeakKeyDictionary[nn.Module, Any]" = (
        weakref.WeakKeyDictionary()
    )

    def _apply(self, module: nn.Module, device_mesh: DeviceMesh) -> nn.Module:
        if not isinstance(device_mesh, DeviceMesh):
            raise ValueError(
                f"{type(device_mesh)} is not supported by {type(self)} yet."
            )

        if not device_mesh.ndim == 1:
            raise ValueError

        return distribute_module(
            module,
            device_mesh,
            input_fn=self._input_fn,  # type: ignore[arg-type]
            output_fn=self._output_fn,  # type: ignore[arg-type]
        )

    @classmethod
    def _input_fn(
        cls,
        module: nn.Module,
        inputs: Tuple[Union[torch.Tensor, int, float], ...],
        device_mesh: DeviceMesh,
    ) -> Tuple[Union[torch.Tensor, int, float], ...]:
        # TODO(d4l3k); this should be Shard(2), need to fix Linear layer rules
        placement = [Replicate()]

        def backward_hook(grad: torch.Tensor) -> None:
            if module in cls._CONTEXT_MANAGERS:
                cls._CONTEXT_MANAGERS[module].__exit__(None, None, None)
                del cls._CONTEXT_MANAGERS[module]

        # convert inputs to DTensor
        inp = []
        for input in inputs:
            if isinstance(input, torch.Tensor) and not isinstance(input, DTensor):
                input = DTensor.from_local(
                    input, device_mesh, placement, run_check=False
                )

            if isinstance(input, torch.Tensor) and input.requires_grad:
                input.register_hook(backward_hook)

            inp.append(input)

        manager = attention_context_parallel()
        manager.__enter__()
        cls._CONTEXT_MANAGERS[module] = manager

        return tuple(inp)

    @classmethod
    def _output_fn(
        cls,
        module: nn.Module,
        outputs: Union[torch.Tensor, Tuple[Union[torch.Tensor, int, float], ...]],
        device_mesh: DeviceMesh,
    ) -> Union[
        Union[torch.Tensor, int, float], Tuple[Union[torch.Tensor, int, float], ...]
    ]:
        cls._CONTEXT_MANAGERS[module].__exit__(None, None, None)
        del cls._CONTEXT_MANAGERS[module]

        def backward_hook(grad: torch.Tensor) -> None:
            if module not in cls._CONTEXT_MANAGERS:
                manager = attention_context_parallel()
                manager.__enter__()
                cls._CONTEXT_MANAGERS[module] = manager

        # back to local tensor
        out = []
        for output in [outputs] if isinstance(outputs, torch.Tensor) else outputs:
            output = output.to_local() if isinstance(output, DTensor) else output

            if isinstance(output, torch.Tensor) and output.requires_grad:
                output.register_hook(backward_hook)

            out.append(output)

        if isinstance(outputs, torch.Tensor):
            return out[0]

        return tuple(out)


class _CausalBehavior(Enum):
    SKIP = None
    NOT_IS_CAUSAL = False
    IS_CAUSAL = True


def _is_causal_behavior(
    rank: int, world_size: int, i: int, is_causal: bool
) -> _CausalBehavior:
    """
    Calculate is_causal behavior for each KV block. The attention can either be
    calculated in full, not at all or with the causal mask applied.
    """
    if not is_causal:
        return _CausalBehavior.NOT_IS_CAUSAL

    if i == 0:
        return _CausalBehavior.IS_CAUSAL

    source_rank = (rank - i) % world_size
    if source_rank < rank:
        return _CausalBehavior.NOT_IS_CAUSAL
    else:
        return _CausalBehavior.SKIP<|MERGE_RESOLUTION|>--- conflicted
+++ resolved
@@ -14,11 +14,8 @@
 
 
 aten = torch.ops.aten
-<<<<<<< HEAD
+logger = logging.getLogger(__name__)
 _rerun_forward = False
-=======
-logger = logging.getLogger(__name__)
->>>>>>> 4cf5f5cd
 
 
 def sdpa_handler(
