import os
import warnings
from typing import Any, cast, Dict, Optional, Set, Union

import torch
import torch.distributed as dist
from torch.distributed.checkpoint.default_planner import _EmptyStateDictLoadPlanner
from torch.distributed.checkpoint.logger import _dcp_method_logger
from torch.distributed.checkpoint.stateful import Stateful

from ._storage_utils import _storage_setup
from .default_planner import DefaultLoadPlanner
from .planner import LoadPlan, LoadPlanner
from .storage import StorageReader
from .utils import _all_gather_keys, _api_bc_check, _DistWrapper, _profile

__all__ = ["load_state_dict", "load"]


def load_state_dict(
    state_dict: Dict[str, Any],
    storage_reader: StorageReader,
    process_group: Optional[dist.ProcessGroup] = None,
    coordinator_rank: int = 0,
    no_dist: bool = False,
    planner: Optional[LoadPlanner] = None,
) -> None:
    """This method is deprecated. Please switch to 'load'."""
    warnings.warn(
        "'load_state_dict' is deprecated and will be removed in future versions. "
        "Please use 'load' instead."
    )
    storage_reader.reset()
    with _profile():
        # TODO: test returning `load` here instead.
        return _load_state_dict(
            state_dict,
            storage_reader,
            process_group,
            coordinator_rank,
            no_dist,
            planner,
        )


@_dcp_method_logger(log_exceptions=True)
@_api_bc_check
def load(
    state_dict: Dict[str, Any],
    *,
    checkpoint_id: Union[str, os.PathLike, None] = None,
    storage_reader: Optional[StorageReader] = None,
    planner: Optional[LoadPlanner] = None,
    process_group: Optional[dist.ProcessGroup] = None,
) -> None:
    """
    Load a distributed ``state_dict`` in SPMD style.

    Each rank will try to read the least amount of data necessary
    to fullfill the requested `state_dict`. When loading :class:`ShardedTensor`
    or :class:`DTensor` instances, each rank only reads data for their local shards.

    For each ``Stateful`` object (having both a ``state_dict`` and a ``load_state_dict``),
    load will first call ``state_dict`` before attempting deserialization, followed by
    ``load_state_dict`` once the deserialization is complete.

    .. warning::
        All tensors in ``state_dict`` must be allocated on their
        destination device *prior to* calling this function.

        All non-tensor data is loaded using `torch.load()` and modified in place
        on state_dict.

    .. warning::
        Users must call `load_state_dict` on the root module to ensure load
        pos-processing and non-tensor data properly propagates.

    .. note:
<<<<<<< HEAD
        If no process group is initialized, this function can assumesbe the intent
=======
        If no process group is initialized, this function will assume the intent
>>>>>>> 22ba180e
        is to load a checkpoint into the local process. This can be useful in the
        case of local inference, and when using regular Tensors (as opposed to DTensor
         or ShardedTensor)

    .. note:
        Rank 0 is assumed to be the coordinator rank.

    Args:
        state_dict (Dict[str, Any]): The state_dict to save.
        checkpoint_id (Union[str, os.PathLike, None]):
            The ID of this checkpoint instance. The meaning of the checkpoint_id
            depends on the storage. It can be a path to a folder or to a file.
            It can also be a key if the storage is a key-value store.
            (Default: ``None``)
        storage_reader (Optional[StorageReader]):
            Instance of StorageWriter used to perform reads. If this is not
            specified, DCP will automatically infer the reader based on the
            checkpoint_id. If checkpoint_id is also None, an exception will
            be raised. (Default: ``None``)
        planner (Optional[LoadPlanner]):
            Instance of LoadPlanner. If this is not specificed, the default
            planner will be used. (Default: ``None``)
        process_group (Optional[ProcessGroup]):
            ProcessGroup to be used for cross-rank synchronization.
            (Default: ``None``)

    Returns:
        None.

    Examples
        >>> # xdoctest: +SKIP
        >>> my_model = MyModule()
        >>> optimizer = Adagrad(my_model.parameters())
        >>> model_state_dict = my_model.state_dict()
        >>> fs_storage_reader = torch.distributed.checkpoint.FileSystemReader("/checkpoint/1")

        >>> torch.distributed.checkpoint.load_state_dict(
        >>>     state_dict=model_state_dict,
        >>>     storage_reader=fs_storage_reader,
        >>> )

        >>> # module.load_state_dict() function might have customized steps
        >>> # to flush the state_dict, must call it to
        >>> # ensure correct behavior.
        >>> my_model.load_state_dict(model_state_dict)

    .. note::
        load_state_dict uses collectives to coordinate reads across ranks.
        For NCCL-based process groups, internal tensor representations of
        objects must be moved to the GPU device before communication takes place.
        In this case, the device used is given by ``torch.cuda.current_device()``
        and it is the user's responsibility to ensure that this is set so that each
        rank has an individual GPU, via ``torch.cuda.set_device()``.
    """

    no_dist = not (dist.is_available() and dist.is_initialized())
    if no_dist:
        warnings.warn(
            "torch.distributed is unavailable or uninitialized, assuming the intent is to load in a single process."
        )

    with _profile():
        storage_reader = cast(
            StorageReader, _storage_setup(storage_reader, checkpoint_id, reader=True)
        )

        if no_dist:
            keys = list(state_dict.keys())
        else:
            keys = _all_gather_keys(state_dict, process_group)
            if keys != sorted(state_dict.keys()):
                warnings.warn(
                    "Detected mismatched keys in state dict after all gather!"
                    " This behavior is unsupported and may cause errors may cause errors."
                )

        statetful_sd = {}
        for key in keys:
            if key not in state_dict:
                continue
            elem = state_dict[key]
            statetful_sd[key] = (
                elem.state_dict() if isinstance(elem, Stateful) else elem
            )

        _load_state_dict(
            state_dict=statetful_sd,
            storage_reader=storage_reader,
            process_group=process_group,
            no_dist=no_dist,
            planner=planner,
        )
        for key in keys:
            if key not in state_dict:
                continue
            elem = state_dict[key]
            if isinstance(elem, Stateful):
                elem.load_state_dict(statetful_sd[key])


def _load_state_dict(
    state_dict: Dict[str, Any],
    storage_reader: StorageReader,
    process_group: Optional[dist.ProcessGroup] = None,
    coordinator_rank: int = 0,
    no_dist: bool = False,
    planner: Optional[LoadPlanner] = None,
) -> None:
    torch._C._log_api_usage_once("torch.distributed.checkpoint.load_state_dict")

    distW = _DistWrapper(process_group, not no_dist, coordinator_rank)
    if planner is None:
        planner = DefaultLoadPlanner()

    ckpt_kwargs = {}
    if (ckpt_id := getattr(storage_reader, "checkpoint_id", None)) is not None:
        ckpt_kwargs["checkpoint_id"] = ckpt_id

    @_dcp_method_logger(**ckpt_kwargs)
    def local_step():
        assert planner is not None
        metadata = storage_reader.read_metadata()
        planner.set_up_planner(state_dict, metadata, distW.is_coordinator)
        storage_reader.set_up_storage_reader(metadata, distW.is_coordinator)

        local_plan = planner.create_local_plan()
        local_plan = storage_reader.prepare_local_plan(local_plan)
        return local_plan

    @_dcp_method_logger(**ckpt_kwargs)
    def global_step(all_local_plans):
        assert planner is not None
        all_local_plans = planner.create_global_plan(all_local_plans)
        all_local_plans = storage_reader.prepare_global_plan(all_local_plans)
        return all_local_plans

    central_plan: LoadPlan = distW.reduce_scatter("plan", local_step, global_step)

    @_dcp_method_logger(**ckpt_kwargs)
    def read_data():
        assert planner is not None
        final_local_plan = planner.finish_plan(central_plan)
        all_reads = storage_reader.read_data(final_local_plan, planner)

        all_reads.wait()
        return None

    _ = distW.all_gather("read", read_data)


def _load_state_dict_from_keys(
    keys: Optional[Union[Set[str], str]] = None,
    *,
    checkpoint_id: Union[str, os.PathLike, None] = None,
    storage_reader: Optional[StorageReader] = None,
    process_group: Optional[dist.ProcessGroup] = None,
) -> Dict[str, Any]:
    """
    Load only the specified keys from the checkpoint, if no keys are specified, the entire
    checkpoint will be loaded. Note, this method completely loads the checkpoint into the
    current process and is not distributed.

    .. warning::


    .. warning::

        All non-tensor data is loaded using `torch.load()`

    .. note:
        As opposed to the usual pattern, this function does not take a state dict as input
        and does not load inplace. Instead, a new state dict is directly initialized and read
        from file.

    .. note:
        If no process group is initialized, this function will assume the intent
        is to load a checkpoint into the local process. This can be useful in the
        case of local inference, and when using regular Tensors (as opposed to DTensor
         or ShardedTensor)

    .. note:
        Rank 0 is assumed to be the coordinator rank.

    Args:
        keys (Optional[Union[Set[str], str]]):
            Loads any key specified in this set. If no keys are specified, the entire checkpoint
            is loaded.
        checkpoint_id (Union[str, os.PathLike, None]):
            The ID of this checkpoint instance. The meaning of the checkpoint_id
            depends on the storage. It can be a path to a folder or to a file.
            It can also be a key if the storage is a key-value store.
            (Default: ``None``)
        storage_reader (Optional[StorageReader]):
            Instance of StorageWriter used to perform reads. If this is not
            specified, DCP will automatically infer the reader based on the
            checkpoint_id. If checkpoint_id is also None, an exception will
            be raised. (Default: ``None``)
        process_group (Optional[ProcessGroup]):
            ProcessGroup to be used for cross-rank synchronization.
            (Default: ``None``)

    Returns:
        State dict from specified keys
    """
    torch._C._log_api_usage_once(
        "torch.distributed.checkpoint._load_state_dict_from_keys"
    )

    no_dist = not (dist.is_available() and dist.is_initialized())
    if no_dist:
        warnings.warn(
            "torch.distributed is unavailable or uninitialized, assuming the intent is to load in a single process."
        )

    storage_reader = cast(
        StorageReader, _storage_setup(storage_reader, checkpoint_id, reader=True)
    )

    if isinstance(keys, str):
        keys = {keys}

    sd: Dict[str, Any] = {}
    _load_state_dict(
        state_dict=sd,
        storage_reader=storage_reader,
        process_group=process_group,
        no_dist=no_dist,
        planner=_EmptyStateDictLoadPlanner(keys=keys or set()),
    )

    return sd<|MERGE_RESOLUTION|>--- conflicted
+++ resolved
@@ -76,11 +76,7 @@
         pos-processing and non-tensor data properly propagates.
 
     .. note:
-<<<<<<< HEAD
-        If no process group is initialized, this function can assumesbe the intent
-=======
         If no process group is initialized, this function will assume the intent
->>>>>>> 22ba180e
         is to load a checkpoint into the local process. This can be useful in the
         case of local inference, and when using regular Tensors (as opposed to DTensor
          or ShardedTensor)
