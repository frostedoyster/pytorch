# mypy: allow-untyped-defs
import functools
from collections import namedtuple
from typing import Any, Callable, Dict, Iterator, List, Optional, Sized, TypeVar, Union

from torch.utils.data._utils.collate import default_collate
from torch.utils.data.datapipes._decorator import functional_datapipe
from torch.utils.data.datapipes.dataframe import dataframe_wrapper as df_wrapper
from torch.utils.data.datapipes.datapipe import IterDataPipe
from torch.utils.data.datapipes.utils.common import (
    _check_unpickable_fn,
    validate_input_col,
)


__all__ = [
    "CollatorIterDataPipe",
    "MapperIterDataPipe",
]


_T_co = TypeVar("_T_co", covariant=True)


@functional_datapipe("map")
class MapperIterDataPipe(IterDataPipe[_T_co]):
    r"""
    Applies a function over each item from the source DataPipe (functional name: ``map``).

    The function can be any regular Python function or partial object. Lambda
    function is not recommended as it is not supported by pickle.

    Args:
        datapipe: Source Iterable DataPipe
        fn: Function being applied over each item
        input_col: Index or indices of data which ``fn`` is applied, such as:

            - ``None`` as default to apply ``fn`` to the data directly.
            - Integer(s) is used for list/tuple.
            - Key(s) is used for dict.

        output_col: Index of data where result of ``fn`` is placed. ``output_col`` can be specified
            only when ``input_col`` is not ``None``

            - ``None`` as default to replace the index that ``input_col`` specified; For ``input_col`` with
              multiple indices, the left-most one is used, and other indices will be removed.
            - Integer is used for list/tuple. ``-1`` represents to append result at the end.
            - Key is used for dict. New key is acceptable.

    Example:
        >>> # xdoctest: +SKIP
        >>> from torchdata.datapipes.iter import IterableWrapper, Mapper
        >>> def add_one(x):
        ...     return x + 1
        >>> dp = IterableWrapper(range(10))
        >>> map_dp_1 = dp.map(add_one)  # Invocation via functional form is preferred
        >>> list(map_dp_1)
        [1, 2, 3, 4, 5, 6, 7, 8, 9, 10]
        >>> # We discourage the usage of `lambda` functions as they are not serializable with `pickle`
        >>> # Use `functools.partial` or explicitly define the function instead
        >>> map_dp_2 = Mapper(dp, lambda x: x + 1)
        >>> list(map_dp_2)
        [1, 2, 3, 4, 5, 6, 7, 8, 9, 10]
    """

    datapipe: IterDataPipe
    fn: Callable

    def __init__(
        self,
        datapipe: IterDataPipe,
        fn: Callable,
        input_col=None,
        output_col=None,
    ) -> None:
        super().__init__()
        self.datapipe = datapipe

        _check_unpickable_fn(fn)
        self.fn = fn  # type: ignore[assignment]

        self.input_col = input_col
        if input_col is None and output_col is not None:
            raise ValueError("`output_col` must be None when `input_col` is None.")
        if isinstance(output_col, (list, tuple)):
            if len(output_col) > 1:
                raise ValueError("`output_col` must be a single-element list or tuple")
            output_col = output_col[0]
        self.output_col = output_col
        validate_input_col(fn, input_col)

    def _apply_fn(self, data):
        if self.input_col is None and self.output_col is None:
            return self.fn(data)

        if self.input_col is None:
            res = self.fn(data)
        elif isinstance(self.input_col, (list, tuple)):
            args = tuple(data[col] for col in self.input_col)
            res = self.fn(*args)
        else:
            res = self.fn(data[self.input_col])

        # Copy tuple to list and run in-place modification because tuple is immutable.
        if isinstance(data, tuple):
            t_flag = True
            data = list(data)
        else:
            t_flag = False

        if self.output_col is None:
            if isinstance(self.input_col, (list, tuple)):
                data[self.input_col[0]] = res
                for idx in sorted(self.input_col[1:], reverse=True):
                    del data[idx]
            else:
                data[self.input_col] = res
        else:
            if self.output_col == -1:
                data.append(res)
            else:
                data[self.output_col] = res

        # Convert list back to tuple
        return tuple(data) if t_flag else data

    def __iter__(self) -> Iterator[_T_co]:
        for data in self.datapipe:
            yield self._apply_fn(data)

    def __len__(self) -> int:
        if isinstance(self.datapipe, Sized):
            return len(self.datapipe)
        raise TypeError(f"{type(self).__name__} instance doesn't have valid length")


def _collate_helper(conversion, item):
    # TODO(VitalyFedyunin): Verify that item is any sort of batch
    if len(item.items) > 1:
        # TODO(VitalyFedyunin): Compact all batch dataframes into one
        raise RuntimeError("Only supports one DataFrame per batch")
    df = item[0]
    columns_name = df_wrapper.get_columns(df)
    tuple_names: List = []
    tuple_values: List = []

    for name in conversion.keys():
        if name not in columns_name:
            raise RuntimeError("Conversion keys missmatch")

    for name in columns_name:
        if name in conversion:
            if not callable(conversion[name]):
                raise RuntimeError(
                    "Collate (DF)DataPipe requires callable as dict values"
                )
            collation_fn = conversion[name]
        else:
            # TODO(VitalyFedyunin): Add default collation into df_wrapper
            try:
                import torcharrow.pytorch as tap  # type: ignore[import]

                collation_fn = tap.rec.Default()
            except Exception as e:
                raise RuntimeError(
                    "unable to import default collation function from the TorchArrow"
                ) from e

        tuple_names.append(str(name))
        value = collation_fn(df[name])
        tuple_values.append(value)

    # TODO(VitalyFedyunin): We can dynamically extract types from the tuple_values here
    # TODO(VitalyFedyunin): Instead of ignoring mypy error, make sure tuple_names is not empty
    tpl_cls = namedtuple("CollateResult", tuple_names)  # type: ignore[misc]
    tuple = tpl_cls(*tuple_values)
    return tuple


@functional_datapipe("collate")
class CollatorIterDataPipe(MapperIterDataPipe):
    r"""
    Collates samples from DataPipe to Tensor(s) by a custom collate function (functional name: ``collate``).

    By default, it uses :func:`torch.utils.data.default_collate`.

    .. note::
        While writing a custom collate function, you can import :func:`torch.utils.data.default_collate` for the
        default behavior and `functools.partial` to specify any additional arguments.

    Args:
        datapipe: Iterable DataPipe being collated
        collate_fn: Customized collate function to collect and combine data or a batch of data.
            Default function collates to Tensor(s) based on data type.

    Example:
        >>> # xdoctest: +SKIP
        >>> # Convert integer data to float Tensor
        >>> class MyIterDataPipe(torch.utils.data.IterDataPipe):
        ...     def __init__(self, start, end):
        ...         super(MyIterDataPipe).__init__()
        ...         assert end > start, "this example code only works with end >= start"
        ...         self.start = start
        ...         self.end = end
        ...
        ...     def __iter__(self):
        ...         return iter(range(self.start, self.end))
        ...
        ...     def __len__(self):
        ...         return self.end - self.start
        ...
        >>> ds = MyIterDataPipe(start=3, end=7)
        >>> print(list(ds))
        [3, 4, 5, 6]
        >>> def collate_fn(batch):
        ...     return torch.tensor(batch, dtype=torch.float)
        ...
        >>> collated_ds = CollateIterDataPipe(ds, collate_fn=collate_fn)
        >>> print(list(collated_ds))
        [tensor(3.), tensor(4.), tensor(5.), tensor(6.)]
    """

    def __init__(
        self,
        datapipe: IterDataPipe,
<<<<<<< HEAD
        conversion: Optional[
            Union[
                Callable[..., Any],
                Dict[Union[str, Any], Union[Callable, Any]],
            ]
=======
        conversion: Union[
            Callable[..., Any], Dict[Union[str, Any], Union[Callable, Any]], None
>>>>>>> a21d4363
        ] = default_collate,
        collate_fn: Optional[Callable] = None,
    ) -> None:
        # TODO(VitalyFedyunin): Replace `Callable[..., Any]` with `Callable[[IColumn], Any]`
        # TODO(VitalyFedyunin): Replace with `Dict[Union[str, IColumn], Union[Callable, Enum]]`
        if collate_fn is not None:
            super().__init__(datapipe, fn=collate_fn)
        else:
            if callable(conversion):
                super().__init__(datapipe, fn=conversion)
            else:
                # TODO(VitalyFedyunin): Validate passed dictionary
                collate_fn = functools.partial(_collate_helper, conversion)
                super().__init__(datapipe, fn=collate_fn)<|MERGE_RESOLUTION|>--- conflicted
+++ resolved
@@ -223,16 +223,8 @@
     def __init__(
         self,
         datapipe: IterDataPipe,
-<<<<<<< HEAD
-        conversion: Optional[
-            Union[
-                Callable[..., Any],
-                Dict[Union[str, Any], Union[Callable, Any]],
-            ]
-=======
         conversion: Union[
             Callable[..., Any], Dict[Union[str, Any], Union[Callable, Any]], None
->>>>>>> a21d4363
         ] = default_collate,
         collate_fn: Optional[Callable] = None,
     ) -> None:
