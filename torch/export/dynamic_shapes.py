import builtins
import dataclasses
import inspect
import math
import sys
import weakref
from collections import defaultdict
from typing import Any, Callable, Dict, List, Optional, Tuple, TYPE_CHECKING, Union

import torch
from torch.utils._pytree import _get_node_type, BUILTIN_TYPES, SUPPORTED_NODES, tree_map

from .exported_program import ExportedProgram

if TYPE_CHECKING:
    from sympy import Symbol

    from torch._guards import Source

    from ..fx.experimental.symbolic_shapes import ShapeEnv, StrictMinMaxConstraint

__all__ = ["Constraint", "Dim", "dims", "dynamic_dim"]


class _Dim(type):
    """
    Metaclass for :func:`Dim` types.
    """

    @staticmethod
    def readable(name, min_, max_):
        if min_ == 2:
            min_ = None
        if max_ == sys.maxsize - 1:
            max_ = None
        if min_ is None and max_ is None:
            return f"Dim('{name}')"
        if min_ is None:
            return f"Dim('{name}', max={max_})"
        if max_ is None:
            return f"Dim('{name}', min={min_})"
        return f"Dim('{name}', min={min_}, max={max_})"

    def __add__(cls, other):
        # e.g., dim + 1
        if type(other) is not int:
            raise NotImplementedError(
                f"Attempted to add {other} to {cls.__name__}, where an integer was expected. "
                "(Only increasing linear operations with integer coefficients are supported.)"
            )
        return cls._derive(lambda x: x + other)

    def __radd__(cls, other):
        return cls + other

    def __sub__(cls, other):
        # e.g., dim - 1
        if type(other) is not int:
            raise NotImplementedError(
                f"Attempted to subtract {other} from {cls.__name__}, where an integer was expected. "
                "(Only increasing linear operations with integer coefficients are supported.)"
            )
        return cls._derive(lambda x: x - other)

    def __rsub__(cls, other):
        raise NotImplementedError(
            f"Attempted to negate {cls.__name__}. "
            "(Only increasing linear operations with integer coefficients are supported.)"
        )

    def __mul__(cls, other):
        # e.g., dim * 2
        if type(other) is not int or other <= 0:
            raise NotImplementedError(
                f"Attempted to multiply {other} with {cls.__name__}, where a positive integer was expected. "
                "(Only increasing linear operations with integer coefficients are supported.)"
            )
        return cls._derive(lambda x: x * other)

    def __rmul__(cls, other):
        return cls * other

    def _derived_name(cls, fn):
        from sympy import sympify

        return str(fn(sympify(cls.__name__)))

    def _derive(cls, fn):
        return _DerivedDim(cls._derived_name(fn), (int,), {"root": cls, "fn": fn})


class _StaticDim(_Dim):
    """
    Meta class for static :func:`Dim` types.

    This class is only for setting and checking static dim constraints,
    and the user should never interact with it.
    """

    @property
    def min(self):
        return self.value  # type: ignore[attr-defined]

    @property
    def max(self):
        return self.value  # type: ignore[attr-defined]


class _DerivedDim(_Dim):
    """
    Metaclass for derived :func:`Dim` types.

    Currently we only support increasing linear expressions with integer coefficients.
    In other words, a derived Dim can always be written in the form Ax + B, where
    x is a regular Dim (i.e., non-derived Dim), A and B are integers, and A is positive.
    (In particular, the latter ensures that x < y => Ax + B < Ay + B.)
    These restrictions on the form of derived Dims makes the metatheory simpler: e.g.,
    it simplifies computing ranges for derived Dims, solving for underlying regular Dims,
    deciding equalities between derived Dims, and so on.

    The function lambda x: Ax + B is expressed by `fn`, where x is a normal Dim, `root`.
    The range of a derived Dim is computed by mapping `fn` over the range of its `root`.
    """

    @property
    def min(self):
        # assume that self.fn is an increasing function
        # TODO(avik): use sympy value range analysis instead?
        from sympy import Integer

        _min_symint = self.fn(Integer(self.root.min))  # type: ignore[attr-defined]
        root = self.root  # type: ignore[attr-defined]
        assert _min_symint >= 0, (
            f"Expected derived min value of {self.__name__} to be >= 0. "
            f"Please specify an appropriate min value for {root.__name__} "
            f"(currently {root.min})."
        )
        return int(_min_symint)

    @property
    def max(self):
        # assume that self.fn is an increasing function
        # TODO(avik): use sympy value range analysis instead?
        from sympy import Integer

        _max_symint = self.fn(Integer(self.root.max))  # type: ignore[attr-defined]
        root = self.root  # type: ignore[attr-defined]
        assert _max_symint <= sys.maxsize - 1, (
            f"Expected derived max value of {self.__name__} to be <= {sys.maxsize - 1}. "
            f"Please specify an appropriate max value for {root.__name__} "
            f"(currently {root.max})."
        )
        return int(_max_symint)

    def _derive(self, fn):
        # We support nesting, e.g., 2*dim + 1.
        # This is implemented by composing operations on the same root.
        # As a consequence, roots are always regular Dims (i.e., not derived Dims).
        return _DerivedDim(
            self._derived_name(fn),
            (int,),
            {"root": self.root, "fn": lambda x: fn(self.fn(x))},  # type: ignore[attr-defined]
        )


def Dim(name: str, *, min: Optional[int] = None, max: Optional[int] = None):
    """
    :func:`Dim` constructs a type analogous to a named symbolic integer with a range.
    It can be used to describe multiple possible values of a dynamic tensor dimension.
    Note that different dynamic dimensions of the same tensor, or of different tensors,
    can be described by the same type.

    Args:
        name (str): Human-readable name for debugging.
        min (Optional[int]): Minimum possible value of given symbol (inclusive)
        max (Optional[int]): Maximum possible value of given symbol (inclusive)

    Returns:
        A type that can be used in dynamic shape specifications for tensors.
    """
    _min = 0 if min is None else min
    _max = sys.maxsize - 1 if max is None else builtins.min(max, sys.maxsize - 1)
    assert _max > _min, f"Cannot create Dim with inconsistent min={min}, max={max}"
    dim = _Dim(name, (int,), {"min": _min, "max": _max})
    dim.__module__ = getattr(
        inspect.getmodule(inspect.stack()[1][0]), "__name__", "__main__"
    )
    return dim


def dims(*names: str, min: Optional[int] = None, max: Optional[int] = None):
    """
    Util to create multiple :func:`Dim` types.
    """
    return tuple(Dim(name, min=min, max=max) for name in names)


@dataclasses.dataclass
class _ConstraintTarget:
    """
    This represents input tensor dimensions.  Don't create this
    class directly; instead, use :func:`dynamic_dim`.
    """

    w_tensor: Any  # weakref to torch.Tensor
    # TODO: We don't need t_id; we can get it off of w_tensor
    t_id: int
    dim: int


class _ConstraintFactory(type):
    """
    Metaclass that ensures a private constructor for :class:`_Constraint`
    """

    def __call__(cls, *args, **kwargs):
        raise TypeError(
            f"{cls.__module__}.{cls.__qualname__} has no public constructor. "
            f"Please use torch.export.dynamic_dim() to create one"
        )

    def _create(
        cls, w_tensor, t_id, dim, constraint_range, shared=None, debug_name=None
    ):
        return super().__call__(
            w_tensor, t_id, dim, constraint_range, shared, debug_name
        )


def _create_constraint(
    w_tensor, t_id, dim, constraint_range, shared=None, debug_name=None
):
    return _Constraint._create(
        w_tensor, t_id, dim, constraint_range, shared, debug_name
    )


@dataclasses.dataclass
class _Constraint(_ConstraintTarget, metaclass=_ConstraintFactory):
    """

    .. warning::
        Do not construct :class:`_Constraint` directly, use :func:`dynamic_dim` instead.

    This represents constraints on input tensor dimensions, e.g., requiring
    them to be fully polymorphic or within some range.

    """

    # NOTE(avik): In the future, this could be Union[StrictMinMaxConstraint, <other kinds>]
    constraint_range: "StrictMinMaxConstraint"
    # Represent that `constraint_range` is shared with another _ConstraintTarget, which
    # typically arises because of a specified equality with another dynamic dimension.
    shared: Optional[_ConstraintTarget] = None
    debug_name: Optional[str] = None

    def _clone_with_range(self, lower=0, upper=math.inf):
        # Import sympy locally
        from torch.fx.experimental.symbolic_shapes import StrictMinMaxConstraint
        from torch.utils._sympy.value_ranges import ValueRanges

        constraint_range = StrictMinMaxConstraint(
            vr=self.constraint_range.vr & ValueRanges(lower=lower, upper=upper),
            warn_only=False,
        )
        return _create_constraint(
            self.w_tensor,
            self.t_id,
            self.dim,
            constraint_range,
            self.shared,
            self.debug_name,
        )

    def __ge__(self, lower):
        return self._clone_with_range(lower=lower)

    def __gt__(self, lower):
        return self._clone_with_range(lower=lower + 1)

    def __le__(self, upper):
        return self._clone_with_range(upper=upper)

    def __lt__(self, upper):
        return self._clone_with_range(upper=upper - 1)

    def __bool__(self):
        # NOTE(avik): We do not support compound expressions like a <= x <= b.
        # This is because Python implicitly desugars them into bool(a <= x) and bool(x <= b),
        # and moreover, enforces that any overload of __bool__ must return True or False.
        # FWIW, sympy also raises TypeError in this case.
        raise TypeError(
            "Cannot determine truth value of _Constraint. "
            "If you are trying to combine _Constraint's with logical connectives, "
            "you can specify them separately instead."
        )

    @property
    def serializable_spec(self):
        # We need a serialization compatible format of the constraint so that it
        # can be savedin the graph module w/o breaking the module serialization.
        # The saved constraints will be used directly for the post-exporting pass
        # that converts constraints to runtime assertion. The saved constraints
        # will not be saved in the serialized module.
        # TODO: A better way is needed. Currently we use 't_id' to map the constraint,
        # which is not reliable
        return {
            "t_id": self.t_id,
            "dim": self.dim,
            "min": self.constraint_range.vr.lower,
            "max": self.constraint_range.vr.upper,
        }

    def __eq__(self, other):
        if not isinstance(other, _Constraint):
            raise TypeError(
                "A dynamic dim can be specified equal only to another dynamic dim. "
                f"Equality with {type(other)} is not supported."
            )

        # import sympy locally
        from torch.fx.experimental.symbolic_shapes import StrictMinMaxConstraint

        constraint_range = StrictMinMaxConstraint(
            vr=self.constraint_range.vr & other.constraint_range.vr,
            warn_only=False,
        )
        if self.debug_name is None:
            debug_name = other.debug_name
        else:
            assert other.debug_name is None or self.debug_name == other.debug_name
            debug_name = self.debug_name
        return _create_constraint(
            self.w_tensor,
            self.t_id,
            self.dim,
            constraint_range,
            shared=_ConstraintTarget(other.w_tensor, other.t_id, other.dim),
            debug_name=debug_name,
        )


@dataclasses.dataclass
class _PhantomRoot:
    """
    This represents the root of a derived Dim where the root does not directly
    specify the shape of any input dimension, but the derived Dim does.

    e.g., the input shapes 2*dim and dim + 1 are related via a "phantom" dim.

    The fields `name`, `constraint_range`, and `val` carried by a phantom root
    help create a symbol for it. Any derived dims with this phantom root are
    backed by expressions over this symbol.
    """

    name: str
    constraint_range: "StrictMinMaxConstraint"
    val: int


@dataclasses.dataclass
class _DerivedConstraint(_ConstraintTarget):
    """
    This represents a derived Dim, whose root is either a regular constraint target
    (which directly specifies the shape of some input dimension) or a phantom root
    (which does so indirectly).
    """

    # NOTE: This is not currently a subclass of _Constraint because we do not support
    # `shared` for derived `Dim`s. Indeed, sharing is a necessary concept only for
    # legacy constraints based on `dynamic_dim`: equality can be expressed simply by
    # reusing the same (derived or normal) `Dim`.
    root: Union[_ConstraintTarget, _PhantomRoot]
    fn: Callable
    constraint_range: "StrictMinMaxConstraint"
    debug_name: Optional[str] = None

    @property
    def shared(self):
        # Some code paths expect a union of _Constraint and _DerivedConstraint.
        # Thus we expose a `shared` field that is always None.
        # TODO(avik): clean this up
        return None

    @property
    def serializable_spec(self):
        # same as _Constraint.serializable_spec
        return {
            "t_id": self.t_id,
            "dim": self.dim,
            "min": self.constraint_range.vr.lower,
            "max": self.constraint_range.vr.upper,
        }


Constraint = Union[_Constraint, _DerivedConstraint]


def dynamic_dim(t: torch.Tensor, index: int, debug_name: Optional[str] = None):
    """
    .. warning::
        (This feature is DEPRECATED. See :func:`Dim` instead.)

    :func:`dynamic_dim` constructs a :class:`_Constraint` object that describes the dynamism of
    a dimension ``index`` of tensor ``t``. :class:`_Constraint` objects should be passed to
    ``constraints`` argument of :func:`export`.

    Args:
        t (torch.Tensor): Example input tensor that have dynamic dimension size(s)
        index (int): Index of dynamic dimension

    Returns:
        A :class:`_Constraint` object that describes shape dynamism. It can be passed to :func:`export` so
        that :func:`export` does not assume static size of specified tensor, i.e. keeping it dynamic
        as a symbolic size rather than specializing according to size of example tracing input.

    Specifically :func:`dynamic_dim` can be used to express following types of dynamism.

    - Size of a dimension is dynamic and unbounded::

        t0 = torch.rand(2, 3)
        t1 = torch.rand(3, 4)

        # First dimension of t0 can be dynamic size rather than always being static size 2
        constraints = [dynamic_dim(t0, 0)]
        ep = export(fn, (t0, t1), constraints=constraints)

    - Size of a dimension is dynamic with a lower bound::

        t0 = torch.rand(10, 3)
        t1 = torch.rand(3, 4)

        # First dimension of t0 can be dynamic size with a lower bound of 5 (inclusive)
        # Second dimension of t1 can be dynamic size with a lower bound of 2 (exclusive)
        constraints = [
            dynamic_dim(t0, 0) >= 5,
            dynamic_dim(t1, 1) > 2,
        ]
        ep = export(fn, (t0, t1), constraints=constraints)

    - Size of a dimension is dynamic with an upper bound::

        t0 = torch.rand(10, 3)
        t1 = torch.rand(3, 4)

        # First dimension of t0 can be dynamic size with a upper bound of 16 (inclusive)
        # Second dimension of t1 can be dynamic size with a upper bound of 8 (exclusive)
        constraints = [
            dynamic_dim(t0, 0) <= 16,
            dynamic_dim(t1, 1) < 8,
        ]
        ep = export(fn, (t0, t1), constraints=constraints)

    - Size of a dimension is dynamic and it is always equal to size of another dynamic dimension::

        t0 = torch.rand(10, 3)
        t1 = torch.rand(3, 4)

        # Sizes of second dimension of t0 and first dimension are always equal
        constraints = [
            dynamic_dim(t0, 1) == dynamic_dim(t1, 0),
        ]
        ep = export(fn, (t0, t1), constraints=constraints)

    - Mix and match all types above as long as they do not express conflicting requirements

    """
    from torch._dynamo.exc import UserError, UserErrorType

    if not isinstance(t, torch.Tensor):
        raise UserError(
            UserErrorType.DYNAMIC_DIM,
            f"Expected tensor as input to dynamic_dim but got {type(t)}",
        )

    if t.dim() < 1:
        raise UserError(
            UserErrorType.DYNAMIC_DIM, "Cannot mark 0-dimension tensors to be dynamic"
        )

    if index >= t.dim():
        raise UserError(
            UserErrorType.DYNAMIC_DIM,
            f"Expected the dimension passed to dynamic_dim to be in the range [0:{t.dim()-1}]"
            f" but got {index}, which is out of bounds for the given tensor.",
        )

    # Import sympy locally
    import sympy

    from torch.fx.experimental.symbolic_shapes import StrictMinMaxConstraint
    from torch.utils._sympy.value_ranges import ValueRanges

    return _create_constraint(
        weakref.ref(t),
        id(t),
        index,
        StrictMinMaxConstraint(
            vr=ValueRanges(lower=0, upper=sympy.oo), warn_only=False
        ),
        debug_name=debug_name,
    )


def _process_equalities(
    constraint: Constraint,
    get_sources: Callable[[int, int], List["Source"]],
    shape_env: "ShapeEnv",
    source_pairs: List[Tuple["Source", "Source"]],
    derived_equalities: List[Tuple["Source", Union["Source", "Symbol"], Callable]],
    phantom_symbols: Dict[str, "Symbol"],
):
    """
    Updates `source_pairs`, `derived_equalities`, and `phantom_symbols` (which become
    fields of `EqualityConstraint`) based on a given input `constraint`.
    """

    source, *other_sources = get_sources(constraint.t_id, constraint.dim)
    # When t.size()[dim] maps to src0, src1, ..., srcN, we add
    # constraints that make src0 "equal" to src1, ..., srcN.
    source_pairs.extend((source, other_source) for other_source in other_sources)
    if not isinstance(constraint, _DerivedConstraint):
        if constraint.shared is not None:
            # Moreover, when t.size()[dim] is specified equal to t'.size()[dim']
            # and t'.size()[dim'] maps to src1', ..., srcN', we add
            # constraints that also make src0 "equal" to src1', ..., srcN'.
            other_sources = get_sources(constraint.shared.t_id, constraint.shared.dim)
            source_pairs.extend(
                (source, other_source) for other_source in other_sources
            )
    else:
        # branch based on the root of the _DerivedConstraint
        if not isinstance(constraint.root, _PhantomRoot):
            # either root points to an input source
            root = get_sources(constraint.root.t_id, constraint.root.dim)[0]  # type: ignore[assignment]
        else:
            # or root points to a phantom symbol
            if constraint.root.name in phantom_symbols:
                root = phantom_symbols[constraint.root.name]  # type: ignore[assignment]
            else:
                # create a phantom symbol in the shape env based on the _PhantomRoot
                root = shape_env.create_symbol(
                    val=constraint.root.val,
                    source=torch._dynamo.source.ConstantSource(constraint.root.name),
                    dynamic_dim=torch.fx.experimental.symbolic_shapes.DimDynamic.DYNAMIC,
                    constraint_dim=constraint.root.constraint_range,
                )
                phantom_symbols[constraint.root.name] = root  # type: ignore[assignment]

        fn = constraint.fn
        # A derived equality (source, root, fn) informally corresponds to source = fn(root).
        # Here source describes an input and root might describe another input or a phantom symbol.
        derived_equalities.append((source, root, fn))


def _tree_map(
    func: Callable[..., Any],
    tree: Any,
    *dynamic_shapes: Any,
) -> Any:
    """
    Customized tree_map for mapping pytrees to dynamic_shapes.

    For built-in types (e.g., standard collections) this behaves exactly like tree_map.

    OTOH for a user-defined class C registered with pytree, we cannot assume that a C
    containing tensors can be mapped to a C containing dynamic shapes (i.e., C may not
    be a polymorphic container). In that case we use the flattened form of C instead.
    Thus a C(**tensors) that flattens to (**tensors) will map to (**dynamic_shapes).

    Args:
        func: function to apply to each (int, float, str, bool, None, torch.Tensor)
        tree: input pytree
        dynamic_shapes: zero or more (typically one) dynamic_shapes to match

    Returns:
        output pytree mapping func to each (int, float, str, bool, None, torch.Tensor)
    """

    def is_leaf(t):
        # BUILTIN_TYPES is a subset of SUPPORTED_NODES, the latter being all types
        # registered with pytree. Types *not* in BUILTIN_TYPES include primitive types
        # (int, float, str, bool, None, torch.Tensor), which are not in SUPPORTED_NODES,
        # as well as user-defined classes registered with pytree, which are.
        return _get_node_type(t) not in BUILTIN_TYPES

    def f(t, *dynamic_shapes):
        typ = _get_node_type(t)
        # typ is not in BUILTIN_TYPES
        if typ in SUPPORTED_NODES:
            # thus typ is a user-defined class registered with pytree,
            # in which case flatten and recurse
            return tree_map(
                f,
                SUPPORTED_NODES[typ].flatten_fn(t)[0],
                *dynamic_shapes,
                is_leaf=is_leaf,
            )
        else:
            return func(t, *dynamic_shapes)

    return tree_map(f, tree, *dynamic_shapes, is_leaf=is_leaf)


def _combine_args(f, args, kwargs):
    # combine args and kwargs following the signature of f, as it happens
    # in the body of f when called with *args, **kwargs
    # if isinstance(f, ExportedProgram):
    #     f = f.module()
    # signature = (
    #     inspect.signature(f.forward)
    #     if isinstance(f, torch.nn.Module)
    #     else inspect.signature(f)
    # )
    # kwargs = kwargs if kwargs is not None else {}
    # return signature.bind(*args, **kwargs).arguments
    return args


class ShapesCollection:
    """
    Builder for dynamic_shapes.
    Used to assign dynamic shape specifications to tensors that appear in inputs.

    Example::
        args = ({"x": tensor_x, "others": [tensor_y, tensor_z]})

        dim = torch.export.Dim(...)
        dynamic_shapes = torch.export.ShapesCollection()
        dynamic_shapes[tensor_x] = (dim, dim + 1, 8)
        dynamic_shapes[tensor_y] = {0: dim * 2}
        # This is equivalent to the following (now auto-generated):
        # dynamic_shapes = {"x": (dim, dim + 1, 8), "others": [{0: dim * 2}, None]}

        torch.export(..., args, dynamic_shapes=dynamic_shapes)
    """

    def __init__(self):
        self._shapes = {}

    def __setitem__(self, t, shape):
        assert isinstance(
            t, torch.Tensor
        ), f"Cannot assign shape to non-tensor type {type(t)}"
        # TODO(avik): check that shape is indeed a Shape
        t_id = id(t)
        if t_id in self._shapes:
            _shape = self._shapes[t_id]
            assert (
                shape == _shape
            ), f"Shapes assigned to tensor do not match: expected {_shape}, got {shape}"
        else:
            self._shapes[id(t)] = shape

    def __getitem__(self, t):
        t_id = id(t)
        if t_id in self._shapes:
            return self._shapes[t_id]
        else:
            return None

    def __len__(self):
        return len(self._shapes)

    def dynamic_shapes(self, m, args, kwargs=None):
        """
        Generate dynamic_shapes.
        """

        t_ids = set()

        def find_shape(t):
            t_id = id(t)
            if t_id in self._shapes:
                t_ids.add(t_id)
                return self._shapes[t_id]
            else:
                return None

        combined_args = _combine_args(m, args, kwargs)
        dynamic_shapes = _tree_map(find_shape, combined_args)
        if any(t_id not in t_ids for t_id in self._shapes):
            raise ValueError(
                "Some tensors that were assigned shapes were not found in args. "
                "Maybe such tensors were copied when passing them as args? "
                "Maybe such tensors are contained in classes that were not registered with pytree?"
            )
        return dynamic_shapes


def _process_dynamic_shapes(
    f: Callable,
    args: Tuple[Any, ...],
    kwargs: Optional[Dict[str, Any]] = None,
    dynamic_shapes: Optional[Union[Dict[str, Any], Tuple[Any], List[Any]]] = None,
    _is_torch_jit_trace=False,
) -> Optional[List[Constraint]]:
    from torch._dynamo.exc import UserError, UserErrorType

    if dynamic_shapes is None or len(dynamic_shapes) == 0:
        return None

    # map of Dim names representing input shape dimensions to constraints on them
    symbols: Dict[str, List[Constraint]] = defaultdict(list)
    # track roots that do not directly represent input shape dimensions
    phantom_roots: Dict[str, _PhantomRoot] = {}
    derived_constraints_with_phantom_root: List[_DerivedConstraint] = []

    def to_constraint(dim, tensor, i):
        import sympy

        from torch.fx.experimental.symbolic_shapes import StrictMinMaxConstraint
        from torch.utils._sympy.solve import try_solve
        from torch.utils._sympy.value_ranges import ValueRanges

        def root_value():
            # given tensor.shape[i] is the value of dim = fn(root),
            # find the value of root
            symbol = sympy.Symbol(dim.root.__name__, integer=True)
            expr = dim.fn(symbol)
            solution = try_solve(sympy.Eq(expr, tensor.shape[i]), symbol)
            if solution is not None:
                return int(solution[1])  # type: ignore[call-overload]
            else:
                raise UserError(  # noqa: TRY200
                    UserErrorType.CONSTRAINT_VIOLATION,
                    f"Expected shape[{i}] = {tensor.shape[i]} of input Tensor to be "
                    f"of the form {expr}, where {symbol} is an integer",
                )

        if isinstance(dim, _DerivedDim):
            # generate a _DerivedConstraint where the root is:
            # - either a _ConstraintTarget (if dim.root directly describes an input shape)
            # - or a _PhantomRoot (otherwise)
            dim_root = dim.root  # type: ignore[attr-defined]
            if dim_root.__name__ in symbols:
                # root represents an input shape dimension
                root_constraint = symbols[dim_root.__name__][0]
                root = _ConstraintTarget(
                    root_constraint.w_tensor,
                    root_constraint.t_id,
                    root_constraint.dim,
                )
            elif dim_root.__name__ not in phantom_roots:
                # create a phantom root
                root = _PhantomRoot(  # type: ignore[assignment]
                    name=dim_root.__name__,
                    constraint_range=StrictMinMaxConstraint(
                        vr=ValueRanges(lower=dim_root.min, upper=dim_root.max),
                        warn_only=False,
                    ),
                    val=root_value(),
                )
                phantom_roots[dim_root.__name__] = root  # type: ignore[assignment]
            else:
                root = phantom_roots[dim_root.__name__]  # type: ignore[assignment]
            constraint = _DerivedConstraint(
                weakref.ref(tensor),
                id(tensor),
                i,
                root,
                dim.fn,  # type: ignore[attr-defined]
                StrictMinMaxConstraint(
                    vr=ValueRanges(lower=dim.min, upper=dim.max),
                    warn_only=False,
                ),
                debug_name=dim.__name__,
            )
            if isinstance(root, _PhantomRoot):
                # NOTE(avik): since we have not processed all inputs yet, we may replace this
                # with a root that does represent an input shape dimension later (see below)
                derived_constraints_with_phantom_root.append(constraint)
        elif isinstance(dim, _StaticDim):
            constraint = _create_constraint(
                weakref.ref(tensor),
                id(tensor),
                i,
                StrictMinMaxConstraint(
                    vr=ValueRanges(lower=dim.value, upper=dim.value), warn_only=False  # type: ignore[attr-defined]
                ),
                debug_name=dim.__name__,
            )
        else:
            constraint = dynamic_dim(tensor, i, debug_name=dim.__name__)
            if dim.min != 0:
                constraint = constraint >= dim.min
            if dim.max != sys.maxsize - 1:
                constraint = constraint <= dim.max
        return constraint

    bounds: Dict[str, Tuple[int, int]] = {}

    def check_same_bounds(dim):
        if dim.__name__ in symbols:
            min_, max_ = bounds[dim.__name__]
            if dim.min != min_ or dim.max != max_:
                this_ = _Dim.readable(dim.__name__, min_, max_)
                that_ = _Dim.readable(dim.__name__, dim.min, dim.max)
                raise UserError(
                    UserErrorType.INVALID_INPUT,
                    f"Found different definitions {this_} and {that_} "
                    f"for the same symbolic dimension {dim}!",
                )

        else:
            bounds[dim.__name__] = (dim.min, dim.max)

    def update_symbols(tensor, shape):
        def _create_static_dim(tensor, i, value):
            return _StaticDim(str(value), (int,), {"value": value})

        if isinstance(shape, dict):
            for i, dim in shape.items():
                if isinstance(dim, (int, _Dim)):
                    if isinstance(dim, int):
                        dim = _create_static_dim(tensor, i, dim)
                    check_same_bounds(dim)
                    constraint = to_constraint(dim, tensor, i)
                    symbols[dim.__name__].append(constraint)
                else:
                    if dim is not None:
                        raise UserError(
                            UserErrorType.INVALID_INPUT,
                            f"Unexpected item #{i} ({dim}) in dynamic_shape {shape} of Tensor, "
                            "try None instead",
                        )
        elif isinstance(shape, (tuple, list)):
            for i, dim in enumerate(shape):
                if isinstance(dim, (int, _Dim)):
                    if isinstance(dim, int):
                        dim = _create_static_dim(tensor, i, dim)
                    check_same_bounds(dim)
                    constraint = to_constraint(dim, tensor, i)
                    symbols[dim.__name__].append(constraint)
                else:
                    if dim is not None:
                        raise UserError(
                            UserErrorType.INVALID_INPUT,
                            f"Unexpected item #{i} ({dim}) in dynamic_shape {shape} of Tensor, "
                            "try None instead",
                        )
        else:
            if shape is not None:
                raise UserError(
                    UserErrorType.INVALID_INPUT,
                    f"Unexpected dynamic_shape {shape} of Tensor, " "try None instead",
                )

    def assoc_shapes(combined_args, dynamic_shapes):
        def assoc_shape(t, dynamic_shape):
            if isinstance(t, torch.Tensor):
                update_symbols(t, dynamic_shape)
            else:
                if dynamic_shape is not None:
                    raise UserError(
                        UserErrorType.INVALID_INPUT,
                        f"Cannot associate shape {dynamic_shape} to non-tensor type {type(t)}, "
                        f"expected None",
                    )

<<<<<<< HEAD
    if isinstance(f, ExportedProgram):
        f = f.module()
    if not _is_torch_jit_trace:
        signature = (
            inspect.signature(f.forward)
            if isinstance(f, torch.nn.Module)
            else inspect.signature(f)
        )
        combined_args = signature.bind(*args, **kwargs).arguments
    else:
        combined_args = args

    # This means user didn't specify dynamic shapes with argument names.
    if not _is_torch_jit_trace:
        combined_args = combined_args if isinstance(dynamic_shapes, Mapping) else list(combined_args.values())  # type: ignore[assignment]
    else:
        combined_args = combined_args if isinstance(dynamic_shapes, Mapping) else list(combined_args)
    for tensor, shape in tree_zip(combined_args, dynamic_shapes):
        update_symbols(tensor, shape)
=======
        _tree_map(assoc_shape, combined_args, dynamic_shapes)

    combined_args = _combine_args(f, args, kwargs)
    if not isinstance(dynamic_shapes, dict):
        assert isinstance(dynamic_shapes, (tuple, list))
        combined_args = type(dynamic_shapes)(combined_args.values())  # type: ignore[assignment, misc]
    assoc_shapes(combined_args, dynamic_shapes)
>>>>>>> 7d71bb9f

    constraints = []
    for derived_constraint_with_phantom_root in derived_constraints_with_phantom_root:
        phantom_root_name = derived_constraint_with_phantom_root.root.name  # type: ignore[union-attr]
        if phantom_root_name in symbols:
            # We found an input shape dimension corresponding to this name, so we
            # do not need a phantom symbol for it after all.
            # NOTE(avik): Overall we want to maintain the invariant that roots that
            # are phantom symbols are really "phantom," i.e., they cannot be represented
            # by any input source. This is important when we are deciding derived equalities,
            # since we can focus our attention exclusively on input sources: deciding
            # derived equalities involving phantom symbols are, in comparison, trivial.
            derived_constraint_with_phantom_root.root = symbols[phantom_root_name][0]

    for dynamic_dims in symbols.values():
        if all(
            isinstance(dynamic_dim, _DerivedConstraint) for dynamic_dim in dynamic_dims
        ):
            constraints.extend(dynamic_dims)
        else:
            primary, *others = dynamic_dims
            if others:
                for other in others:
                    constraints.append(primary == other)  # type: ignore[arg-type]
            else:
                constraints.append(primary)

    return constraints  # type: ignore[return-value]<|MERGE_RESOLUTION|>--- conflicted
+++ resolved
@@ -602,18 +602,19 @@
     return tree_map(f, tree, *dynamic_shapes, is_leaf=is_leaf)
 
 
-def _combine_args(f, args, kwargs):
+def _combine_args(f, args, kwargs, _is_torch_jit_trace=False):
     # combine args and kwargs following the signature of f, as it happens
     # in the body of f when called with *args, **kwargs
-    # if isinstance(f, ExportedProgram):
-    #     f = f.module()
-    # signature = (
-    #     inspect.signature(f.forward)
-    #     if isinstance(f, torch.nn.Module)
-    #     else inspect.signature(f)
-    # )
-    # kwargs = kwargs if kwargs is not None else {}
-    # return signature.bind(*args, **kwargs).arguments
+    if isinstance(f, ExportedProgram):
+        f = f.module()
+    if not _is_torch_jit_trace:
+        signature = (
+            inspect.signature(f.forward)
+            if isinstance(f, torch.nn.Module)
+            else inspect.signature(f)
+        )
+        kwargs = kwargs if kwargs is not None else {}
+        return signature.bind(*args, **kwargs).arguments
     return args
 
 
@@ -858,35 +859,13 @@
                         f"expected None",
                     )
 
-<<<<<<< HEAD
-    if isinstance(f, ExportedProgram):
-        f = f.module()
-    if not _is_torch_jit_trace:
-        signature = (
-            inspect.signature(f.forward)
-            if isinstance(f, torch.nn.Module)
-            else inspect.signature(f)
-        )
-        combined_args = signature.bind(*args, **kwargs).arguments
-    else:
-        combined_args = args
-
-    # This means user didn't specify dynamic shapes with argument names.
-    if not _is_torch_jit_trace:
-        combined_args = combined_args if isinstance(dynamic_shapes, Mapping) else list(combined_args.values())  # type: ignore[assignment]
-    else:
-        combined_args = combined_args if isinstance(dynamic_shapes, Mapping) else list(combined_args)
-    for tensor, shape in tree_zip(combined_args, dynamic_shapes):
-        update_symbols(tensor, shape)
-=======
         _tree_map(assoc_shape, combined_args, dynamic_shapes)
 
-    combined_args = _combine_args(f, args, kwargs)
+    combined_args = _combine_args(f, args, kwargs, _is_torch_jit_trace=_is_torch_jit_trace)
     if not isinstance(dynamic_shapes, dict):
         assert isinstance(dynamic_shapes, (tuple, list))
         combined_args = type(dynamic_shapes)(combined_args.values())  # type: ignore[assignment, misc]
     assoc_shapes(combined_args, dynamic_shapes)
->>>>>>> 7d71bb9f
 
     constraints = []
     for derived_constraint_with_phantom_root in derived_constraints_with_phantom_root:
