import copy
from itertools import chain
from typing import Any, Dict, List, Optional, Tuple

import torch
import torch.utils._pytree as pytree
from torch._export.utils import _check_input_constraints_for_graph
from torch.export.unflatten import _assign_attr, _AttrKind
from torch.fx.graph import _PyTreeCodeGen, _PyTreeInfo
from ._remove_effect_tokens_pass import _remove_effect_tokens

from .exported_program import (
    ExportedProgram,
    ExportGraphSignature,
    InputKind,
    OutputKind,
)


@torch._dynamo.disable
def _check_input_constraints_pre_hook(self, *args, **kwargs):
    flat_args_with_path, received_spec = pytree.tree_flatten_with_path(args)

    if received_spec != self._in_spec:
        raise ValueError(  # noqa: B904
            "Trying to flatten user inputs with exported input tree spec: \n"
            f"{self._in_spec}\n"
            "but actually got inputs with tree spec of: \n"
            f"{received_spec}"
        )

    return _check_input_constraints_for_graph(
        [node for node in self.graph.nodes if node.op == "placeholder"],
        flat_args_with_path,
        self.range_constraints,
    )


def _unlift_inputs_as_getattr(
    gm: torch.fx.GraphModule,
    lifted_inputs: List[Optional[str]],
) -> Tuple[Dict[str, torch.fx.Node], Dict[str, torch.fx.Node]]:
    """
    Unlift inputs referring to params/buffers/constants as getattr nodes in the
    graph
    """
    unlifted_name_to_node = {}
    input_name_to_node = {}

    placeholder_nodes = [node for node in gm.graph.nodes if node.op == "placeholder"]
    assert len(lifted_inputs) == len(placeholder_nodes)
    for input_node, lifted_node in zip(placeholder_nodes, lifted_inputs):
        if lifted_node is None:
            input_name_to_node[input_node.name] = input_node

        else:
            with gm.graph.inserting_after(input_node):
                getattr_node = gm.graph.get_attr(lifted_node)
                input_node.replace_all_uses_with(getattr_node)
                metadata = input_node.meta
                gm.graph.erase_node(input_node)
                getattr_node.meta = metadata
                unlifted_name_to_node[lifted_node] = getattr_node

    return unlifted_name_to_node, input_name_to_node


def _insert_copy_for_mutations(
    gm: torch.fx.GraphModule,
    mutated_outputs: List[Optional[str]],
    unlifted_name_to_node: Dict[str, torch.fx.Node],
    input_name_to_node: Dict[str, torch.fx.Node],
) -> None:
    """
    Find the all the buffers and inputs that were mutated and insert copy_
    operators to reflect mutations.
    """
    output_node = None
    for node in gm.graph.nodes:
        if node.op == "output":
            output_node = node
            break
    assert output_node is not None
    outputs = pytree.tree_flatten(output_node.args)[0]
    assert len(outputs) == len(mutated_outputs)

    user_output_nodes = []
    for return_node, mutated_node_name in zip(outputs, mutated_outputs):
        if mutated_node_name is None:
            user_output_nodes.append(return_node)
            continue

        if mutated_node_name in unlifted_name_to_node:
            mutated_node = unlifted_name_to_node[mutated_node_name]
        elif mutated_node_name in input_name_to_node:
            mutated_node = input_name_to_node[mutated_node_name]
        else:
            raise RuntimeError(
                f"Could not find {mutated_node_name} in either buffer or input nodes"
            )

        with gm.graph.inserting_before(output_node):
            _ = gm.graph.call_function(
                torch.ops.aten.copy_.default, (mutated_node, return_node)
            )

    with gm.graph.inserting_before(output_node):
        # Only return user outputs
        new_output = gm.graph.output(tuple(user_output_nodes))
        output_node.replace_all_uses_with(new_output)
        gm.graph.erase_node(output_node)


def _get_codegen(
    in_spec: pytree.TreeSpec,
    out_spec: Optional[pytree.TreeSpec],
    forward_arg_names: Optional[List[str]] = None,
) -> _PyTreeCodeGen:
    """
    Create the codegen for the graph module based on the in/out specs
    """
<<<<<<< HEAD
    if (
        in_spec.type == tuple
        and in_spec.num_children == 2
        and in_spec.child(0).type == tuple
        and in_spec.child(1).type == dict
    ):
        # if in_spec contains the args (tuple) and kwargs (dict)
        names = [f"arg_{i}" for i in range(in_spec.child(0).num_children)]
        # add kwarg names
        names.extend(in_spec.child(1).entries())
=======
    if forward_arg_names:
        names = forward_arg_names
>>>>>>> 202e5d15
    else:
        if (
            in_spec.type == tuple
            and in_spec.num_children == 2
            and in_spec.child(0).type == tuple
            and in_spec.child(1).type == dict
        ):
            # if in_spec contains the args (tuple) and kwargs (dict)
            names = [f"arg_{i}" for i in range(in_spec.child(0).num_children)]
            # add kwarg names
            names.extend(in_spec.child(1).context)
        else:
            names = [f"arg_{i}" for i in range(in_spec.num_children)]

    return _PyTreeCodeGen(
        _PyTreeInfo(
            names,
            in_spec,
            out_spec,
        )
    )


def _unlift(
    gm: torch.fx.GraphModule,
    lifted_inputs: List[Optional[str]],
    mutated_outputs: List[Optional[str]],
    in_spec: pytree.TreeSpec,
    out_spec: Optional[pytree.TreeSpec],
    state_dict: Dict[str, Any],
    constants: Dict[str, Any],
    forward_arg_names: Optional[List[str]] = None,
):
    """
    Args:
        lifted_inputs: A list matching the graph module's input nodes. For
        an input node that is referring to a lifted parameter/buffer, this
        list will contain the fqn the corresponding attribute. Otherwise, this
        list will contain None. This is used to unlift the lifted parameters as
        get_attr nodes.

        mutated_outputs: A list matching the graph module's output nodes. For
        an output node that is referring to a mutated buffer or user input, this
        list will contain the name of the corresponding buffer or user input
        that needs to be mutated. Otherwise, this list will contain None. This
        is used to re-insert an inplace copy_ operator to copy the mutated
        values back to the original node.
    """
    unlifted_name_to_node, input_name_to_node = _unlift_inputs_as_getattr(
        gm, lifted_inputs
    )
    _insert_copy_for_mutations(
        gm, mutated_outputs, unlifted_name_to_node, input_name_to_node
    )
    gm.graph._codegen = _get_codegen(in_spec, out_spec, forward_arg_names)
    gm.graph.lint()
    gm.graph.eliminate_dead_code()
    gm.recompile()
    return gm


def _register_attrs_to_new_gm(
    new_gm: torch.fx.GraphModule,
    graph_signature: ExportGraphSignature,
    state_dict: Dict[str, Any],
    constants: Dict[str, Any],
) -> None:
    non_persistent_buffers = set(graph_signature.non_persistent_buffers)
    for name in graph_signature.buffers:
        if name in non_persistent_buffers:
            persistent = False
            value = constants[name]
        else:
            persistent = True
            value = state_dict[name]
        _assign_attr(
            value, new_gm, name, attr_kind=_AttrKind.BUFFER, persistent=persistent
        )
    for name in graph_signature.parameters:
        value = state_dict[name]
        _assign_attr(
            value,
            new_gm,
            name,
            attr_kind=_AttrKind.PARAMETER,
        )

    for name in chain(
        graph_signature.lifted_custom_objs, graph_signature.lifted_tensor_constants
    ):
        value = constants[name]
        _assign_attr(
            value,
            new_gm,
            name,
            attr_kind=_AttrKind.CONSTANT,
        )


class _StatefulGraphModuleFactory(type):
    """
    Metaclass that ensures a private constructor for _StatefulGraphModule
    """

    def __call__(cls, *args, **kwargs):
        raise TypeError(
            f"{cls.__module__}.{cls.__qualname__} has no public constructor. "
        )

    def _create(cls, root, graph, range_constraints=None):
        return super().__call__(
            root,
            graph,
            range_constraints=range_constraints,
        )


class _StatefulGraphModule(torch.fx.GraphModule, metaclass=_StatefulGraphModuleFactory):
    def __init__(self, root, graph, range_constraints=None):
        super().__init__(root, graph)
        # Need to fix up non-persistent buffers.
        self.range_constraints = range_constraints or []


def _create_stateful_graph_module(
    plain_graph_module: torch.fx.GraphModule,
    range_constraints,
    # TODO(suo) this should not be optional, but is since we still ahve
    # capture_pre_autograd_graph grr
    graph_signature: Optional[ExportGraphSignature] = None,
):
    stateful_gm = _StatefulGraphModule._create(
        plain_graph_module,
        plain_graph_module.graph,
        range_constraints=range_constraints,
    )
    stateful_gm.register_forward_pre_hook(
        _check_input_constraints_pre_hook, with_kwargs=True
    )

    if graph_signature is None:
        return stateful_gm
    # Fix up non-persistent buffers. torch.fx does not distinguish between
    # persistent and non-persistent buffers, so we must restore that distinction
    # here.
    for buffer in graph_signature.non_persistent_buffers:
        _assign_attr(
            plain_graph_module.get_buffer(buffer),
            stateful_gm,
            buffer,
            attr_kind=_AttrKind.BUFFER,
            persistent=False,
        )

    return stateful_gm


def _unlift_exported_program_lifted_states(ep: ExportedProgram) -> torch.nn.Module:
    ep = _remove_effect_tokens(ep)
    new_gm = torch.fx.GraphModule(ep.graph_module, copy.deepcopy(ep.graph))
    _register_attrs_to_new_gm(new_gm, ep.graph_signature, ep.state_dict, ep.constants)
    forward_arg_names = ep.graph_module.meta.get("forward_arg_names")

    lifted_inputs: List[Optional[str]] = [
        (
            in_spec.target
            if in_spec.kind
            in (
                InputKind.BUFFER,
                InputKind.CONSTANT_TENSOR,
                InputKind.PARAMETER,
                InputKind.CUSTOM_OBJ,
            )
            else None
        )
        for in_spec in ep.graph_signature.input_specs
    ]

    mutated_outputs: List[Optional[str]] = [
        (
            out_spec.target
            if out_spec.kind
            in (OutputKind.BUFFER_MUTATION, OutputKind.USER_INPUT_MUTATION)
            else None
        )
        for out_spec in ep.graph_signature.output_specs
    ]

    new_gm = _unlift(
        new_gm,
        lifted_inputs,
        mutated_outputs,
        ep.call_spec.in_spec,
        ep.call_spec.out_spec,
        ep.state_dict,
        ep.constants,
        forward_arg_names=forward_arg_names,
    )
    unlift_gm = _create_stateful_graph_module(
        new_gm, ep.range_constraints, ep.graph_signature
    )
    unlift_gm.meta.update(ep.graph_module.meta)
    return unlift_gm<|MERGE_RESOLUTION|>--- conflicted
+++ resolved
@@ -119,21 +119,8 @@
     """
     Create the codegen for the graph module based on the in/out specs
     """
-<<<<<<< HEAD
-    if (
-        in_spec.type == tuple
-        and in_spec.num_children == 2
-        and in_spec.child(0).type == tuple
-        and in_spec.child(1).type == dict
-    ):
-        # if in_spec contains the args (tuple) and kwargs (dict)
-        names = [f"arg_{i}" for i in range(in_spec.child(0).num_children)]
-        # add kwarg names
-        names.extend(in_spec.child(1).entries())
-=======
     if forward_arg_names:
         names = forward_arg_names
->>>>>>> 202e5d15
     else:
         if (
             in_spec.type == tuple
@@ -144,7 +131,7 @@
             # if in_spec contains the args (tuple) and kwargs (dict)
             names = [f"arg_{i}" for i in range(in_spec.child(0).num_children)]
             # add kwarg names
-            names.extend(in_spec.child(1).context)
+            names.extend(in_spec.child(1).entries())
         else:
             names = [f"arg_{i}" for i in range(in_spec.num_children)]
 
