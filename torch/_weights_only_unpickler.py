--- conflicted
+++ resolved
@@ -174,10 +174,7 @@
         self.readline = file.readline
         self.read = file.read
         self.memo: Dict[int, Any] = {}
-<<<<<<< HEAD
-=======
         self.proto: int = -1
->>>>>>> e568c91a
 
     def load(self):
         """Read a pickled object representation from the open file.
@@ -213,13 +210,8 @@
                 else:
                     raise RuntimeError(
                         f"Unsupported global: GLOBAL {full_path} was not an allowed global by default. "
-<<<<<<< HEAD
-                        "Please use `torch.serialization.add_safe_globals` to allowlist this global "
-                        "if you trust this class/function."
-=======
                         f"Please use `torch.serialization.add_safe_globals([{name}])` to allowlist "
                         "this global if you trust this class/function."
->>>>>>> e568c91a
                     )
             elif key[0] == NEWOBJ[0]:
                 args = self.stack.pop()
