#include <torch/csrc/jit/frontend/function_schema_parser.h>
#include <torch/csrc/utils/python_dispatch.h>

#include <ATen/ATen.h>
#include <ATen/FuncTorchTLS.h>
#include <ATen/FunctionalTensorWrapper.h>
#include <ATen/TensorSubclassLikeUtils.h>
#include <ATen/core/NestedIntSymNodeImpl.h>
<<<<<<< HEAD
#include <ATen/core/PythonFallbackKernel.h>
=======
>>>>>>> 60cd2a43
#include <ATen/core/PythonOpRegistrationTrampoline.h>
#include <ATen/core/dispatch/Dispatcher.h>

#include <ATen/functorch/BatchedTensorImpl.h>
#include <torch/library.h>

#include <c10/core/SafePyObject.h>
#include <torch/csrc/PyInterpreter.h>
#include <torch/csrc/autograd/python_variable.h>
#include <torch/csrc/jit/python/pybind_utils.h>

#include <c10/util/flat_hash_map.h>
#include <pybind11/operators.h>
#include <pybind11/stl.h>
#include <torch/csrc/utils/pybind.h>
#include <torch/csrc/utils/python_raii.h>

#include <iostream>
#include <utility>

namespace py = pybind11;

namespace torch {
namespace impl {
namespace dispatch {

// NB: I'd like to index this on OperatorHandle, but I can't, as I can't
// guarantee that the main interpreter has finish doing all registrations before
// the other interpreters start banging on it
static ska::flat_hash_map<
    c10::OperatorName,
    ska::flat_hash_map<c10::DispatchKey, std::shared_ptr<c10::SafePyObject>>>
    python_registrations_;

static torch::Library::Kind parseKind(const std::string& k) {
  static std::unordered_map<std::string, torch::Library::Kind> kind_map = {
      {"DEF", torch::Library::DEF},
      {"IMPL", torch::Library::IMPL},
      {"FRAGMENT", torch::Library::FRAGMENT},
  };
  auto it = kind_map.find(k);
  TORCH_CHECK(it != kind_map.end(), "could not parse ", k);
  return it->second;
}
static c10::AliasAnalysisKind parseAliasAnalysisKind(const std::string& k) {
  static std::unordered_map<std::string, c10::AliasAnalysisKind> key_map = {
      {"CONSERVATIVE", c10::AliasAnalysisKind::CONSERVATIVE},
      {"FROM_SCHEMA", c10::AliasAnalysisKind::FROM_SCHEMA},
      {"PURE_FUNCTION", c10::AliasAnalysisKind::PURE_FUNCTION},
      {"", c10::AliasAnalysisKind::FROM_SCHEMA}, // default
  };
  auto it = key_map.find(k);
  TORCH_CHECK(it != key_map.end(), "could not parse ", k);
  return it->second;
}

template <typename Func>
inline torch::CppFunction dispatch_str(const char* key, Func&& raw_f) {
  auto mb_key = std::string(key).empty()
      ? c10::nullopt
      : c10::make_optional(c10::parseDispatchKey(key));
  if (mb_key) {
    return torch::dispatch(*mb_key, std::forward<Func>(raw_f));
  } else {
    torch::CppFunction f(std::forward<Func>(raw_f));
    return f;
  }
}

struct EnableHermeticPyObject {
  EnableHermeticPyObject()
      : old_(c10::impl::HermeticPyObjectTLS::get_state()),
        old_excluded_python_(
            c10::impl::tls_is_dispatch_key_excluded(at::DispatchKey::Python)),
        old_python_(
            c10::impl::tls_is_dispatch_key_included(at::DispatchKey::Python)),
        old_python_snapshot_(c10::impl::tls_is_dispatch_key_included(
            at::DispatchKey::PythonTLSSnapshot)) {
    c10::impl::HermeticPyObjectTLS::set_state(true);
    c10::impl::tls_set_dispatch_key_excluded(at::DispatchKey::Python, true);
    c10::impl::tls_set_dispatch_key_included(at::DispatchKey::Python, false);
    c10::impl::tls_set_dispatch_key_included(
        at::DispatchKey::PythonTLSSnapshot, false);
  }
  ~EnableHermeticPyObject() {
    c10::impl::HermeticPyObjectTLS::set_state(old_);
    c10::impl::tls_set_dispatch_key_excluded(
        at::DispatchKey::Python, old_excluded_python_);
    c10::impl::tls_set_dispatch_key_included(
        at::DispatchKey::Python, old_python_);
    c10::impl::tls_set_dispatch_key_included(
        at::DispatchKey::PythonTLSSnapshot, old_python_snapshot_);
  }
  bool old_;
  bool old_excluded_python_;
  bool old_python_;
  bool old_python_snapshot_;
};

class PythonKernelHolder : public c10::OperatorKernel {
  c10::SafePyObject func_;
  c10::DispatchKey dispatch_key_;

 public:
  PythonKernelHolder(py::object func, c10::DispatchKey dispatch_key)
      : func_(func.release().ptr(), getPyInterpreter()),
        dispatch_key_(dispatch_key) {}

  void operator()(
      const c10::OperatorHandle& op,
      c10::DispatchKeySet keyset,
      torch::jit::Stack* stack) {
    // Figure out if we can handle it hermetically, or if we have
    // to double dispatch

    // If Torch Dispatch Mode is active, use its PyInterpreter for dispatch
    const auto mode_stack_len = c10::impl::TorchDispatchModeTLS::stack_len();
    if (mode_stack_len > 0) {
      const auto& cur_torch_dispatch_mode_state =
          c10::impl::TorchDispatchModeTLS::get_stack_at(mode_stack_len - 1);
      cur_torch_dispatch_mode_state->pyinterpreter()
          ->python_op_registration_trampoline(op, dispatch_key_, stack);
      return;
    }

    const auto& schema = op.schema();
    const auto num_arguments = schema.arguments().size();

    // Otherwise, find a PyInterpreter on a Tensor IF if has Python key (which
    // means it's a nontrivial tensor subclass)
    for (const auto& ivalue : torch::jit::last(*stack, num_arguments)) {
      if (ivalue.isTensor()) {
        auto* interpreter =
            ivalue.unsafeToTensorImpl()->pyobj_slot()->pyobj_interpreter();
        if (interpreter &&
            ivalue.unsafeToTensorImpl()->key_set().has(
                at::DispatchKey::Python)) {
          (*interpreter)
              ->python_op_registration_trampoline(op, dispatch_key_, stack);
          return;
        }
      } else if (ivalue.isTensorList() || ivalue.isOptionalTensorList()) {
        // NB: use toListRef as it doesn't induce refcount bumps
        // (toTensorListRef is not a thing)
        for (const auto& nv : ivalue.toListRef()) {
          if (nv.isNone()) {
            continue;
          }
          auto* interpreter =
              nv.unsafeToTensorImpl()->pyobj_slot()->pyobj_interpreter();
          if (interpreter &&
              nv.unsafeToTensorImpl()->key_set().has(at::DispatchKey::Python)) {
            (*interpreter)
                ->python_op_registration_trampoline(op, dispatch_key_, stack);
            return;
          }
        }
      }
    }

    // Nothing requires the operator to be homed to a specific interpreter, so
    // run it on the current interpreter

    auto arguments = torch::jit::pop(*stack, op.schema().arguments().size());
    py::gil_scoped_acquire g;
    // Jan 2024: We're slated to get rid of multipy, so stop forcing hermetic
    // mode unconditionally in all situations when you're using multipy.
    // Eventually just delete this entirely.  (Note that you may break multipy
    // anyway this way with dispatcher registered functions that require
    // hermetic to be off.)
#if defined(USE_DEPLOY)
    EnableHermeticPyObject g2;
#endif
    auto args_kwargs = parseIValuesToPyArgsKwargs(op, arguments);
    auto obj = py::reinterpret_steal<py::object>(PyObject_Call(
        func_.ptr(getPyInterpreter()),
        args_kwargs.first.ptr(),
        args_kwargs.second.ptr()));
    if (!obj) {
      throw python_error();
    }
    pushPyOutToStack(op, stack, obj, "PythonKernelHolder");
  }
};

static torch::_RegisterOrVerify register_or_verify() {
  if (isMainPyInterpreter()) {
    return torch::_RegisterOrVerify::REGISTER;
  } else {
    return torch::_RegisterOrVerify::VERIFY;
  }
}

static py::object ophandle_call_boxed(
    const c10::OperatorHandle& handle,
    py::args args,
    const py::kwargs& kwargs) {
  auto stack = torch::jit::createStackForSchema(
      handle.schema(),
      std::move(args),
      kwargs,
      /*self=*/c10::nullopt);
  {
    pybind11::gil_scoped_release no_gil_guard;
    handle.callBoxed(stack);
  }
  return torch::jit::createPyObjectForStack(std::move(stack));
}

// A small RAII guard that lets you explicitly *remove* a key from the TLS
// exclude set.
class SetExcludeDispatchKeyGuard {
 public:
  SetExcludeDispatchKeyGuard(at::DispatchKey k, bool set_excluded)
      : k(k), old(c10::impl::tls_is_dispatch_key_excluded(k)) {
    c10::impl::tls_set_dispatch_key_excluded(k, set_excluded);
  }
  ~SetExcludeDispatchKeyGuard() {
    c10::impl::tls_set_dispatch_key_excluded(k, old);
  }
  SetExcludeDispatchKeyGuard(const SetExcludeDispatchKeyGuard&) = delete;
  SetExcludeDispatchKeyGuard operator=(const SetExcludeDispatchKeyGuard&) =
      delete;
  SetExcludeDispatchKeyGuard(SetExcludeDispatchKeyGuard&&) = delete;
  SetExcludeDispatchKeyGuard operator=(SetExcludeDispatchKeyGuard&&) = delete;

 private:
  at::DispatchKey k;
  bool old;
};

void initDispatchBindings(PyObject* module) {
  auto m = py::handle(module).cast<py::module>();

  py::class_<c10::OperatorHandle>(m, "_DispatchOperatorHandle")
      .def("schema", &c10::OperatorHandle::schema)
      .def("debug", &c10::OperatorHandle::debug);

  m.def("_dispatch_call_boxed", &ophandle_call_boxed);

  // TODO: figure out how to do chaining
  py::class_<torch::Library>(m, "_DispatchModule")
      .def(
          "reset",
          [](const py::object& self) {
            TORCH_INTERNAL_ASSERT(isMainPyInterpreter());
            self.cast<torch::Library&>().reset();
            return;
          },
          "")
      // Some of these APIs are only for testing and do not work in multipy
      // environment
      .def(
          "def_",
          [](py::object self, const char* schema, const char* alias) {
            TORCH_INTERNAL_ASSERT(isMainPyInterpreter());
            self.cast<torch::Library&>().def(
                torch::schema(schema, parseAliasAnalysisKind(alias)));
            return self;
          },
          "",
          py::arg("schema"),
          py::arg("alias") = "")
      // Simulated "legacy" def where alias analysis kind is not set.
      // Ordinarily this can only be exercised from RegisterOperators() API
      // but I am not going to bind that here
      .def(
          "def_legacy",
          [](py::object self, const char* schema) {
            TORCH_INTERNAL_ASSERT(isMainPyInterpreter());
            self.cast<torch::Library&>().def(torch::jit::parseSchema(schema));
            return self;
          },
          "",
          py::arg("schema"))
      // We can't conveniently turn Python functions into valid functions
      // in the dispatcher.  So instead we provide a bunch of precanned
      // functions for testing purposes.  You're NOT intended to actually
      // call these functions; they're just here so we can actually register
      // something
      //
      // Mangling scheme: args_rets.  One character per.
      //  t = Tensor
      .def(
          "def_name_t_t",
          [](py::object self,
             const char* name,
             const char* dispatch,
             const char* debug) {
            TORCH_INTERNAL_ASSERT(isMainPyInterpreter());
            self.cast<torch::Library&>().def(
                name, dispatch_str(dispatch, [](const at::Tensor& a) {
                        return a;
                      }).debug(debug));
            return self;
          },
          "",
          py::arg("name"),
          py::arg("dispatch") = "",
          py::arg("debug") = "default_def_name_t_t")
      .def(
          "def_schema_t_t",
          [](py::object self,
             const char* schema,
             const char* dispatch,
             const char* alias,
             const char* debug) {
            TORCH_INTERNAL_ASSERT(isMainPyInterpreter());
            self.cast<torch::Library&>().def(
                torch::schema(schema, parseAliasAnalysisKind(alias)),
                dispatch_str(dispatch, [](const at::Tensor& a) {
                  return a;
                }).debug(debug));
            return self;
          },
          "",
          py::arg("name"),
          py::arg("dispatch") = "",
          py::arg("alias") = "",
          py::arg("debug") = "default_def_schema_t_t")
      // TODO: maybe consider deduplicating the definitions here, it's getting
      // pretty long
      .def(
          "impl_t_t",
          [](py::object self,
             const char* name,
             const char* dispatch,
             const char* debug) {
            TORCH_INTERNAL_ASSERT(isMainPyInterpreter());
            self.cast<torch::Library&>().impl(
                name, dispatch_str(dispatch, [](const at::Tensor& a) {
                        return a;
                      }).debug(debug));
            return self;
          },
          "",
          py::arg("name"),
          py::arg("dispatch") = "",
          py::arg("debug") = "impl_t_t")
      .def(
          "impl",
          [](const py::object& self,
             const char* name,
             // TODO: empty string no longer works
             c10::DispatchKey dispatch,
             py::object func) {
            HANDLE_TH_ERRORS
            auto& lib = self.cast<torch::Library&>();
            if (func.is(py::module::import("torch.library")
                            .attr("fallthrough_kernel"))) {
              lib.impl(
                  name,
                  torch::dispatch(dispatch, CppFunction::makeFallthrough()),
                  register_or_verify());
            } else {
              lib.impl(
                  name,
                  torch::dispatch(
                      dispatch,
                      CppFunction::makeFromBoxedFunctor(
                          std::make_unique<PythonKernelHolder>(
                              func, dispatch))),
                  register_or_verify());
              python_registrations_[lib._resolve(name)].insert_or_assign(
                  dispatch,
                  std::make_shared<c10::SafePyObject>(
                      func.release().ptr(), getPyInterpreter()));
            }
            END_HANDLE_TH_ERRORS_PYBIND
          },
          "",
          py::arg("name"),
          py::arg("dispatch"),
          py::arg("func"))
      .def(
          "define",
          [](const py::object& self,
             const char* schema,
             const char* alias_analysis,
             const std::vector<at::Tag>& tags) {
            auto parsed_schema =
                torch::schema(schema, parseAliasAnalysisKind(alias_analysis));
            self.cast<torch::Library&>().def(
                std::move(parsed_schema), tags, register_or_verify());
            // TODO: this is dumb, had to make a second copy
            return torch::schema(schema, parseAliasAnalysisKind(alias_analysis))
                .name();
          },
          "",
          py::arg("schema"),
          py::arg("alias_analysis") = "",
          py::arg("tags") = std::vector<at::Tag>())
      .def(
          "fallback_fallthrough",
          [](py::object self, const char* dispatch) {
            TORCH_INTERNAL_ASSERT(isMainPyInterpreter());
            self.cast<torch::Library&>().fallback(
                dispatch_str(dispatch, CppFunction::makeFallthrough()));
            return self;
          },
          "",
          py::arg("dispatch") = "");

  m.def(
      "_dispatch_library",
      [](const char* kind,
         std::string name,
         const char* dispatch,
         const char* file,
         uint32_t linenum) {
        HANDLE_TH_ERRORS
        return std::make_unique<torch::Library>(
            parseKind(kind),
            std::move(name),
            std::string(dispatch).empty()
                ? c10::nullopt
                : c10::make_optional(c10::parseDispatchKey(dispatch)),
            "/dev/null", // temporary workaround
            linenum);
        END_HANDLE_TH_ERRORS_PYBIND
      },
      "",
      py::arg("kind"),
      py::arg("name"),
      py::arg("dispatch"),
      py::arg("file") = "/dev/null",
      py::arg("linenum") = 0);

  m.def(
      "_dispatch_find_schema_or_throw",
      [](const char* name, const char* overload_name) -> c10::OperatorHandle {
        return c10::Dispatcher::singleton().findSchemaOrThrow(
            name, overload_name);
      });

  m.def("_dispatch_dump", [](const char* name) -> std::string {
    auto op = c10::Dispatcher::singleton().findOp(torch::jit::parseName(name));
    if (!op) {
      return "";
    } else {
      return op->dumpState();
    }
  });

  m.def("_dispatch_dump_table", [](const char* name) -> std::string {
    auto op = c10::Dispatcher::singleton().findOp(torch::jit::parseName(name));
    if (!op) {
      return "";
    } else {
      return op->dumpComputedTable();
    }
  });

  m.def("_dispatch_check_invariants", [](const char* name) {
    auto op = c10::Dispatcher::singleton().findOp(torch::jit::parseName(name));
    if (!op) {
    } else {
      return op->checkInvariants();
    }
  });

  m.def("_dispatch_check_all_invariants", []() {
    c10::Dispatcher::singleton().checkInvariants();
  });

  m.def("_dispatch_has_kernel", [](const char* name) -> bool {
    auto op = c10::Dispatcher::singleton().findOp(torch::jit::parseName(name));
    return static_cast<bool>(op);
  });

  m.def(
      // Returns whether or not a direct kernel registration exists
      // for this <op_name, dispatch_key> pair.
      "_dispatch_has_kernel_for_dispatch_key",
      [](const char* name, c10::DispatchKey dispatch) -> bool {
        auto op =
            c10::Dispatcher::singleton().findOp(torch::jit::parseName(name));
        TORCH_CHECK(op, "operator ", name, " does not exist");
        return op->hasKernelForDispatchKey(dispatch);
      });

  m.def(
      "_dispatch_has_kernel_for_any_dispatch_key",
      [](const char* name, c10::DispatchKeySet ks) -> bool {
        auto op =
            c10::Dispatcher::singleton().findOp(torch::jit::parseName(name));
        TORCH_CHECK(op, "operator ", name, " does not exist");
        return op->hasKernelForAnyDispatchKey(ks);
      });

  m.def(
      // Returns whether or not there is an entry in the runtime computed
      // dispatch table, for this <op_name, dispatch_key> pair. For example, if
      // "op" has a `CompositeImplicitAutograd` kernel, Then
      // _dispatch_has_computed_kernel_for_dispatch_key(op, backend) will return
      // true for all backends that are part of the alias set for
      // CompositeImplicitAutograd.
      "_dispatch_has_computed_kernel_for_dispatch_key",
      [](const char* name, const char* dispatch) -> bool {
        auto op =
            c10::Dispatcher::singleton().findOp(torch::jit::parseName(name));
        TORCH_CHECK(op, "operator ", name, " does not exist");
        return op->hasComputedKernelForDispatchKey(
            c10::parseDispatchKey(dispatch));
      });

  m.def("_dispatch_find_dangling_impls", []() -> std::vector<std::string> {
    auto danglingImpls = c10::Dispatcher::singleton().findDanglingImpls();

    std::vector<std::string> states;
    states.reserve(danglingImpls.size());
    for (auto& danglingImpl : danglingImpls) {
      states.emplace_back(danglingImpl.dumpState());
    }

    return states;
  });

  m.def("_dispatch_get_all_op_names", []() -> std::vector<std::string> {
    auto op_names = c10::Dispatcher::singleton().getAllOpNames();

    std::vector<std::string> names;
    names.reserve(op_names.size());
    for (auto& op : op_names) {
      std::stringstream ss;
      ss << op.name;
      if (!op.overload_name.empty()) {
        ss << "." << op.overload_name;
      }
      names.emplace_back(ss.str());
    }

    return names;
  });

  m.def(
      "_dispatch_tls_set_dispatch_key_excluded",
      [](c10::DispatchKey dispatch_key, bool desired_state) {
        c10::impl::tls_set_dispatch_key_excluded(dispatch_key, desired_state);
      });
  m.def(
      "_dispatch_tls_is_dispatch_key_excluded",
      [](c10::DispatchKey dispatch_key) {
        return c10::impl::tls_is_dispatch_key_excluded(dispatch_key);
      });
  m.def(
      "_dispatch_tls_set_dispatch_key_included",
      [](c10::DispatchKey dispatch_key, bool desired_state) {
        c10::impl::tls_set_dispatch_key_included(dispatch_key, desired_state);
      });
  m.def(
      "_dispatch_tls_is_dispatch_key_included",
      [](c10::DispatchKey dispatch_key) {
        return c10::impl::tls_is_dispatch_key_included(dispatch_key);
      });

  m.def("_dispatch_isTensorSubclassLike", [](const at::Tensor& tensor) {
    return at::isTensorSubclassLike(tensor);
  });

  m.def("_dispatch_key_name", [](c10::DispatchKey k) {
    return c10::toString(k);
  });
  m.def("_dispatch_key_parse", [](c10::DispatchKey k) { return k; });
  m.def("_to_functionality_key", [](c10::DispatchKey k) {
    return c10::toFunctionalityKey(k);
  });
  // E.g. given `DispatchKey::AutogradFunctionality`, returns a keyset of:
  //  AutogradCPU
  //  AutogradCUDA
  //  ...
  //  AutogradPrivateUse3
  m.def("_functionality_to_backend_keys", [](c10::DispatchKey key) {
    std::vector<c10::DispatchKey> keys;
    if (c10::isPerBackendFunctionalityKey(key)) {
      auto ks = c10::DispatchKeySet(key) |
          c10::DispatchKeySet(c10::DispatchKeySet::RAW, c10::full_backend_mask);
      for (auto k : ks) {
        keys.push_back(k);
      }
    } else {
      keys.push_back(key);
    }
    return keys;
  });
  m.def("_dispatch_num_backends", []() { return c10::num_backends; });

#define DEF_ONE(n) .value(#n, c10::DispatchKey::n)

  py::enum_<c10::DispatchKey>(m, "DispatchKey")
      // clang-format off
      DEF_ONE(Undefined)
      DEF_ONE(CompositeExplicitAutogradNonFunctional)
      DEF_ONE(CompositeExplicitAutograd)
      DEF_ONE(CompositeImplicitAutogradNestedTensor)
      DEF_ONE(CompositeImplicitAutograd)
      // NestedTensor is not a backend key
      DEF_ONE(AutogradNestedTensor)
      DEF_ONE(AutogradOther)
      DEF_ONE(Autograd)
      DEF_ONE(Conjugate)
      DEF_ONE(ZeroTensor)
      DEF_ONE(Negative)
      DEF_ONE(BackendSelect)
      DEF_ONE(ADInplaceOrView)
      DEF_ONE(PythonTLSSnapshot)
      DEF_ONE(Python)
      DEF_ONE(FuncTorchDynamicLayerFrontMode)
      DEF_ONE(FuncTorchDynamicLayerBackMode)
      DEF_ONE(FuncTorchBatchedDecomposition)
      DEF_ONE(FuncTorchBatched)
      DEF_ONE(FuncTorchVmapMode)
      DEF_ONE(FuncTorchGradWrapper)
      DEF_ONE(PythonDispatcher)
      DEF_ONE(PreDispatch)
      DEF_ONE(Functionalize)
      DEF_ONE(AutocastCPU)
      DEF_ONE(AutocastXPU)
      DEF_ONE(AutocastHPU)
      DEF_ONE(AutocastIPU)
      DEF_ONE(AutocastCUDA)
      DEF_ONE(AutocastPrivateUse1)
  // clang-format on

#define DEF_SINGLE(n, prefix) .value(#prefix #n, c10::DispatchKey::prefix##n)
#define DEF_MULTIPLE(fullname, prefix)              \
  DEF_SINGLE(, fullname)                            \
  DEF_SINGLE(, StartOf##fullname##Backends)         \
  C10_FORALL_BACKEND_COMPONENTS(DEF_SINGLE, prefix) \
  DEF_SINGLE(, EndOf##fullname##Backends)

      // clang-format off
  C10_FORALL_FUNCTIONALITY_KEYS(DEF_MULTIPLE)
  // clang-format on

#undef DEF_MULTIPLE
#undef DEF_SINGLE
          ;

  py::class_<c10::DispatchKeySet>(m, "DispatchKeySet")
      .def(py::init<c10::DispatchKey>())
      .def("__or__", &c10::DispatchKeySet::operator|)
      .def("__sub__", &c10::DispatchKeySet::operator-)
      .def("__and__", &c10::DispatchKeySet::operator&)
      .def("highestPriorityTypeId", &c10::DispatchKeySet::highestPriorityTypeId)
      .def(
          "remove",
          [](c10::DispatchKeySet self, c10::DispatchKey k) {
            return self.remove(k);
          })
      .def(
          "add",
          [](c10::DispatchKeySet self, c10::DispatchKey k) {
            return self.add(k);
          })
      .def("has", &c10::DispatchKeySet::has)
      .def("__repr__", [](c10::DispatchKeySet d) { return c10::toString(d); });

  m.attr("_dispatch_autogradother_backends") =
      py::cast(c10::autogradother_backends);

  m.attr("_additional_keys_to_prop_for_wrapper_tensors") =
      py::cast(at::functorch::kKeysToPropagateToWrapper);

  m.def("_dispatch_has_backend_fallback", [](c10::DispatchKey t) {
    return c10::Dispatcher::singleton().hasBackendFallbackForDispatchKey(t);
  });

  m.def("_dispatch_keyset_full_after", [](c10::DispatchKey t) {
    return c10::DispatchKeySet(c10::DispatchKeySet::FULL_AFTER, t);
  });

  m.def("_dispatch_keyset_full", []() {
    return c10::DispatchKeySet(c10::DispatchKeySet::FULL);
  });

  m.def("_dispatch_is_alias_key", c10::isAliasDispatchKey);

  m.def("_dispatch_keyset_to_string", [](c10::DispatchKeySet keyset) {
    return c10::toString(keyset);
  });

  m.def("_dispatch_get_backend_keyset_from_autograd", [](c10::DispatchKey k) {
    return c10::getBackendKeySetFromAutograd(k);
  });

  m.def("_dispatch_keys", [](const at::Tensor& tensor) {
    auto* impl = tensor.unsafeGetTensorImpl();
    return impl->key_set();
  });
  m.def("_dispatch_tls_local_include_set", []() {
    return c10::impl::tls_local_dispatch_key_set().included_;
  });
  m.def("_dispatch_tls_local_exclude_set", []() {
    return c10::impl::tls_local_dispatch_key_set().excluded_;
  });
  m.def("_functionalization_reapply_views_tls", []() {
    return at::functionalization::impl::getFunctionalizationReapplyViewsTLS();
  });
  m.def(
      "_dispatch_is_included_in_alias",
      [](c10::DispatchKey a, c10::DispatchKey b) {
        return c10::isIncludedInAlias(a, b);
      });

  // DEPRECATED, please don't use this. Instead use
  // torch._C._ExcludeDispatchKeyGuard
  py_context_manager_DEPRECATED<
      c10::impl::ExcludeDispatchKeyGuard,
      c10::DispatchKeySet>(m, "ExcludeDispatchKeyGuard");

  py_context_manager<
      c10::impl::ForceDispatchKeyGuard,
      c10::DispatchKeySet,
      c10::DispatchKeySet>(m, "_ForceDispatchKeyGuard");
  py_context_manager<c10::impl::IncludeDispatchKeyGuard, c10::DispatchKey>(
      m, "_IncludeDispatchKeyGuard");
  py_context_manager<c10::impl::ExcludeDispatchKeyGuard, c10::DispatchKeySet>(
      m, "_ExcludeDispatchKeyGuard");
  py_context_manager<SetExcludeDispatchKeyGuard, c10::DispatchKey, bool>(
      m, "_SetExcludeDispatchKeyGuard");

  py_context_manager_DEPRECATED<at::AutoDispatchBelowAutograd>(
      m, "_AutoDispatchBelowAutograd");

  // Prints out the name of every operator that has a kernel registered to the
  // Dispatcher under [dispatch_key]. If no arguments are specified, it'll print
  // out the name of every operator that the Dispatcher knows of. This can be
  // useful to answer questions like "list all operators that do not have a CPU
  // kernel".
  m.def(
      "_dispatch_print_registrations_for_dispatch_key",
      [](const char* dispatch_key = "") {
        auto k = std::string(dispatch_key).empty()
            ? c10::nullopt
            : c10::make_optional(c10::parseDispatchKey(dispatch_key));
        auto op_names =
            c10::Dispatcher::singleton().getRegistrationsForDispatchKey(k);
        for (auto& op : op_names) {
          std::cout << op << std::endl;
        }
      },
      py::arg("dispatch_key") = static_cast<const char*>(""));

  m.def(
      "_parse_dispatch_key",
      [](const char* dispatch_key) -> c10::optional<c10::DispatchKey> {
        try {
          return c10::parseDispatchKey(dispatch_key);
        } catch (const c10::Error& err) {
          return c10::nullopt;
        }
      });

  m.def(
      "_dispatch_get_registrations_for_dispatch_key",
      [](const char* dispatch_key = "") {
        auto k = std::string(dispatch_key).empty()
            ? c10::nullopt
            : c10::make_optional(c10::parseDispatchKey(dispatch_key));
        auto op_names =
            c10::Dispatcher::singleton().getRegistrationsForDispatchKey(k);
        std::vector<std::string> names;
        names.reserve(op_names.size());
        for (auto& op : op_names) {
          names.emplace_back(
              op.name +
              (op.overload_name.empty() ? "" : "." + op.overload_name));
        }
        return names;
      },
      py::arg("dispatch_key") = static_cast<const char*>(""));
  m.def(
      "_dispatch_set_report_error_callback",
      [](c10::OperatorHandle& handle, py::object callback) {
        auto obj = callback.release().ptr();
        auto callback_obj =
            std::make_unique<c10::SafePyObject>(obj, getPyInterpreter());
        handle.setReportErrorCallback_(std::move(callback_obj));
      });

  m.def(
      "_dispatch_is_main_interpreter", []() { return isMainPyInterpreter(); });
  m.def("_dispatch_pystub", [](const char* name, const char* overload) {
    return c10::Dispatcher::singleton().getAbstractImplPyStub(
        c10::OperatorName(name, overload));
  });

  m.def("_replace_", [](const at::Tensor& a, const at::Tensor& b) {
    return at::functionalization::impl::replace_(a, b);
  });
  m.def("_propagate_xla_data", [](const at::Tensor& a, const at::Tensor& b) {
    at::functionalization::impl::propagate_xla_data(a, b);
  });
  m.def("_commit_update", [](const at::Tensor& a) {
    return at::functionalization::impl::commit_update(a);
  });
  m.def("_unsafe_reset_storage", [](const at::Tensor& a) {
    return at::functionalization::impl::unsafe_reset_storage(a);
  });

  m.def("_dispatch_key_for_device", [](const std::string& device_type) {
    auto device = c10::Device(device_type);
    TORCH_CHECK(
        !device.has_index(),
        "Expected device_type string to not have a device index; got ",
        device_type);
    return c10::toString(
        c10::computeDispatchKey(c10::nullopt, c10::nullopt, device));
  });

  m.def("_are_functorch_transforms_active", []() {
    auto include_set = c10::impl::tls_local_dispatch_key_set().included_;
    return (
        include_set.has(c10::DispatchKey::FuncTorchDynamicLayerFrontMode) ||
        include_set.has(c10::DispatchKey::FuncTorchDynamicLayerBackMode));
  });

<<<<<<< HEAD
  m.def(
      "_get_nested_int",
      [](int64_t val, int64_t coeff, const at::Tensor& vec) {
        return c10::SymInt(
            c10::SymNode(c10::make_intrusive<c10::NestedIntSymNodeImpl>(
                val, coeff, vec, c10::NestedTensorVariant::PYTHON)));
      }, py::arg("val"), py::kw_only(), py::arg("coeff"), py::arg("vec"));
=======
  m.def("_get_nested_int", [](int64_t data, int64_t coeff) {
    return c10::SymInt(c10::SymNode(
        c10::make_intrusive<c10::NestedIntSymNodeImpl>(data, coeff)));
  });
>>>>>>> 60cd2a43

  m.def("_get_constant_bool_symnode", [](int64_t data) {
    return c10::SymNode(
        c10::make_intrusive<c10::ConstantSymNodeImpl<bool>>(data));
  });

  m.def("_non_sym_sizes", [](const at::Tensor& a) {
    return a.sizes(); // NB: NOT sym_size
  });

  using c10::impl::TorchDispatchModeKey;
  py::enum_<TorchDispatchModeKey>(m, "_TorchDispatchModeKey")
      .value("FUNCTIONAL", TorchDispatchModeKey::FUNCTIONAL)
      .value("PROXY", TorchDispatchModeKey::PROXY)
      .value("FAKE", TorchDispatchModeKey::FAKE);
}

// TODO: dedupe with the kernel
void python_op_registration_trampoline_impl(
    const c10::OperatorHandle& op,
    c10::DispatchKey key,
    torch::jit::Stack* stack) {
  auto arguments = torch::jit::pop(*stack, op.schema().arguments().size());
  py::gil_scoped_acquire g;
  auto args_kwargs = parseIValuesToPyArgsKwargs(op, arguments);
  const auto& func = python_registrations_[op.operator_name()][key];
  TORCH_INTERNAL_ASSERT(func != nullptr);
  auto* pyobj = func->ptr(getPyInterpreter());
  TORCH_INTERNAL_ASSERT(pyobj != nullptr);
  auto obj = py::reinterpret_steal<py::object>(
      PyObject_Call(pyobj, args_kwargs.first.ptr(), args_kwargs.second.ptr()));
  if (!obj) {
    throw python_error();
  }
  pushPyOutToStack(op, stack, obj, "PythonKernelHolder");
}

} // namespace dispatch
} // namespace impl
} // namespace torch<|MERGE_RESOLUTION|>--- conflicted
+++ resolved
@@ -6,10 +6,7 @@
 #include <ATen/FunctionalTensorWrapper.h>
 #include <ATen/TensorSubclassLikeUtils.h>
 #include <ATen/core/NestedIntSymNodeImpl.h>
-<<<<<<< HEAD
 #include <ATen/core/PythonFallbackKernel.h>
-=======
->>>>>>> 60cd2a43
 #include <ATen/core/PythonOpRegistrationTrampoline.h>
 #include <ATen/core/dispatch/Dispatcher.h>
 
@@ -828,7 +825,6 @@
         include_set.has(c10::DispatchKey::FuncTorchDynamicLayerBackMode));
   });
 
-<<<<<<< HEAD
   m.def(
       "_get_nested_int",
       [](int64_t val, int64_t coeff, const at::Tensor& vec) {
@@ -836,12 +832,6 @@
             c10::SymNode(c10::make_intrusive<c10::NestedIntSymNodeImpl>(
                 val, coeff, vec, c10::NestedTensorVariant::PYTHON)));
       }, py::arg("val"), py::kw_only(), py::arg("coeff"), py::arg("vec"));
-=======
-  m.def("_get_nested_int", [](int64_t data, int64_t coeff) {
-    return c10::SymInt(c10::SymNode(
-        c10::make_intrusive<c10::NestedIntSymNodeImpl>(data, coeff)));
-  });
->>>>>>> 60cd2a43
 
   m.def("_get_constant_bool_symnode", [](int64_t data) {
     return c10::SymNode(
