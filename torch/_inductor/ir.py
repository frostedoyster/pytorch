--- conflicted
+++ resolved
@@ -5532,17 +5532,6 @@
                 return
             if info.alias_info is None:
                 return
-<<<<<<< HEAD
-            if is_list_tensor:
-                for tensor_arg in arg:
-                    self.alias_names.append(tensor_arg.get_name())
-                    mark_node_as_mutating(self, tensor_arg)
-            else:
-                assert isinstance(info.type, torch.TensorType) or is_optional_tensor
-                self.alias_names.append(arg.get_name())
-                if info.alias_info.is_write:
-                    mark_node_as_mutating(self, arg)
-=======
 
             def add_alias(t):
                 self.alias_names.append(t.get_name())
@@ -5557,7 +5546,6 @@
             else:
                 assert isinstance(info.type, torch.TensorType) or is_optional_tensor
                 add_alias(arg)
->>>>>>> a21d4363
 
         for info, arg in torch._library.utils.zip_schema(schema, args, kwargs):
             handle_aliasing_and_mutation(info, arg)
