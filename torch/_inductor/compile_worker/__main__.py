--- conflicted
+++ resolved
@@ -23,27 +23,6 @@
 
 
 def main():
-<<<<<<< HEAD
-    parser = argparse.ArgumentParser()
-    parser.add_argument("--workers", type=int)
-    parser.add_argument("--parent", type=int)
-    args = parser.parse_args()
-    if os.getppid() != args.parent:
-        sys.exit(0)
-    write_fd = typing.cast(Pipe, os.fdopen(os.dup(sys.stdout.fileno()), "wb"))
-    read_fd = typing.cast(Pipe, os.fdopen(os.dup(sys.stdin.fileno()), "rb"))
-
-    # nobody else should read stdin
-    sys.stdin.close()
-
-    # redirect output of workers to stderr
-    os.dup2(sys.stderr.fileno(), sys.stdout.fileno())
-
-    pre_fork_setup()
-
-    _async_compile_initializer(args.parent)
-    SubprocMain(args.workers, read_fd, write_fd).main()
-=======
     try:
         parser = argparse.ArgumentParser()
         parser.add_argument("--workers", type=int)
@@ -66,7 +45,6 @@
         SubprocMain(args.workers, read_fd, write_fd).main()
     except Exception:
         log.exception("Uncaught exception in compile_worker subprocess")
->>>>>>> d21f311a
 
 
 if __name__ == "__main__":
