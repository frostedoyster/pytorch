# mypy: allow-untyped-defs
import contextlib
import dataclasses
import functools
import itertools
import logging
import math
import re
import sys
from copy import copy, deepcopy
from enum import Enum
from typing import Any, cast, Dict, List, Optional, Sequence, Set, Tuple, Union

import sympy

import torch
import torch.fx
from torch._inductor import dependencies
from torch._prims_common import is_float_dtype
from torch.utils import _pytree as pytree
from torch.utils._sympy.functions import CeilDiv, FloorDiv, ModularIndexing
from torch.utils._sympy.symbol import free_symbol_is_type, symbol_is_type, SymT
from torch.utils._sympy.value_ranges import bound_sympy, ValueRanges
from ..._dynamo.utils import counters

from .. import codecache, config, cpp_builder, cpu_vec_isa, ir, metrics
from ..codegen.wrapper import WrapperCodeGen
from ..optimize_indexing import range_expressable_in_32_bits
from ..scheduler import (
    BaseSchedulerNode,
    BaseScheduling,
    ForeachKernelSchedulerNode,
    FusedSchedulerNode,
    Scheduler,
    SchedulerNode,
)
from ..utils import (
    cache_on_self,
    get_bounds_index_expr,
    get_fused_kernel_name,
    is_welford_reduction,
    parallel_num_threads,
    Placeholder,
    sympy_index_symbol,
    sympy_index_symbol_with_prefix,
    sympy_product,
    sympy_subs,
)

from ..virtualized import NullKernelHandler, ops, OpsValue, V
from .common import (
    _deduce_output_dtype_by_name,
    BackendFeature,
    BracesBuffer,
    CppWrapperKernelArgs,
    CSE,
    CSEVariable,
    DataTypePropagation,
    DeferredLine,
    DTYPE_TO_COMPUTATION_DTYPE,
    IndentedBuffer,
    Kernel,
    KernelArgs,
    OpOverrides,
    OptimizationContext,
)

from .cpp_utils import (
    cexpr,
    cexpr_index,
    DTYPE_TO_CPP,
    INDEX_TYPE,
    LocalBufferContext,
    unify_mask_base_type,
    value_to_cpp,
)

_IS_WINDOWS = sys.platform == "win32"
schedule_log = torch._logging.getArtifactLogger(__name__, "schedule")

NATIVE_OMP_RTYPES = {"+", "*", "^", "||", "min", "max"}
RTYPE_TO_CPP = {
    "sum": "+",
    "prod": "*",
    "xor_sum": "^",
    "min": "min",
    "max": "max",
    "argmin": "argmin",
    "argmax": "argmax",
    "any": "||",
    "welford_reduce": "welford",
    "welford_combine": "welford",
}
VECTORIZABLE_RTYPES = {
    "max",
    "min",
    "sum",
    "prod",
    "xor_sum",
    "welford_reduce",
    "welford_combine",
}

PYTHON_TO_CPP = {
    "Tensor": "at::Tensor",
    "int": "long",
    "float": "double",
    "bool": "bool",
    "str": "std::string",
    "ScalarType": "c10::ScalarType",
    "MemoryFormat": "at::MemoryFormat",
    "Layout": "at::Layout",
    "Device": "at::Device",
    "number": "at::Scalar",
}

CONTAINER_PYTHON_TO_CPP = {
    "List": "std::vector",
    "Optional": "c10::optional",
}

DTYPE_LOWP_FP = [
    torch.bfloat16,
    torch.float16,
]


BIN_CMP_OPS = ["eq", "ne", "le", "ge", "lt", "gt"]


def reduction_init(reduction_type, dtype):
    if dtype in DTYPE_LOWP_FP:
        # Since load promotes all half-precision inputs to float, the initial
        # constant for reduction must be promoted as well
        dtype = torch.float32
    if reduction_type in ("xor_sum", "sum", "any"):
        return 0
    if reduction_type == "prod":
        return 1
    if reduction_type in {"max", "argmax"}:
        return (
            f"-std::numeric_limits<{DTYPE_TO_CPP[dtype]}>::infinity()"
            if is_float_dtype(dtype)
            else f"std::numeric_limits<{DTYPE_TO_CPP[dtype]}>::min()"
        )
    if reduction_type in {"min", "argmin"}:
        return (
            f"std::numeric_limits<{DTYPE_TO_CPP[dtype]}>::infinity()"
            if is_float_dtype(dtype)
            else f"std::numeric_limits<{DTYPE_TO_CPP[dtype]}>::max()"
        )
    if is_welford_reduction(reduction_type):
        return f"Welford<{DTYPE_TO_CPP[dtype]}>()"
    raise AssertionError(reduction_type)


def reduction_acc_type(reduction_type, dtype):
    assert reduction_type not in {"argmin", "argmax"}
    scalar_type = DTYPE_TO_CPP[DTYPE_TO_COMPUTATION_DTYPE[dtype]]
    if is_welford_reduction(reduction_type):
        return f"Welford<{scalar_type}>"

    return scalar_type


def reduction_combine(reduction_type, var, next_value):
    if reduction_type == "sum":
        return f"{var} + {next_value}"
    if reduction_type == "prod":
        return f"{var} * {next_value}"
    if reduction_type == "xor_sum":
        return f"{var} ^ {next_value}"
    if reduction_type == "any":
        return f"{var} || {next_value}"
    if reduction_type in ("min", "max"):
        return f"{reduction_type}_propagate_nan({var}, {next_value})"
    if reduction_type == "welford_reduce":
        return f"welford_combine({var}, {next_value})"
    if reduction_type == "welford_combine":
        if isinstance(next_value, tuple):
            mean, m2, weight = next_value
        else:
            mean, m2, weight = reduction_project(reduction_type, next_value)
        return f"welford_combine({var}, {{{mean}, {m2}, {weight}}})"
    raise AssertionError(reduction_type)


def reduction_project(reduction_type, acc):
    if is_welford_reduction(reduction_type):
        return f"{acc}.mean", f"{acc}.m2", f"{acc}.weight"
    elif reduction_type in {"argmin", "argmax"}:
        return f"{acc}.index"
    return acc


index_value_name_counter = 1


def argmax_argmin_prefix(reduction_type, src_dtype, tmpvar):
    global index_value_name_counter
    num_threads = (
        "max_threads" if config.cpp.dynamic_threads else parallel_num_threads()
    )
    struct_name = f"IndexValue_{index_value_name_counter}"
    index_value_name_counter += 1

    # A small annoyance, due to it being a little cumbersome to just throw {} into strings
    prefix = [
        f"struct {struct_name} {{size_t index; {DTYPE_TO_CPP[src_dtype]} value;}};",
        f"{struct_name} {tmpvar}{{0, {reduction_init(reduction_type, src_dtype)}}};",
    ]
    local_init = [
        f"{struct_name} {tmpvar}_local{{0, {reduction_init(reduction_type, src_dtype)}}};",
    ]
    tmpvar_per_thd = f"{tmpvar}_arr[{num_threads}]"
    parallel_prefix = [
        f"{struct_name} {tmpvar_per_thd};",
    ]
    return prefix, parallel_prefix, local_init


@functools.lru_cache
def stride_at(index: sympy.Expr, var: sympy.Symbol):
    replacement = {var: var + 1}
    new_index = sympy_subs(index, replacement)  # type: ignore[arg-type]
    return sympy.simplify(new_index - index)


@functools.lru_cache
def simplify_index_in_vec_range(index: sympy.Expr, var: sympy.Expr, vec_length: int):
    """
    Simplifies the index expression within the range of a vectorized loop.
    Given a vectorized loop variable `var` in the range of a loop with `vec_length`,
    this function transforms the `index` into an equivalent form. It handles
    simplifications for cases where `var` can be expressed as `vec_length * a + b`,
    where `b` ranges from 0 to `vec_length - 1`. The function reduces occurrences
    of `FloorDiv` and `ModularIndexing` in the `index` with best-effort optimizations.

    NOTE:
    The simplified index expression is intended for analysis purposes only, not
    for code generation. It replaces `FloorDiv` and `ModularIndexing` with free variables
    which are not dependent on the loop variable `var` in the vectorized range. Check
    https://github.com/pytorch/pytorch/pull/117221#discussion_r1449746217 for more details.

    Examples:
    1. If `var` is `x3` and `vec_length` is 16, and `x3 = 16*a + b`, then
       `FloorDiv(x3, div)` or `ModularIndexing(x3, div, mod)` becomes a free variable
       when `div` is divisible by 16.
    2. `ModularIndexing(x3, 1, mod)` can be simplified to `x3 + c` where `c` is a free
       variable when `mod` is divisible by 16.
    """

    div_freevar_id = 0
    mod_freevar_id = 0

    def visit_indexing_div(divisor):
        nonlocal div_freevar_id
        result = FloorDiv(var, divisor)
        if sympy.gcd(divisor, vec_length) == vec_length:
            result = sympy.Symbol(f"{var}_div_c{div_freevar_id}")
            div_freevar_id += 1
        return result

    def visit_modular_indexing(divisor, modulus):
        nonlocal mod_freevar_id
        result = ModularIndexing(var, divisor, modulus)
        if sympy.gcd(divisor, vec_length) == vec_length:
            result = sympy.Symbol(f"{var}_mod_c{mod_freevar_id}")
            mod_freevar_id += 1
        elif divisor == 1 and sympy.gcd(modulus, vec_length) == vec_length:
            result = var + sympy.Symbol(f"{var}_mod_c{mod_freevar_id}")
            mod_freevar_id += 1
        return result

    original_index = index

    div = sympy.Wild("divisor", integer=True)
    if index.has(FloorDiv):
        index = index.replace(FloorDiv(var, div), visit_indexing_div)

    mod = sympy.Wild("modulus", integer=True)
    if index.has(ModularIndexing):
        index = index.replace(ModularIndexing(var, div, mod), visit_modular_indexing)

    index = sympy.simplify(index)
    if index != original_index:
        return simplify_index_in_vec_range(index, var, vec_length)

    return index


@functools.lru_cache
def stride_at_vec_range(index: sympy.Expr, var: sympy.Symbol, vec_length: int):
    index_vec_simplified = simplify_index_in_vec_range(index, var, vec_length)
    return stride_at(index_vec_simplified, var)


class OuterLoopFusedSchedulerNode(FusedSchedulerNode):
    @classmethod
    def fuse(  # type: ignore[override]
        cls, node1: BaseSchedulerNode, node2: BaseSchedulerNode, outer_loop_fusion_depth
    ):
        assert node1.scheduler is node2.scheduler
        assert all(
            type(node)
            in (
                OuterLoopFusedSchedulerNode,
                SchedulerNode,
                FusedSchedulerNode,
            )
            for node in (node1, node2)
        )
        if any(type(node) is OuterLoopFusedSchedulerNode for node in (node1, node2)):
            return cls(
                node1.scheduler,
                (
                    list(node1.get_outer_nodes())
                    if type(node1) is OuterLoopFusedSchedulerNode
                    else [
                        node1,
                    ]
                )
                + (
                    list(node2.get_outer_nodes())
                    if type(node2) is OuterLoopFusedSchedulerNode
                    else [
                        node2,
                    ]
                ),
                outer_loop_fusion_depth,
            )
        else:
            return cls(node1.scheduler, [node1, node2], outer_loop_fusion_depth)  # type: ignore[list-item]

    def __init__(
        self,
        scheduler: "Scheduler",
        outer_fused_nodes: List[Union[FusedSchedulerNode, SchedulerNode]],
        outer_loop_fusion_depth,
    ):
        self.outer_fused_nodes: List[
            Union[FusedSchedulerNode, SchedulerNode]
        ] = outer_fused_nodes
        self.outer_loop_fusion_depth = outer_loop_fusion_depth
        flatten_snodes = []
        for _node in self.outer_fused_nodes:
            assert isinstance(_node, (SchedulerNode, FusedSchedulerNode))
            flatten_snodes.extend(list(_node.get_nodes()))
        super().__init__(scheduler, flatten_snodes)  # type: ignore[arg-type]

    def get_outer_nodes(self):
        return self.outer_fused_nodes

    def check_outer_fusion_loop_level_attr(
        self, cpp_kernel_proxy_list, outer_loop_fusion_depth
    ):
        # This function ensures that the same tiling split is applied at each loop level within the outer loop fusion depth.
        # In the fusion stage, we only examine nodes with same vars and reduce.
        # However, for nodes with same vars and reduce, the loops may still have different tile splits.
        # For example (test_expr_vec_non_contiguous in test_cpu_repro.py):
        #   * buf0 tiling along the 2nd loop level, buf1 tiling along the 3rd loop level.
        # If the check failed, we should fall back to standard loop codegen.
        def _inner(
            left_loop_level: LoopLevel,
            right_loop_level: LoopLevel,
            loop_fusion_depth: int,
        ) -> bool:
            # Check if same loop level attr
            outer_loops_attr_compare_list = [
                "var",
                "size",
                "offset",
                "steps",
            ]
            if not (
                all(
                    getattr(left_loop_level, attr_compare)
                    == getattr(right_loop_level, attr_compare)
                    for attr_compare in outer_loops_attr_compare_list
                )
            ):
                return False

            assert loop_fusion_depth >= 1
            if (loop_fusion_depth := loop_fusion_depth - 1) > 0:
                # If the next loop level is expected to undergo outer loop fusion,
                # there should be no kernel present at the current loop level.
                assert (
                    left_loop_level.kernel is None and right_loop_level.kernel is None
                )
                # Check next loop level attr
                if any(
                    # Assume no main/tail loop split at any outer loop fusion depth
                    # Given no clear performance benefit for this complex case
                    len(loop_level.inner) != 1
                    for loop_level in [left_loop_level, right_loop_level]
                ) or not _inner(
                    left_loop_level.inner[0],
                    right_loop_level.inner[0],
                    loop_fusion_depth,
                ):
                    return False

            return True

        for idx in range(len(cpp_kernel_proxy_list) - 1):
            left_loop_nest = cpp_kernel_proxy_list[idx].loop_nest
            right_loop_nest = cpp_kernel_proxy_list[idx + 1].loop_nest
            if any(
                # Assume no main/tail loop split at any outer loop fusion depth
                len(loop_nest.root) != 1
                for loop_nest in [left_loop_nest, right_loop_nest]
            ) or not _inner(
                left_loop_nest.root[0], right_loop_nest.root[0], outer_loop_fusion_depth
            ):
                return False

        return True

    def merge_outer_fusion_kernels(
        self,
        cpp_kernel_proxy_list,
    ):
        loop_nest_list: List[LoopNestWithSplit] = [
            kernel.loop_nest for kernel in cpp_kernel_proxy_list
        ]
        kernel_group = cpp_kernel_proxy_list[0].kernel_group

        def _merge_outer_fusion_loop_levels(
            loop_level_nested_list: List[List["LoopLevel"]],
            outer_loop_fusion_depth,
        ):
            assert outer_loop_fusion_depth >= 1
            # Assume no main/tail loop split at any outer loop fusion depth
            assert all(
                len(loop_level_list) == 1 for loop_level_list in loop_level_nested_list
            )
            if (outer_loop_fusion_depth := outer_loop_fusion_depth - 1) >= 1:
                # Further merge the next loop level
                next_loop_level_nested_list = [
                    loop_level_list[0].inner
                    for loop_level_list in loop_level_nested_list
                ]
                _merge_outer_fusion_loop_levels(
                    next_loop_level_nested_list,
                    outer_loop_fusion_depth,
                )
            else:
                outer_loop_fused_kernel = OuterLoopFusedKernel(kernel_group)
                loop_level_of_first_kernel = loop_level_nested_list[0][0]
                for kernel_idx in range(len(loop_level_nested_list)):
                    outer_loop_fused_kernel.inner.append(
                        deepcopy(loop_level_nested_list[kernel_idx][0]),
                    )
                loop_level_of_first_kernel.inner = []
                loop_level_of_first_kernel.kernel = outer_loop_fused_kernel

        # Merge the List[LoopNestWithSplit] from cpp_kernel_proxy_list
        # into cpp_kernel_proxy_list[0].loop_nest
        _merge_outer_fusion_loop_levels(
            [_loop_nest.root for _loop_nest in loop_nest_list],  # type: ignore[misc]
            self.outer_loop_fusion_depth,
        )
        return cpp_kernel_proxy_list[0]


class RecordOptimizationContext:
    def __init__(self, func_name: str = ""):
        self.func_name = func_name
        self.current_node: Optional[torch.fx.Node] = None
        self.opt_ctx: Optional[OptimizationContext] = None

    def __enter__(self):
        assert V.interpreter
        assert V.interpreter.current_node

        self.current_node = V.interpreter.current_node
        assert self.current_node is not None
        if OptimizationContext.key in self.current_node.meta:
            self.opt_ctx = self.current_node.meta[OptimizationContext.key]
        else:
            self.opt_ctx = OptimizationContext()
        assert self.opt_ctx is not None
        self.opt_ctx.ops_name = self.func_name
        return self

    def __exit__(self, exc_type, exc_val, exc_tb):
        assert self.current_node
        assert self.opt_ctx
        self.current_node.meta[OptimizationContext.key] = self.opt_ctx

    def get_opt_ctx(self):
        return self.opt_ctx

    def get_fx_node(self):
        assert self.current_node
        return self.current_node


def get_opt_ctx(node: torch.fx.Node) -> OptimizationContext:
    return node.meta.get(OptimizationContext.key, None)


def get_current_node_opt_ctx() -> OptimizationContext:
    assert V.interpreter.current_node
    return get_opt_ctx(V.interpreter.current_node)


class CppCSEVariable(CSEVariable):
    def __init__(self, name, bounds: ValueRanges[Any]):
        super().__init__(name, bounds)
        self.is_vec = False
        self.dtype: Optional[torch.dtype] = None
        self.dependent_itervars: Set[sympy.Symbol] = set()

    def __repr__(self):
        return (
            f"CppCSEVariable(name: {self.name}, bounds: {self.bounds}, is_vec: {self.is_vec}, dtype: {self.dtype}, "
            f"dependent_itervars: {self.dependent_itervars})"
        )

    def update_on_args(self, name, args, kwargs):
        if name == "load":
            # args[2] is index
            self._set_dependent_itervars(args[2])
        else:
            # propagate relevant itervars and is_vec from args
            self.dependent_itervars.update(
                *[
                    arg.dependent_itervars
                    for arg in args
                    if isinstance(arg, CppCSEVariable)
                ]
            )
            if name == "index_expr":
                self._set_dependent_itervars(args[0])
            if any(arg.is_vec for arg in args if isinstance(arg, CppCSEVariable)):
                self.is_vec = True
        # NOTE [Deduce dtype of CppCSEVariable at runtime]
        if (
            output_dtype := _deduce_output_dtype_by_name(
                name,
                *args,
                **kwargs,
            )
        ) is not None:
            self.dtype = output_dtype
        elif name == "masked":
            assert (
                hasattr(V.interpreter, "current_node")
                and V.interpreter.current_node.target.startswith("masked_subblock")
                and get_current_node_opt_ctx() is not None
            )
            self.dtype = get_current_node_opt_ctx().dtype
        else:
            # Induce output dtype by inputs' dtype
            assert all(
                arg.dtype is not None for arg in args if isinstance(arg, CppCSEVariable)
            )
            self.dtype = functools.reduce(
                torch.promote_types,  # type: ignore[arg-type]
                [arg.dtype for arg in args if isinstance(arg, CppCSEVariable)],
            )
        assert self.dtype is not None

    def _set_dependent_itervars(self, index: sympy.Expr):
        """
        Set the relevant itervars for this variable based on the `index` expression.
        This includes the itervars directly used in the `index` as well as relevant itervars
        of other cse variables used in the `index`.
        """
        for s in index.free_symbols:
            if s in V.kernel.itervars:
                self.dependent_itervars.add(s)  # type: ignore[arg-type]
            elif s.name in V.kernel.cse.varname_map:  # type: ignore[attr-defined]
                self.dependent_itervars.update(
                    V.kernel.cse.varname_map[s.name].dependent_itervars  # type: ignore[attr-defined]
                )

    def depends_on(self, itervar: sympy.Symbol):
        return itervar in self.dependent_itervars


class CppOverrides(OpOverrides):
    """Map element-wise ops to C++"""

    @staticmethod
    def add(a, b):
        return f"decltype({a})({a} + {b})"

    @staticmethod
    def sub(a, b):
        return f"decltype({a})({a} - {b})"

    @staticmethod
    def mul(a, b):
        return f"decltype({a})({a} * {b})"

    @staticmethod
    def to_dtype(x, dtype, src_dtype=None):
        assert isinstance(x, CppCSEVariable)
        if src_dtype is None:
            src_dtype = x.dtype
        expr = V.kernel.get_to_dtype_expr(x, dtype, src_dtype)
        csevar = V.kernel.cse.generate(V.kernel.compute, expr)
        csevar.update_on_args("to_dtype", (x, dtype), {"src_dtype": src_dtype})
        if dtype in [torch.bfloat16, torch.float16] and src_dtype == torch.float:
            """
            https://github.com/pytorch/pytorch/issues/115260
            For FusedSchedulerNode[node1, node2], the node2 loads what node1 stores and the buffer is
            in low-precision floating point data type. When the output of node1 also serves as the output of the
            kernel, the result of nodes would be different from the case when output of node1 is not the output
            of the kernel (where we don't need to insert `to_dtype` for legalization). To address the problem, on
            storing the lowp node1 output, we also add the inverse dtype conversion to high precision data type
            to the cse cache.

            Example (pseudo code):
                node1_output = ...
                node1_output_lowp = to_dtype(node1_output, dtype=torch.bfloat16)
                store(buf, node1_output_lowp)
                node2_input_lowp = load(buf)
                node2_input = to_dtype(node2_input_lowp, dtype=torch.float)

            Without cse cache trick:
                node1_output = ...
                node1_output_lowp = to_dtype(node1_output, dtype=torch.bfloat16)
                store(buf, node1_output_lowp)
                node2_input_lowp = node_output_lowp # hit store cache
                node2_input = to_dtype(node2_input_lowp, dtype=torch.float)

            With cse cache trick:
                node1_output = ...
                node1_output_lowp = to_dtype(node1_output, dtype=torch.bfloat16)
                # also add `to_dtype(node1_input_lowp, dtype=torch.float)` -> `node1_output` to cse cache
                store(buf, node1_output_lowp)
                node2_input_lowp = node_output_lowp # hit store cache
                node2_input = node1_output # hit cse cache
            """
            V.kernel.cache_dtype_convert(x, src_dtype, csevar, dtype)
        return csevar

    @staticmethod
    def to_dtype_bitcast(x, dtype, src_dtype):
        assert dtype in DTYPE_TO_CPP, f"{dtype} missing from {__name__}.DTYPE_TO_CPP"
        if src_dtype in (torch.float16, torch.bfloat16):
            # c10::bit_cast requires the source and target have the bitwidth.
            # Because the input tensor's dtype could be promoted, e.g. from float16 to
            # float, we have to cast the tensor to its original source dtype before
            # invoking bit_cast. We also need to convert the bit-casted tensor
            # back to float to make sure we keep using higher precision values
            # for the rest of the computation.
            cast_x = f"c10::convert<{DTYPE_TO_CPP[src_dtype]}>({x})"
            cast_x = f"c10::bit_cast<{DTYPE_TO_CPP[dtype]}>({cast_x})"
            return f"c10::convert<{DTYPE_TO_CPP[torch.float32]}>({cast_x})"
        else:
            return f"c10::bit_cast<{DTYPE_TO_CPP[dtype]}>({x})"

    @staticmethod
    def abs(x):
        return f"std::abs({x})"

    @staticmethod
    def sin(x):
        return f"std::sin({x})"

    @staticmethod
    def cos(x):
        return f"std::cos({x})"

    @staticmethod
    def neg(x):
        return f"decltype({x})(-{x})"

    @staticmethod
    def exp(x):
        # return f"Sleef_expf_u10({x})"
        return f"std::exp({x})"

    @staticmethod
    def exp2(x):
        return f"std::exp2({x})"

    @staticmethod
    def expm1(x):
        return f"std::expm1({x})"

    @staticmethod
    def erf(x):
        return f"std::erf({x})"

    @staticmethod
    def erfc(x):
        return f"std::erfc({x})"

    @staticmethod
    def erfinv(x):
        return f"calc_erfinv({x})"

    @staticmethod
    def sqrt(x):
        return f"std::sqrt({x})"

    @staticmethod
    def rsqrt(x):
        return f"1 / std::sqrt({x})"

    @staticmethod
    def log1p(x):
        bug = config.cpp.inject_log1p_bug_TESTING_ONLY
        if bug == "accuracy":
            return f"{x} + decltype({x})(1)"
        elif bug is None:
            return f"std::log1p({x})"
        else:
            raise AssertionError(
                f"unrecognized config cpp.inject_log1p_bug_TESTING_ONLY = {bug!r}"
            )

    @staticmethod
    def tan(x):
        return f"std::tan({x})"

    @staticmethod
    def tanh(x):
        return f"std::tanh({x})"

    @staticmethod
    def signbit(x):
        return f"std::signbit({x})"

    @staticmethod
    def pow(a, b):
        return f"std::pow({a}, {b})"

    @staticmethod
    def log(x):
        return f"std::log({x})"

    @staticmethod
    def round(x):
        return f"std::nearbyint({x})"

    @staticmethod
    def floor(x):
        return f"std::floor({x})"

    @staticmethod
    def floordiv(a, b):
        # a and b are integer type
        quot = f"{a} / {b}"
        rem = f"{a} % {b}"
        return f"(({a} < 0) != ({b} < 0) ? ({rem} != 0 ? {quot} - 1 : {quot}) : {quot})"

    @staticmethod
    def ceil(x):
        return f"std::ceil({x})"

    @staticmethod
    def trunc(x):
        return f"std::trunc({x})"

    @staticmethod
    def truncdiv(a, b):
        # a and b are integer type
        return f"{a} / {b}"

    @staticmethod
    def fmod(a, b):
        return f"std::fmod({a}, {b})"

    @staticmethod
    def isinf(x):
        return f"std::isinf({x})"

    @staticmethod
    def isnan(x):
        return f"std::isnan({x})"

    @staticmethod
    def lgamma(x):
        return f"std::lgamma({x})"

    @staticmethod
    def acos(x):
        return f"std::acos({x})"

    @staticmethod
    def acosh(x):
        return f"std::acosh({x})"

    @staticmethod
    def cosh(x):
        return f"std::cosh({x})"

    @staticmethod
    def sinh(x):
        return f"std::sinh({x})"

    @staticmethod
    def asin(x):
        return f"std::asin({x})"

    @staticmethod
    def asinh(x):
        return f"std::asinh({x})"

    @staticmethod
    def atan2(x, y):
        return f"std::atan2({x}, {y})"

    @staticmethod
    def atan(x):
        return f"std::atan({x})"

    @staticmethod
    def atanh(x):
        return f"std::atanh({x})"

    @staticmethod
    def copysign(x, y):
        return f"std::copysign({x}, {y})"

    @staticmethod
    def frexp(x):
        cache_keys = f"frexp({x})[0]", f"frexp({x})[1]"
        if all(cache_key in V.kernel.cse.cache for cache_key in cache_keys):
            return tuple(V.kernel.cse.cache[cache_key] for cache_key in cache_keys)

        code = BracesBuffer()
        exponent = V.kernel.cse.newvar()
        mantissa = V.kernel.cse.newvar()
        code.writeline(f"int32_t {exponent};")
        code.writeline(f"auto {mantissa} = std::frexp({x}, &{exponent});")
        V.kernel.compute.splice(code)
        cse_vars = (mantissa, exponent)
        for cache_key, cse_var in zip(cache_keys, cse_vars):
            V.kernel.cse.cache[cache_key] = cse_var
        return mantissa, exponent

    @staticmethod
    def hypot(x, y):
        return f"std::hypot({x}, {y})"

    @staticmethod
    def log10(x):
        return f"std::log10({x})"

    @staticmethod
    def log2(x):
        return f"std::log2({x})"

    @staticmethod
    def nextafter(x, y):
        return f"std::nextafter({x}, {y})"

    @staticmethod
    def relu(x):
        bug = config.cpp.inject_relu_bug_TESTING_ONLY
        if bug == "compile_error":
            return "compile error!"
        elif bug == "runtime_error":
            return f"{x}; throw 1"
        elif bug == "accuracy":
            return f"{x} + decltype({x})(1)"
        elif bug is None:
            return f"std::max({x}, decltype({x})(0))"
        else:
            raise AssertionError(
                f"unrecognized config cpp.inject_relu_bug_TESTING_ONLY = {bug!r}"
            )

    @staticmethod
    def minimum(a, b):
        return f"min_propagate_nan({a}, {b})"

    @staticmethod
    def maximum(a, b):
        return f"max_propagate_nan({a}, {b})"

    @staticmethod
    def where(a, b, c):
        return f"{a} ? {b} : {c}"

    @staticmethod
    def mod(a, b):
        return f"mod({a}, {b})"

    @staticmethod
    def constant(val, dtype):
        if dtype in DTYPE_LOWP_FP:
            # Since load promotes all half-precision inputs to float, constants
            # must be promoted as well
            dtype = torch.float32
        return value_to_cpp(val, DTYPE_TO_CPP[dtype])

    @staticmethod
    def index_expr(expr, dtype):
        idx_str = cexpr(V.kernel.rename_indexing(expr))
        var = V.kernel.cse.generate(
            V.kernel.compute, idx_str, bounds=get_bounds_index_expr(expr)
        )
        return ops.to_dtype(var, dtype)

    @staticmethod
    def masked(mask, body, other):
        code = BracesBuffer()

        # Write masked operation into a lambda
        body_var = V.kernel.cse.newvar()
        code.writeline(f"auto {body_var} = [&]")
        with V.kernel.swap_buffers(code), code.indent():
            result = body()
            code.writeline(f"return {result};")
        code.writeline(";")
        V.kernel.compute.splice(code)

        # Use the lambda's return type as the type of other
        other_code = value_to_cpp(other, f"decltype({body_var}())")
        return f"{mask} ? {body_var}() : {other_code}"

    @staticmethod
    def logical_and(a, b):
        return f"{a} && {b}"

    @staticmethod
    def logical_not(a):
        return f"!{a}"

    @staticmethod
    def logical_or(a, b):
        return f"{a} || {b}"

    @staticmethod
    def logical_xor(a, b):
        return f"{a} != {b}"

    @staticmethod
    def bitwise_and(a, b):
        return f"decltype({a})({a} & {b})"

    @staticmethod
    def bitwise_not(a):
        return f"decltype({a})(~{a})"

    @staticmethod
    def bitwise_or(a, b):
        return f"decltype({a})({a} | {b})"

    @staticmethod
    def bitwise_xor(a, b):
        return f"decltype({a})({a} ^ {b})"

    @staticmethod
    def bitwise_left_shift(a, b):
        return f"decltype({a})({a} << {b})"

    @staticmethod
    def bitwise_right_shift(a, b):
        return f"decltype({a})({a} >> {b})"

    @staticmethod
    def rand(seed: sympy.Expr, offset: sympy.Expr):
        return f"normalized_rand_cpu({seed}, {offset})"

    @staticmethod
    def randn(seed: sympy.Expr, offset: sympy.Expr):
        return f"randn_cpu({seed}, {offset})"

    @staticmethod
    def randint64(seed: sympy.Expr, offset: sympy.Expr, low, high):
        return f"randint64_cpu({seed}, {offset}, {low}, {high})"

    @staticmethod
    def sigmoid(x):
        return f"decltype({x})(1) / (decltype({x})(1) + std::exp(-{x}))"

    @staticmethod
    def sign(x):
        code = BracesBuffer()
        scalar_zero = f"decltype({x})(0)"
        scalar_one = f"decltype({x})(1)"
        code.writeline("[&]()")
        with code.indent():
            code.writeline(f"auto left = {x} > 0 ? {scalar_one} : {scalar_zero};")
            code.writeline(f"auto right = {x} < 0 ? {scalar_one} : {scalar_zero};")
            code.writeline("return left - right;")
        code.writeline("()")
        return code


CppOverrides._initialize_pointwise_overrides("cpp")


def get_promote_dtype(args):
    return (
        functools.reduce(
            torch.promote_types,  # type: ignore[arg-type]
            [n.dtype for n in args if isinstance(n, CppCSEVariable)],
        )
        if all(n.dtype is not None for n in args if isinstance(n, CppCSEVariable))
        else None  # not enough info to calculate the promote dtype
    )


def promote_vec_args(new_args):
    def promote_vec_arg(arg, promote_type):
        if (
            isinstance(arg, CppCSEVariable)
            and arg.dtype
            and promote_type
            and arg.dtype != promote_type
        ):
            assert arg.is_vec, "expect vec arg"
            arg = ops.to_dtype(arg, promote_type)
            arg = arg.value if isinstance(arg, OpsValue) else arg
            arg.dtype = promote_type
        return arg

    promote_type = get_promote_dtype(new_args)
    if (
        all(
            new_arg.dtype is not None
            for new_arg in new_args
            if isinstance(new_arg, CppCSEVariable)
        )
        and promote_type
    ):
        new_args = list(
            map(
                functools.partial(
                    promote_vec_arg,
                    promote_type=promote_type,
                ),
                new_args,
            )
        )
    return new_args


class CppVecOverrides(CppOverrides):
    """Map element-wise ops to aten vectorization C++"""

    def __new__(cls, *args, **kargs):
        self = super().__new__(cls)

        def wrap(func):
            # `CppVecKernel` generates both scalar ops and vector ops according to
            # whether the inputs are scalars or vectors while all ops in `CppVecOverrides`
            # (except for some ops explained below) assume the inputs are vectors. We wrap the ops in
            # `CppVecOverrides` to broadcast scalar inputs to vectors if needed or fallback to
            # `CppOverrides` when all inputs are scalars.
            #
            # Notes on ops handled separately in their own functions:
            # `ops.masked`:
            #     needs recursive handling of masked body.
            # `ops.index_expr`:
            #     needs to further analyze the dependency of the index expression on
            #     the tiling itervar.
            def wrapper(*args, **kwargs):
                scalars = [
                    arg
                    for arg in args
                    if isinstance(arg, (int, sympy.Expr))
                    or (isinstance(arg, CppCSEVariable) and not arg.is_vec)
                ]
                vectors = [
                    arg
                    for arg in args
                    if isinstance(arg, CppCSEVariable) and arg.is_vec
                ]
                new_args = list(args)
                if scalars and vectors:
                    # broadcast scalar args to vector if needed
                    new_args = []
                    # Fix a data type mismatch in test_torchinductor.py::test_max_pool2d5_cpu.
                    # In which, a floordiv node has vec arg of int8 and scalar node of int32.
                    # In data type propagation, we set the output arg as int32.
                    # However, in previous implementation, we cast scalar to vec data type int8
                    # for calculation which causes following node data type mis match.
                    # We should cast vec/scalar arg to promote data type instead.
                    promote_type = get_promote_dtype(args)
                    for arg in args:
                        if isinstance(arg, (int, sympy.Expr)):
                            if isinstance(arg, sympy.Expr) and not arg.is_number:
                                arg = ops.index_expr(arg, torch.int64)
                            else:
                                arg = ops.constant(arg, torch.int64)
                            arg = arg.value if isinstance(arg, OpsValue) else arg
                        if isinstance(arg, CppCSEVariable):
                            assert isinstance(V.kernel, CppVecKernel)
                            # align scalar data type to the vector for binary ops
                            if (
                                len(args) == 2
                                and promote_type
                                and arg.dtype != promote_type
                            ):
                                arg = ops.to_dtype(arg, promote_type)
                                arg = arg.value if isinstance(arg, OpsValue) else arg
                                # See NOTE [dtype of CppCSEVariable]: we have to fix arg.dtype since
                                # the dtype from optimization context could be wrong.
                                assert isinstance(arg, CppCSEVariable)
                                arg.dtype = promote_type
                            if not arg.is_vec:
                                new_arg = V.kernel.broadcast(arg)
                            else:
                                new_arg = arg
                            new_args.append(new_arg)
                        else:
                            new_args.append(arg)
                if vectors:
                    # We have saw several data type mismatch issues related with index_expr in
                    # the lowering phase of torch.int8. torch.int32, torch.int64.
                    # 1. int32 and int64 in test_torchinductor.py::test_max_pool2d_with_indices_backward3_cpu
                    # 2. int8 and int32 in test_torchinductor.py::test_max_pool2d5_cpu
                    # 3. int32 and fp32 in test_torchinductor_dynamic_shapes.py::test_avg_pool2d8_dynamic_shapes_cpu
                    if len(new_args) == 2:
                        new_args = promote_vec_args(new_args)
                    elif func == CppVecOverrides.where:
                        new_args[1:] = promote_vec_args(new_args[1:])
                    return func(*new_args, **kwargs)
                else:
                    # fallback to scalar ops
                    scalar_ops = super(CppVecOverrides, self)
                    scalar_func = getattr(
                        scalar_ops, func.__name__, scalar_ops.__getattr__(func.__name__)  # type: ignore[attr-defined]
                    )
                    assert scalar_func is not None
                    return scalar_func(*args, **kwargs)

            return wrapper

        for name, method in vars(CppVecOverrides).items():
            if getattr(method, "__class__", None) == staticmethod and name not in [
                "masked",
                "index_expr",
            ]:
                setattr(self, name, wrap(method.__func__))
        return self

    @staticmethod
    def add(a, b):
        return f"{a} + {b}"

    @staticmethod
    def sub(a, b):
        return f"{a} - {b}"

    @staticmethod
    def mul(a, b):
        return f"{a} * {b}"

    @staticmethod
    def truediv(a, b):
        return f"{a} / {b}"

    @staticmethod
    def abs(x):
        return f"{x}.abs()"

    @staticmethod
    def sin(x):
        return f"{x}.sin()"

    @staticmethod
    def cos(x):
        return f"{x}.cos()"

    @staticmethod
    def exp(x):
        return f"{x}.exp()"

    @staticmethod
    def exp2(x):
        return f"{x}.exp2()"

    @staticmethod
    def expm1(x):
        # decompose for a better performance
        vec_one = f"decltype({x})(1)"
        return f"{x}.exp() - {vec_one}"

    @staticmethod
    def erf(x):
        return f"{x}.erf()"

    @staticmethod
    def erfc(x):
        return f"{x}.erfc()"

    @staticmethod
    def erfinv(x):
        return f"{x}.erfinv()"

    @staticmethod
    def sqrt(x):
        return f"{x}.sqrt()"

    @staticmethod
    def eq(x, y):
        assert isinstance(V.kernel, CppVecKernel)
        assert isinstance(x, CppCSEVariable)
        assert x.dtype is not None
        return f"{V.kernel._get_mask_type(x.dtype)}({x} == {y})"

    @staticmethod
    def ne(x, y):
        assert isinstance(V.kernel, CppVecKernel)
        assert isinstance(x, CppCSEVariable)
        if x.dtype == torch.bool:
            assert y.dtype == torch.bool
            x_cast, y_cast = unify_mask_base_type(V.kernel.compute, (x, y))
            return f"{x_cast} != {y_cast}"
        else:
            assert x.dtype is not None
            return f"{V.kernel._get_mask_type(x.dtype)}({x} != {y})"

    @staticmethod
    def lt(x, y):
        assert isinstance(V.kernel, CppVecKernel)
        assert isinstance(x, CppCSEVariable)
        assert x.dtype is not None
        return f"{V.kernel._get_mask_type(x.dtype)}({x} < {y})"

    @staticmethod
    def gt(x, y):
        assert isinstance(V.kernel, CppVecKernel)
        assert isinstance(x, CppCSEVariable)
        assert x.dtype is not None
        return f"{V.kernel._get_mask_type(x.dtype)}({x} > {y})"

    @staticmethod
    def le(x, y):
        assert isinstance(V.kernel, CppVecKernel)
        assert isinstance(x, CppCSEVariable)
        assert x.dtype is not None
        return f"{V.kernel._get_mask_type(x.dtype)}({x} <= {y})"

    @staticmethod
    def ge(x, y):
        assert isinstance(V.kernel, CppVecKernel)
        assert isinstance(x, CppCSEVariable)
        assert x.dtype is not None
        return f"{V.kernel._get_mask_type(x.dtype)}({x} >= {y})"

    @staticmethod
    def and_(x, y):
        return f"{x} & {y}"

    @staticmethod
    def rsqrt(x):
        return f"{x}.rsqrt()"

    @staticmethod
    def pow(a, b):
        return f"{a}.pow({b})"

    @staticmethod
    def log(x):
        return f"{x}.log()"

    @staticmethod
    def round(x):
        return f"{x}.round()"

    @staticmethod
    def floor(x):
        return f"{x}.floor()"

    @staticmethod
    def ceil(x):
        return f"{x}.ceil()"

    @staticmethod
    def trunc(x):
        return f"{x}.trunc()"

    @staticmethod
    def fmod(a, b):
        return f"{a}.fmod({b})"

    @staticmethod
    def lgamma(x):
        return f"{x}.lgamma()"

    @staticmethod
    def logical_and(a, b):
        return f"{a} & {b}"

    @staticmethod
    def logical_not(a):
        return f"~{a}"

    @staticmethod
    def logical_or(a, b):
        return f"{a} | {b}"

    @staticmethod
    def logical_xor(a, b):
        return f"{a} ^ {b}"

    @staticmethod
    def bitwise_and(a, b):
        return f"{a} & {b}"

    @staticmethod
    def bitwise_not(a):
        return f"~{a}"

    @staticmethod
    def bitwise_or(a, b):
        return f"{a} | {b}"

    @staticmethod
    def bitwise_xor(a, b):
        return f"{a} ^ {b}"

    @staticmethod
    def bitwise_left_shift(a, b):
        return f"{a} << {b}"

    @staticmethod
    def bitwise_right_shift(a, b):
        return f"{a} >> {b}"

    @staticmethod
    def tan(a):
        return f"{a}.tan()"

    @staticmethod
    def tanh(a):
        vec_one = f"decltype({a})(1)"
        vec_two = f"decltype({a})(2)"
        vec_minus_two = f"decltype({a})(-2)"
        return f"{vec_two} / ({vec_one} + ({vec_minus_two} * {a}).exp()) - {vec_one}"

    @staticmethod
    def reciprocal(a):
        return f"{a}.reciprocal()"

    @staticmethod
    def atan(x):
        return f"{x}.atan()"

    @staticmethod
    def acos(x):
        return f"{x}.acos()"

    @staticmethod
    def asin(x):
        return f"{x}.asin()"

    @staticmethod
    def cosh(x):
        return f"{x}.cosh()"

    @staticmethod
    def sinh(x):
        return f"{x}.sinh()"

    @staticmethod
    def log10(x):
        return f"{x}.log10()"

    @staticmethod
    def log2(x):
        return f"{x}.log2()"

    @staticmethod
    def nextafter(x, y):
        return f"{x}.nextafter({y})"

    @staticmethod
    def copysign(a, b):
        return f"{a}.copysign({b})"

    @staticmethod
    def atan2(a, b):
        return f"{a}.atan2({b})"

    @staticmethod
    def hypot(a, b):
        return f"{a}.hypot({b})"

    @staticmethod
    def atanh(x):
        # For real x, atanh(x) = 1/2 * log((1+x)/(1-x))
        vec_one = f"decltype({x})(1)"
        vec_one_half = f"decltype({x})(0.5)"
        return f"{vec_one_half} * (({vec_one} + {x})/({vec_one} - {x})).log()"

    @staticmethod
    def asinh(x):
        # For real x, asinh(x) = log(x + sqrt(1 + x**2))
        vec_one = f"decltype({x})(1)"
        return f"({x} + ({vec_one} + {x}*{x}).sqrt()).log()"

    @staticmethod
    def acosh(x):
        return f"{x}.acosh()"

    @staticmethod
    def relu(x):
        bug = config.cpp.inject_relu_bug_TESTING_ONLY
        if bug == "compile_error":
            return "compile error!"
        elif bug == "runtime_error":
            return f"{x}; throw 1"
        elif bug == "accuracy":
            return f"{x} + decltype({x})(1)"
        elif bug is None:
            return f"at::vec::clamp_min({x}, decltype({x})(0))"
        else:
            raise AssertionError(
                f"unrecognized config cpp.inject_relu_bug_TESTING_ONLY = {bug!r}"
            )

    # TODO: this seems to be dead
    @staticmethod
    def sigmoid(x):
        return f"decltype({x})(1)/(decltype({x})(1) + {x}.neg().exp())"

    @staticmethod
    def neg(x):
        return f"{x}.neg()"

    @staticmethod
    def floordiv(a, b):
        # a and b are integer type
        _t = f"decltype({a})"
        quot = f"{a} / {b}"
        has_rem = f"({a} % {b} != {_t}(0))"
        is_neg = f"(({a} < {_t}(0)) != ({b} < {_t}(0)))"
        return f"{_t}::blendv({quot}, {quot} - {_t}(1), {has_rem} & {is_neg})"

    @staticmethod
    def truncdiv(a, b):
        # a and b are integer type
        return f"{a} / {b}"

    @staticmethod
    def minimum(a, b):
        if a.dtype == torch.bool:
            assert b.dtype == torch.bool
            a_cast, b_cast = unify_mask_base_type(V.kernel.compute, (a, b))
            return f"{a_cast} & {b_cast}"
        else:
            return f"at::vec::minimum({a}, {b})"

    @staticmethod
    def maximum(a, b):
        if a.dtype == torch.bool:
            assert b.dtype == torch.bool
            a_cast, b_cast = unify_mask_base_type(V.kernel.compute, (a, b))
            return f"{a_cast} | {b_cast}"
        else:
            return f"at::vec::maximum({a}, {b})"

    @staticmethod
    def square(a):
        return f"{a} * {a}"

    @staticmethod
    def where(a, b, c):
        assert isinstance(V.kernel, CppVecKernel)
        if b.dtype == torch.bool:
            assert c.dtype == torch.bool
            blendv_a, blendv_b, blendv_c = unify_mask_base_type(
                V.kernel.compute, (a, b, c)
            )
            return f"decltype({blendv_b})::blendv({blendv_c}, {blendv_b}, {blendv_a})"
        else:
            return f"decltype({b})::blendv({c}, {b}, {V.kernel._get_mask_cast(a, b.dtype)})"

    @staticmethod
    def sign(x):
        code = BracesBuffer()
        vec_zero = f"decltype({x})(0)"
        vec_one = f"decltype({x})(1)"
        blendv_l = f"decltype({x})::blendv({vec_zero}, {vec_one}, {vec_zero} < {x})"
        blendv_r = f"decltype({x})::blendv({vec_zero}, {vec_one}, {x} < {vec_zero})"
        code.writeline("[&]()")
        with code.indent():
            code.writeline(f"auto left = {blendv_l};")
            code.writeline(f"auto right = {blendv_r};")
            code.writeline("return left - right;")
        code.writeline("()")
        return code

    @staticmethod
    def to_dtype(x, dtype, src_dtype=None):
        assert dtype in [
            torch.bool,
            torch.float,
            torch.bfloat16,
            torch.float16,
            torch.uint8,
            torch.int8,
            torch.int32,
            torch.int64,
        ], f"{__name__} does not support {dtype}"
<<<<<<< HEAD
        assert isinstance(x, CppCSEVariable)
        src_dtype = x.dtype
        src_cpp_type = DTYPE_TO_CPP[src_dtype]
        src_num_vectors = V.kernel._get_num_vectors(src_dtype)
        dst_cpp_type = DTYPE_TO_CPP[dtype]
        dst_num_vectors = V.kernel._get_num_vectors(dtype)
        if src_dtype != torch.bool and dtype == torch.bool:
            return f"{V.kernel._get_mask_type(src_dtype)}::from<{src_cpp_type},{src_num_vectors}>({x})"
        if src_dtype == torch.bool and dtype != torch.bool:
            return f"{x}.to<{dst_cpp_type},{dst_num_vectors}>()"
        if src_dtype != dtype:
            if src_num_vectors == dst_num_vectors == 1:
                return f"at::vec::convert<{dst_cpp_type}>({x})"
            else:
                return f"at::vec::convert<{dst_cpp_type},{dst_num_vectors},{src_cpp_type},{src_num_vectors}>({x})"
        return f"({x})"
=======
        node: torch.fx.Node = V.interpreter.current_node
        assert node and isinstance(node, torch.fx.Node)
        opt_ctx_x = get_opt_ctx(node.args[1])
        assert opt_ctx_x
        assert opt_ctx_x.dtype is not None
        assert isinstance(V.kernel, CppVecKernel)
        src_dtype = opt_ctx_x.dtype
        expr = V.kernel.get_to_dtype_expr(x, dtype, src_dtype)
        csevar = V.kernel.cse.generate(V.kernel.compute, expr)
        csevar.update_on_args("to_dtype", (x, dtype), {"src_dtype": src_dtype})
        if dtype in [torch.bfloat16, torch.float16] and src_dtype == torch.float:
            V.kernel.cache_dtype_convert(x, src_dtype, csevar, dtype)
        return csevar
>>>>>>> 2a827f00

    @staticmethod
    def log1p(x):
        bug = config.cpp.inject_log1p_bug_TESTING_ONLY
        if bug == "accuracy":
            return f"{x} + decltype({x})(1)"
        elif bug is None:
            return f"{x}.log1p()"
        else:
            raise AssertionError(
                f"unrecognized config cpp.inject_log1p_bug_TESTING_ONLY = {bug!r}"
            )

    @staticmethod
    def masked(mask, body, other):
        assert isinstance(V.kernel, CppVecKernel)
        code = BracesBuffer()
        var = V.kernel.cse.newvar()
        with V.kernel.masked(mask) as new_mask:
            code.writeline(f"auto {var} = [&]")
            with V.kernel.swap_buffers(code), code.indent():
                result = body()
                code.writeline(f"return {result};")
        code.writeline(";")
        V.kernel.compute.splice(code)

        dtype = result.dtype
        body_code = f"{var}()"
        body_code_vec = (
            body_code
            if result.is_vec
            else f"{V.kernel._get_vec_type(dtype)}({body_code})"
        )
        other_code = value_to_cpp(other, DTYPE_TO_CPP[dtype])
        # loading bool as VecMask<float, N>
        other_code_vec = (
            f"{V.kernel._get_mask_type()}::from({other_code})"
            if dtype == torch.bool
            else f"{V.kernel._get_vec_type(dtype)}({other_code})"
        )
        assert isinstance(new_mask, CppCSEVariable), new_mask
        if new_mask.is_vec:
            code = BracesBuffer()
            code.writeline("[&]")
            with V.kernel.swap_buffers(code), code.indent():
                code.writeline(f"if ({new_mask}.all_zero())")
                with code.indent():
                    code.writeline(f"return {other_code_vec};")
                code.writeline("else")
                with code.indent():
                    # Create cse variable to reuse kernel.overrides.where
                    body_vec_var = V.kernel.cse.generate(
                        V.kernel.compute,
                        body_code_vec,
                    )
                    other_vec_var = V.kernel.cse.generate(
                        V.kernel.compute,
                        other_code_vec,
                    )
                    assert isinstance(body_vec_var, CppCSEVariable), body_vec_var
                    assert isinstance(other_vec_var, CppCSEVariable), other_vec_var
                    body_vec_var.dtype = dtype
                    other_vec_var.dtype = dtype
                    code.writeline(
                        f"return {V.kernel.overrides.where(new_mask, body_vec_var, other_vec_var)};"
                    )
            code.writeline("()")
            csevar = V.kernel.cse.generate(
                V.kernel.compute,
                code,
            )
        elif result.is_vec:
            csevar = V.kernel.cse.generate(
                V.kernel.compute, f"{mask} ? {body_code_vec} : {other_code_vec}"
            )
        else:
            csevar = V.kernel.cse.generate(
                V.kernel.compute, f"{mask} ? {body_code} : {other_code}"
            )
        # `result` is explicitly added to the args for correct propagation
        # of relevant itervars and vectorization status.
        csevar.update_on_args("masked", (mask, body, other, result), {})
        return csevar

    @staticmethod
    def index_expr(expr, dtype):
        assert isinstance(V.kernel, CppVecKernel)
        index = V.kernel.rename_indexing(expr)
        tiling_var = V.kernel.itervars[V.kernel.tiling_idx]
        stride = V.kernel._try_get_const_stride(index, tiling_var)
        if stride == 0:
            return CppOverrides.index_expr(expr, dtype)
        elif stride is not None:
            idx = V.kernel.cse.generate(
                V.kernel.compute, cexpr(index), bounds=get_bounds_index_expr(expr)
            )
            value = ops.to_dtype(idx, dtype)
            if isinstance(value, OpsValue):
                value = value.value
            csevar = V.kernel.arange(value, stride)
        else:
            csevar = V.kernel._load_or_store_non_contiguous(  # type: ignore[assignment]
                None, index, dtype, V.kernel.compute
            )
        csevar.update_on_args("index_expr", (expr, dtype), {})
        return csevar


CppVecOverrides._initialize_pointwise_overrides("cppvec")


class CppTile2DOverrides(CppVecOverrides):
    @staticmethod
    def index_expr(expr, dtype):
        assert isinstance(V.kernel, CppTile2DKernel)
        expr = V.kernel.transform_indexing(expr)
        return CppVecOverrides.index_expr(expr, dtype)


class CppKernel(Kernel):
    overrides = CppOverrides  # type: ignore[assignment]
    sexpr = cexpr
    newvar_prefix = "auto "
    suffix = ";"

    def __init__(self, args, num_threads):
        super().__init__(args)
        self.call_ranges: Optional[Tuple[sympy.Expr, ...]] = None
        self.ranges: List[sympy.Expr] = []
        self.itervars: List[sympy.Symbol] = []
        self.reduction_depth = None
        self.reduction_prefix = IndentedBuffer()
        self.reduction_suffix = IndentedBuffer()
        self.parallel_reduction_prefix = IndentedBuffer()
        self.parallel_reduction_suffix = IndentedBuffer()
        self.local_reduction_init = IndentedBuffer()
        self.local_reduction_stores = IndentedBuffer()
        self.is_reduction = False
        self.non_parallel_reduction_prefix = IndentedBuffer()
        self.reduction_cse = CSE(self.newvar_prefix, self.suffix, name_prefix="tmp_acc")
        self.preloads = IndentedBuffer()
        self.poststores = IndentedBuffer()
        self.num_threads = num_threads  # num_threads the kernel specialized for
        self.reduction_omp_dec: Dict[Tuple[str, str], str] = {}

    def _gen_parallel_reduction_buffers(
        self,
        acc,
        acc_type,
        reduction_type,
        dtype,
        reduction_combine_fn=reduction_combine,
        reduction_init_fn=reduction_init,
        welford_weight_reciprocal_vec_fn=None,
    ):
        if config.cpp.dynamic_threads and not self.parallel_reduction_prefix:
            self.parallel_reduction_prefix.writeline(
                "int max_threads = omp_get_max_threads();"
            )
        acc_local = f"{acc}_local"
        num_threads = (
            "max_threads" if config.cpp.dynamic_threads else parallel_num_threads()
        )
        acc_per_thread = f"{acc}_arr[{num_threads}]"
        acc_local_in_array = acc_per_thread.replace(f"[{num_threads}]", "[tid]")
        self.local_reduction_init.writeline(
            f"{acc_type} {acc_local} = {reduction_init_fn(reduction_type, dtype)};"
        )
        self.parallel_reduction_prefix.writeline(f"{acc_type} {acc_per_thread};")
        self.parallel_reduction_prefix.writelines(
            [
                f"for (int tid = 0; tid < {num_threads}; tid++)",
                "{",
                f"    {acc_local_in_array} = {reduction_init_fn(reduction_type, dtype)};",
                "}",
            ],
        )
        self.local_reduction_stores.writelines(
            [
                f"{acc_local_in_array} = {acc_local};",
            ]
        )
        self.parallel_reduction_suffix.writelines(
            [
                f"for (int tid = 0; tid < {num_threads}; tid++)",
                "{",
                f"    {acc} = {reduction_combine_fn(reduction_type, acc, acc_local_in_array)};",
                "}",
            ],
        )
        if (
            reduction_type == "welford_reduce"
            and welford_weight_reciprocal_vec_fn
            and hasattr(self, "weight_recp_vec_range")
            and "vec" in f"{acc_type}"
        ):
            self.local_reduction_init.writeline(
                welford_weight_reciprocal_vec_fn(dtype, num_threads)
            )

    def get_reduction_var_pattern(self, line: str):
        return re.search("tmp_acc[0-9]+", line)

    def update_stores_with_parallel_reduction(self):
        for i, line in enumerate(self.stores._lines):
            if isinstance(line, str):
                m = self.get_reduction_var_pattern(line)
                if m:
                    var_name = m.group(0)
                    self.stores._lines[i] = line.replace(var_name, f"{var_name}_local")

    @contextlib.contextmanager
    def masked(self, mask):
        """Context manager to add an additional mask to loads and stores."""
        prior = self._load_mask
        if prior:
            mask = ops.and_(mask, prior)
            if isinstance(mask, OpsValue):
                mask = mask.value
                assert isinstance(mask, CppCSEVariable)
                # see NOTE [dtype of CppCSEVariable]
                # mask's dtype should be bool
                mask.dtype = torch.bool

        self._load_mask = mask
        try:
            yield mask
        finally:
            self._load_mask = prior

    def scale_index_with_offset(
        self, index: sympy.Expr, scale=1, itervar_idx=-1, offset=0
    ):
        var = self.itervars[itervar_idx]
        replacement = {var: var * scale + offset}
        new_index = sympy_subs(index, replacement)
        return new_index

    def index_to_str(self, index: sympy.Expr) -> str:
        """
        Convert an index expr to a string that can be used in cpp code.
        e.g. a sympy expression "s2" may actually appear as "ks1" in the cpp kernel.
        """
        return cexpr(self.rename_indexing(index))

    def index_indirect_depends_on(self, index: sympy.Expr, itervar: sympy.Symbol):
        """
        Check if an index has free symbol CppCSEVariable that depends on `itervar`.
        """
        return any(
            self.cse.varname_map[s.name].depends_on(itervar)  # type: ignore[attr-defined]
            for s in index.free_symbols
            if s.name in self.cse.varname_map  # type: ignore[attr-defined]
            and isinstance(self.cse.varname_map[s.name], CppCSEVariable)  # type: ignore[attr-defined]
        )

    def index_depends_on(self, index: sympy.Expr, itervar: sympy.Symbol):
        return itervar in index.free_symbols or self.index_indirect_depends_on(
            index, itervar
        )

    def var_ranges(self):
        return dict(zip(self.itervars, self.ranges))

    def check_bounds(
        self,
        expr: sympy.Expr,
        size: sympy.Expr,
        lower: bool,
        upper: bool,
    ):
        if not (lower or upper):
            return

        indirect = free_symbol_is_type(expr, SymT.TMP)
        if indirect:
            # indexing in compute
            csevar = ops.index_expr(expr, torch.int32).value
            buffer = V.kernel.compute
        else:
            # indexing in loads
            prior_compute = V.kernel.compute
            try:
                V.kernel.compute = self.loads
                csevar = ops.index_expr(expr, torch.int32).value
            finally:
                V.kernel.compute = prior_compute
            buffer = self.loads

        size_str = V.kernel.sexpr(self.rename_indexing(size)) if upper else None

        line = self.indirect_assert(csevar, "0" if lower else None, size_str)
        self.cse.generate(buffer, line, assignment=False)

    def load(self, name: str, index: sympy.Expr):
        var = self.args.input(name)
        index = self.rename_indexing(index)
        line = f"{var}[{cexpr_index(index)}]"
        if V.graph.get_dtype(name) in [torch.float16]:
            line = f"static_cast<float>({line})"
        csevar = self.cse.generate(self.loads, line)
        csevar.update_on_args("load", (self, name, index), {})
        return csevar

    def store(self, name, index, value, mode=None):
        assert "buf" in name
        var = self.args.output(name)
        index = self.rename_indexing(index)
        if mode is None:
            line = f"{var}[{cexpr_index(index)}] = {value};"
        elif mode == "atomic_add":
            if not config.cpp.dynamic_threads and self.num_threads == 1:
                line = f"{var}[{cexpr_index(index)}] += {value};"
            else:
                dtype = V.graph.get_dtype(name)
                # mirroring static_cast<float>(...) in load:
                value = f"static_cast<{DTYPE_TO_CPP[dtype]}>({value})"
                line = f"atomic_add(&{var}[{cexpr_index(index)}], {value});"
        else:
            raise NotImplementedError(f"store mode={mode}")
        self.stores.writeline(DeferredLine(name, line))

    def reduction(self, dtype, src_dtype, reduction_type, value):
        argmax_or_argmin = reduction_type in {"argmax", "argmin"}

        reduction_key = src_dtype, reduction_type, value
        if reduction_key in self.reduction_cse.reduction_cache:
            return self.reduction_cse.reduction_cache[reduction_key]

        acc = self.reduction_cse.generate(
            self.loads, f"reduction {reduction_key}", write=False
        )
        self.is_reduction = True
        if argmax_or_argmin:
            prefix, parallel_prefix, local_init = argmax_argmin_prefix(
                reduction_type, src_dtype, acc
            )
            self.local_reduction_init.writelines(local_init)
            self.reduction_prefix.writelines(prefix)
            self.parallel_reduction_prefix.writelines(parallel_prefix)
            compare_op = (
                "greater_or_nan" if reduction_type == "argmax" else "less_or_nan"
            )
            assert self.reduction_depth is not None
            index = self.itervars[self.reduction_depth]
            for i in range(self.reduction_depth + 1, len(self.itervars)):
                index = index * self.ranges[i] + self.itervars[i]
            self.stores.writelines(
                [
                    f"if(!({compare_op}({acc}.value, {value}, {acc}.index, {cexpr_index(index)}))) {{",
                    f"    {acc}.index = {cexpr_index(index)}; {acc}.value = {value};",
                    "}",
                ]
            )
            acc_local = f"{acc}_local"
            num_threads = parallel_num_threads()
            acc_per_thread = f"{acc}_arr[{num_threads}]"
            acc_local_in_array = acc_per_thread.replace(f"[{num_threads}]", "[tid]")
            self.parallel_reduction_suffix.writelines(
                [
                    f"for (int tid = 0; tid < {num_threads}; tid++)",
                    "{",
                    f"    if(!({compare_op}({acc}.value, {acc_local_in_array}.value, {acc}.index, {acc_local_in_array}.index))) {{",
                    f"        {acc}.index = {acc_local_in_array}.index; {acc}.value = {acc_local_in_array}.value;",
                    "    }",
                    "}",
                ],
            )
            self.local_reduction_stores.writelines(
                [
                    f"{acc_local_in_array} = {acc_local};",
                ]
            )
        else:
            acc_type = reduction_acc_type(reduction_type, dtype)

            self.reduction_prefix.writeline(
                f"{acc_type} {acc} = {reduction_init(reduction_type, dtype)};"
            )
            self.stores.writeline(
                f"{acc} = {reduction_combine(reduction_type, acc, value)};"
            )
            self._gen_parallel_reduction_buffers(acc, acc_type, reduction_type, dtype)
        result = reduction_project(reduction_type, acc)
        self.reduction_cse.reduction_cache[reduction_key] = result
        return result

    def store_reduction(self, name, index, value):
        index = self.rename_indexing(index)
        var = self.args.output(name)
        self.reduction_suffix.writeline(
            DeferredLine(name, f"{var}[{cexpr_index(index)}] = {value};")
        )

    def set_ranges(self, lengths, reduction_lengths):
        if self.call_ranges:
            assert self.call_ranges == tuple(lengths) + tuple(
                reduction_lengths
            ), f"{self.call_ranges} == {tuple(lengths)} + {tuple(reduction_lengths)}"
            assert self.reduction_depth == len(lengths)
        else:
            self.call_ranges = tuple(lengths) + tuple(reduction_lengths)
            self.ranges = [self.rename_indexing(x) for x in self.call_ranges]
            self.itervars = [
                sympy_index_symbol_with_prefix(SymT.XBLOCK, n)
                for n in range(len(self.ranges))
            ]
            self.reduction_depth = len(lengths)
        return (
            self.itervars[: self.reduction_depth],
            self.itervars[self.reduction_depth :],
        )

    def size_hint(self):
        return V.graph.sizevars.size_hint(
            sympy_product(self.call_ranges), fallback=8192
        )

    def codegen_loops_impl(self, loop_nest, code, worksharing):
        threads = parallel_num_threads()
        assert self.call_ranges is not None
        kernels = loop_nest.get_kernels()
        has_outer_loop_kernel = any(
            isinstance(kernel, OuterLoopFusedKernel) for kernel in kernels
        )
        if has_outer_loop_kernel:
            assert len(kernels) == 1
            assert isinstance(kernels[0], OuterLoopFusedKernel)
            par_depth = kernels[0].decide_parallel_depth(
                loop_nest.max_parallel_depth(), threads
            )
        else:
            par_depth = self.decide_parallel_depth(
                loop_nest.max_parallel_depth(), threads
            )

        with contextlib.ExitStack() as stack:
            if par_depth:
                if loop_nest.is_reduction_only():
                    # need to close the worksharing scope to define reduction vars outside it
                    worksharing.close()
                else:
                    worksharing.parallel(threads)
                loop_nest.mark_parallel(par_depth)
            elif threads > 1:
                if worksharing.single():
                    stack.enter_context(code.indent())

            def gen_loop_kernel(loop: LoopLevel):
                def is_parallel_reduction(loop):
                    root = loop.get_root()
                    return root.is_reduction and root.parallel

                kernels = loop.get_kernels()
                assert len(kernels) == 1
                if not isinstance(
                    kernels[0], OuterLoopFusedKernel
                ) and is_parallel_reduction(loop):
                    kernels[0].update_stores_with_parallel_reduction()
                gen_kernel(kernels[0])

            def gen_kernel(kernel):
                if isinstance(kernel, OuterLoopFusedKernel):
                    for loop in kernel.inner:
                        if loop.inner:
                            gen_loops(loop.inner, loop.is_reduction)
                        else:
                            with contextlib.ExitStack() as stack:
                                # If there is any kernel existing at the final outer loop fusion level,
                                # the kernel code should be placed within its respective indent to prevent
                                # the duplication of variable definitions.
                                stack.enter_context(code.indent())
                                gen_loop_kernel(loop)
                else:
                    with contextlib.ExitStack() as stack:
                        assert kernel
                        if hasattr(kernel, "codegen_inner_loops"):
                            code.splice(kernel.preloads)
                            kernel.codegen_inner_loops(code)
                            stack.enter_context(code.indent())
                        code.splice(kernel.loads)
                        code.splice(kernel.compute)
                        code.splice(kernel.stores)
                    if hasattr(kernel, "codegen_inner_loops"):
                        code.splice(kernel.poststores)

            def get_reduction_code_buffer(loops, buffer="prefix"):
                assert buffer in ("prefix", "suffix", "local")
                for loop in loops:
                    for kernel in loop.get_kernels():
                        if buffer == "local":
                            return (
                                kernel.local_reduction_init,
                                kernel.local_reduction_stores,
                            )
                        elif buffer == "suffix":
                            suffix = kernel.reduction_suffix
                            if loop.parallel:
                                suffix = kernel.parallel_reduction_suffix + suffix
                            return suffix
                        else:
                            prefix = kernel.reduction_prefix
                            if loop.parallel:
                                prefix = prefix + kernel.parallel_reduction_prefix
                            else:
                                prefix = prefix + kernel.non_parallel_reduction_prefix
                            return prefix

            def gen_loops(loops: List[LoopLevel], in_reduction=False):
                with contextlib.ExitStack() as stack_outer:
                    local_reduction_init = local_reduction_stores = None
                    if loops:
                        loop = loops[0]
                        if loop.is_reduction and not in_reduction:
                            reduction_prefix = get_reduction_code_buffer(loops)
                            if reduction_prefix:
                                stack_outer.enter_context(code.indent())
                            code.splice(reduction_prefix)
                        if loop_nest.is_reduction_only() and loop.parallel:
                            (
                                local_reduction_init,
                                local_reduction_stores,
                            ) = get_reduction_code_buffer(loops, "local")
                            worksharing.parallel(threads)
                            if local_reduction_init:
                                assert local_reduction_stores
                                code.splice(local_reduction_init)

                    for loop in loops:
                        gen_loop(loop)

                    if loops:
                        loop = loops[0]
                        if loop_nest.is_reduction_only() and loop.parallel:
                            if local_reduction_stores:
                                code.splice(local_reduction_stores)
                            worksharing.close()
                        if loop.is_reduction and not in_reduction:
                            code.splice(get_reduction_code_buffer(loops, "suffix"))

            def gen_loop(loop: LoopLevel):
                with contextlib.ExitStack() as stack:
                    loop_lines = loop.lines()
                    if loop_lines is None:
                        return
                    code.writelines(loop_lines)
                    stack.enter_context(code.indent())
                    # generate inner loops or loop body
                    if loop.inner:
                        gen_loops(loop.inner, loop.is_reduction)
                    else:
                        gen_loop_kernel(loop)

            stack.enter_context(code.indent())
            if loop_nest.root:
                if (
                    has_outer_loop_kernel
                    and isinstance(V.local_buffer_context, LocalBufferContext)
                    and V.local_buffer_context.local_buffers
                ):
                    # Allocate local buffer
                    local_buffers = V.local_buffer_context.local_buffers
                    for local_buffer in local_buffers.values():
                        # For dynamic size, rename s to ks
                        local_buf_size = sympy_product(
                            [
                                self.rename_indexing(size_val)
                                for size_val in local_buffer.get_layout().size
                            ]
                        )
                        local_buf_dtype = DTYPE_TO_CPP[local_buffer.get_layout().dtype]
                        allocate = f"std::make_unique<{local_buf_dtype} []>({cexpr(local_buf_size)})"
                        local_buffer_name = local_buffer.get_name()
                        code.splice(
                            f"std::unique_ptr<{local_buf_dtype} []> buf_{local_buffer_name} = {allocate};"
                        )
                        code.splice(
                            f"{local_buf_dtype}* {local_buffer_name} = buf_{local_buffer_name}.get();"
                        )
                gen_loops(loop_nest.root)
            else:
                gen_kernel(loop_nest.kernel)

    def codegen_loops(self, code, worksharing):
        loop_nest = LoopNestWithSplit.build(self)
        self.codegen_loops_impl(loop_nest, code, worksharing)

    @property
    def assert_function(self) -> str:
        if V.graph.aot_mode:
            # TODO: Using AOTI_TORCH_CHECK is causing performance drop for some models
            # compared with JIT Inductor which uses TORCH_CHECK
            return "AOTI_TORCH_CHECK"
        else:
            return "TORCH_CHECK"

    def decide_parallel_depth(self, max_parallel_depth, threads):
        assert self.call_ranges is not None
        ranges = self.call_ranges[:max_parallel_depth]
        seq = self.size_hint()
        par = 1
        depth = 0
        for expr in ranges:
            hint = V.graph.sizevars.size_hint(expr, fallback=8192)
            if par >= 2 * threads or par == threads:
                break
            if seq // threads < config.cpp.min_chunk_size:
                # not enough work
                break
            depth += 1
            par *= hint
            seq /= hint
        # if we assume thread number is dynamic, make sure we
        # have at least one parallel scope and let OMP runtime
        # to manage the serial vs. parallel.
        if config.cpp.dynamic_threads and depth == 0 and len(ranges) > 0:
            depth = 1
        return depth

    @contextlib.contextmanager
    def write_to_suffix(self):
        prior = (self.loads, self.compute, self.stores, self.cse)
        self.loads = IndentedBuffer()
        self.compute = IndentedBuffer()
        self.stores = IndentedBuffer()
        self.cse = self.cse.clone()
        yield
        self.reduction_suffix.splice(self.loads)
        self.reduction_suffix.splice(self.compute)
        self.reduction_suffix.splice(self.stores)
        (self.loads, self.compute, self.stores, self.cse) = prior

    def create_cse_var(self, *args, **kwargs):
        return CppCSEVariable(*args, **kwargs)

    def get_to_dtype_expr(self, src, dtype, src_dtype):
        return f"c10::convert<{DTYPE_TO_CPP[dtype]}>({src})"

    def cache_dtype_convert(self, dst, dst_dtype, src, src_dtype):
        expr = self.get_to_dtype_expr(src, dst_dtype, src_dtype)
        self.cse.cache[expr] = dst


class CppVecKernel(CppKernel):
    overrides = CppVecOverrides  # type: ignore[assignment]

    def __init__(
        self,
        args,
        num_threads,
        tiling_factor=0,
        tiling_idx=-1,
        tiling_dtype=torch.float,
    ):
        super().__init__(args, num_threads)
        self.vec_isa = cpu_vec_isa.pick_vec_isa()
        assert self.vec_isa
        if tiling_factor == 0:
            tiling_factor = self.vec_isa.nelements(dtype=tiling_dtype)
        self.tiling_factor = tiling_factor
        self.tiling_idx = tiling_idx

    def _try_get_const_stride(self, index: sympy.Expr, itervar: sympy.Symbol):
        if self.index_indirect_depends_on(index, itervar):
            return None
        for indirect_var in (
            self.cse.varname_map[s.name]  # type: ignore[attr-defined]
            for s in index.free_symbols
            if symbol_is_type(s, SymT.TMP)
        ):
            assert isinstance(indirect_var, CppCSEVariable)
            if indirect_var.is_vec:
                return None
        stride = stride_at_vec_range(index, itervar, self.tiling_factor)
        return stride if stride.is_number else None

    def _get_num_vectors(self, dtype: torch.dtype) -> int:
        num_vectors = math.ceil(
            self.tiling_factor * dtype.itemsize * 8 / self.vec_isa.bit_width()
        )
        assert num_vectors >= 1
        return num_vectors

    def _get_vec_type(self, dtype: torch.dtype) -> str:
        num_vectors = self._get_num_vectors(dtype)
        if num_vectors == 1:
            return f"at::vec::Vectorized<{DTYPE_TO_CPP[dtype]}>"
        else:
            return f"at::vec::VectorizedN<{DTYPE_TO_CPP[dtype]},{num_vectors}>"

    def _get_mask_type(self, dtype: torch.dtype = torch.float) -> str:
        if dtype == torch.bool:
            return ""
        num_vectors = self._get_num_vectors(dtype)
        return f"at::vec::VecMask<{DTYPE_TO_CPP[dtype]},{num_vectors}>"

    def _get_mask_cast(self, mask: CppCSEVariable, dtype: torch.dtype) -> str:
        assert mask.dtype == torch.bool, repr(mask)
        num_vectors = self._get_num_vectors(dtype)
        return f"{mask}.template cast<{DTYPE_TO_CPP[dtype]},{num_vectors}>()"

    def get_reduction_var_pattern(self, line: str):
        return re.search("tmp_acc[0-9]+_vec", line)

    def _get_vec_load_line(
        self,
        var: str,
        index: sympy.Expr,
        dtype: torch.dtype,
        load_mask: Optional[CppCSEVariable] = None,
    ):
        """
        Get a load line str that loads a vector from `var` at `index` of type `dtype`.
        If `load_mask` is not None, we do a masked load accordingly.
        Notes on the `dtype`:
        1. We always load `self.tiling_factor` number of elements regardless of the `dtype`.
           It means we load half of the vector lanes for 16-bit data types and quarter of the
           vector lanes for 8-bit data types.
        2. `torch.bool` and `torch.uint8` could mean masks and we load them as float mask vectors.
        """
        cpp_type = DTYPE_TO_CPP[dtype]
        num_vectors = self._get_num_vectors(dtype)
        load_mask_str = None
        if load_mask:
            if not load_mask.is_vec:
                # TODO: avoid hard-code torch.float
                load_mask_str = f"{self._get_mask_type(torch.float)}::from({load_mask})"
            else:
                load_mask_str = f"{self._get_mask_cast(load_mask, torch.float)}"
        loadbuf = f"{var} + {cexpr_index(index)}" if index != 0 else var
        if dtype == torch.bool:
            # TODO: should we consider load mask here?
            line = f"{self._get_mask_type()}::from({loadbuf})"
        else:
            line = (
                f"{load_mask_str}.template loadu<{cpp_type},{num_vectors}>({loadbuf})"
                if load_mask_str
                else f"{self._get_vec_type(dtype)}::loadu({loadbuf}, {self.tiling_factor})"
            )
        return line

    def _load_or_store_non_contiguous(
        self,
        var: Optional[str],
        index: sympy.Expr,
        dtype: torch.dtype,
        buffer: Optional[IndentedBuffer] = None,
        store_value: Optional[Union[str, CppCSEVariable]] = None,
    ) -> Optional[CppCSEVariable]:
        """
        Load or store a vector in a non-contiguous way. The vector is initialized from an array that is
        filled in an inner loop over the tiling factor.
        :param var: buffer to load from or store to, i.e. `var[transformed(index)]`. If None, we load the index
                    as index expression, i.e. `transformed(index)`.
        :param index: index into the `var` or the index expression by its own if `var` is None.
                      The `index` could contain indirect indexing or the tiling itervar. When used in
                      the inner loop, the index is transformed as follows:
                      1. the index is linearized along the tiling dim.
                      2. the indirect indexing vector variables are transformed into arrays over the tiling dim.
        :param dtype: data type of `var` or `index` if `var` is None.
        :param buffer: the code buffer to write the generated code to. If None, we write to `self.loads`.
        :param store_value: the value to store. If None, we load the vector.
        :return: a CppCSEVariable that represents the loaded vector or None if it is a store.
        """
        assert not store_value or var is not None, "store var must be provided"

        if buffer is None:
            buffer = self.loads

        def get_result_size(dtype: torch.dtype) -> int:
            if dtype.itemsize < 4:
                return self.tiling_factor * (4 // dtype.itemsize)
            else:
                return self.tiling_factor

        def vec_to_array(vec_var: CppCSEVariable) -> CppCSEVariable:
            assert vec_var.is_vec
            code = BracesBuffer()
            code.writeline("[&]")
            with code.indent():
                vec_dtype = vec_var.dtype
                assert vec_dtype is not None
                if vec_dtype == torch.bool:
                    vec_dtype = torch.float
                result_size = get_result_size(vec_dtype)
                code.writeline(
                    f"__at_align__ std::array<{DTYPE_TO_CPP[vec_dtype]}, {result_size}> tmpbuf;"
                )
                line = f"{vec_var}.store(tmpbuf.data());"
                code.writeline(line)
                code.writeline("return tmpbuf;")
            code.writeline("()")
            csevar = self.cse.generate(buffer, code)
            assert isinstance(csevar, CppCSEVariable)
            return csevar

        code = BracesBuffer()
        code.writeline("[&]")
        with code.indent():
            result_size = get_result_size(dtype)
            result_declare = (
                f"__at_align__ std::array<{DTYPE_TO_CPP[dtype]}, {result_size}> tmpbuf;"
            )
            code.writeline(result_declare)
            if store_value:
                code.writeline(f"{store_value}.store(tmpbuf.data());")
            itervar_inner = sympy_index_symbol(
                f"{self.itervars[self.tiling_idx]}_inner"
            )
            replacements = {}
            for indirect_var in (
                self.cse.varname_map[s.name]  # type: ignore[attr-defined]
                for s in index.free_symbols
                if symbol_is_type(s, SymT.TMP)
            ):
                assert isinstance(indirect_var, CppCSEVariable)
                if indirect_var.is_vec:
                    array_var = vec_to_array(indirect_var)
                    replacements[indirect_var] = f"{array_var}[{itervar_inner}]"
            index = self.scale_index_with_offset(
                index, itervar_idx=self.tiling_idx, offset=itervar_inner
            )
            load_mask = None
            if self._load_mask is not None:
                assert not store_value, "unexpected store with load mask"
                assert isinstance(self._load_mask, CppCSEVariable), self._load_mask
                if self._load_mask.is_vec:
                    load_mask = f"{self._load_mask}.is_masked({itervar_inner})"
                else:
                    load_mask = f"{self._load_mask} != 0"
            if cpp_builder.is_gcc():
                code.writeline(f"#pragma GCC unroll {self.tiling_factor}")
            else:
                code.writeline(f"#pragma unroll {self.tiling_factor}")
            code.writeline(
                f"for (long {itervar_inner} = 0; {itervar_inner} < {self.tiling_factor}; {itervar_inner}++)"
            )
            with code.indent(), contextlib.ExitStack() as stack:
                index_c = cexpr_index(index)
                for indirect_var in replacements:
                    index_c = re.sub(
                        r"\b" + f"{indirect_var}" + r"\b",
                        replacements[indirect_var],
                        index_c,
                    )
                rhs = f"{var}[{index_c}]" if var is not None else f"{index_c}"
                if load_mask:
                    code.writeline(f"if ({load_mask})")
                    stack.enter_context(code.indent())
                if store_value:
                    code.writeline(f"{rhs} = tmpbuf[{itervar_inner}];")
                else:
                    code.writeline(f"tmpbuf[{itervar_inner}] = {rhs};")
            if not store_value:
                load_line = self._get_vec_load_line("tmpbuf.data()", 0, dtype)  # type: ignore[arg-type]
                code.writeline(f"return {load_line};")
        code.writeline("()")
        if store_value:
            code.writeline(";")
            buffer.splice(code)
            return None
        else:
            csevar = self.cse.generate(buffer, code)
            assert isinstance(csevar, CppCSEVariable)
            csevar.is_vec = True
            return csevar

    def load(self, name: str, index: sympy.Expr):
        var = self.args.input(name)
        index = self.rename_indexing(index)
        dtype = V.graph.get_dtype(name)
        tiling_var = self.itervars[self.tiling_idx]
        stride = self._try_get_const_stride(index, tiling_var)
        if stride == 0:
            # load scalar and lazily broadcast it on demand
            return super().load(name, index)
        elif stride == 1:
            # load contiguously
            line = self._get_vec_load_line(var, index, dtype, self._load_mask)
            csevar = self.cse.generate(self.loads, line)  # type: ignore[assignment]
        else:
            csevar = self._load_or_store_non_contiguous(var, index, dtype)  # type: ignore[assignment]
        assert isinstance(csevar, CppCSEVariable)
        csevar.update_on_args("load", (self, name, index), {})
        csevar.is_vec = True
        return csevar

    def _get_store_line(
        self,
        value: Union[str, CppCSEVariable],
        var: str,
        index: sympy.Expr,
        dtype: torch.dtype,
    ):
        """
        Get a store line buffer that stores `value` into `var` at `index` of `dtype`. It handles
        both contiguous and non-contiguous store cases.
        :param value: Vectorized type templaterized on `dtype`.
        :param var: buffer to store into.
        :index: index into the `var`.
        """
        # when value's type is str (e.g., welford reduction), caller should make sure
        # it is a vector
        assert isinstance(value, str) or (
            isinstance(value, CppCSEVariable) and value.is_vec
        ), value
        tiling_var = self.itervars[self.tiling_idx]
        var_expr = f"{var} + {cexpr_index(index)}"
        stride = self._try_get_const_stride(index, tiling_var)
        code = IndentedBuffer()
        if stride == 1:
            if dtype == torch.float:
                code.writeline(f"{value}.store({var_expr});")
            else:
                code.writeline(f"{value}.store({var_expr}, {self.tiling_factor});")
        else:
            self._load_or_store_non_contiguous(
                var, index, dtype, buffer=code, store_value=value
            )
        return code

    def store(self, name, index, value, mode=None):
        assert "buf" in name
        assert mode is None
        assert isinstance(value, CppCSEVariable), value
        if not value.is_vec:
            # this happens when we store a scalar into a vectorized buffer like "fill"
            value = self.broadcast(value)
        var = self.args.output(name)
        index = self.rename_indexing(index)
        code = self._get_store_line(value, var, index, V.graph.get_dtype(name))
        self.stores.splice(code.map(lambda x: DeferredLine(name, x)))

    def reduction(self, dtype, src_dtype, reduction_type, value):
        assert reduction_type in {
            "max",
            "min",
            "sum",
            "prod",
            "xor_sum",
            "welford_reduce",
            "welford_combine",
        }
        assert dtype == src_dtype
        assert dtype in [torch.float, torch.int64]
        assert isinstance(value, CppCSEVariable), value

        if not value.is_vec:
            value = self.broadcast(value)

        reduction_key = src_dtype, reduction_type, value
        if reduction_key in self.reduction_cse.reduction_cache:
            return self.reduction_cse.reduction_cache[reduction_key]

        vec_ns = "at::vec"
        vec = f"{vec_ns}::Vectorized<{DTYPE_TO_CPP[dtype]}>"
        acc_type = reduction_acc_type(reduction_type, dtype)
        acc_type_vec = self.reduction_acc_type_vec(reduction_type, dtype)

        acc = self.reduction_cse.generate(
            self.loads, f"reduction {reduction_key}", write=False
        )
        acc_vec = f"{acc}_vec"
        self.is_reduction = True
        self.reduction_prefix.writeline(
            f"{acc_type} {acc} = {reduction_init(reduction_type, dtype)};"
        )
        self.reduction_prefix.writeline(
            f"{acc_type_vec} {acc_vec} = {self.reduction_init_vec(reduction_type, dtype)};"
        )
        # save the reciprocal of weights for welford reduce if using static shape
        reduction_size = functools.reduce(
            lambda x, y: x * y, self.ranges[self.reduction_depth :]
        )
        if reduction_type == "welford_reduce":
            reduction_factor = (
                self.tiling_factor if self.tiling_idx >= self.reduction_depth else 1
            )
            self.weight_recp_vec_range = FloorDiv(reduction_size, reduction_factor)
            self.non_parallel_reduction_prefix.writeline(
                self.welford_weight_reciprocal_vec(dtype, None)
            )
            self.stores.writeline(
                f"{acc_vec} = {self.reduction_combine_vec(reduction_type, acc_vec, value, True)};"
            )
        else:
            self.stores.writeline(
                f"{acc_vec} = {self.reduction_combine_vec(reduction_type, acc_vec, value)};"
            )
        self._gen_parallel_reduction_buffers(
            acc,
            acc_type,
            reduction_type,
            dtype,
        )
        self._gen_parallel_reduction_buffers(
            acc_vec,
            acc_type_vec,
            reduction_type,
            dtype,
            reduction_combine_fn=self.reduction_combine_vec,
            reduction_init_fn=self.reduction_init_vec,
            welford_weight_reciprocal_vec_fn=self.welford_weight_reciprocal_vec,
        )
        tmpvar: Union[str, CSEVariable]
        if self.tiling_idx >= self.reduction_depth:
            # Horizontal reduction
            if is_welford_reduction(reduction_type):
                assert (
                    self._get_num_vectors(dtype) == 1
                ), "Welford reduction does not support VectorizedN (N>1)"
                next_value = f"welford_vec_reduce_all({acc_vec})"
            else:
                reduce_all_body = (
                    "{ return "
                    + self.reduction_combine_vec(reduction_type, "x", "y")
                    + "; }"
                )
                vec = f"at::vec::Vectorized<{DTYPE_TO_CPP[dtype]}>"
                vec_reduce_all_func = f"at::vec::vec_reduce_all<{DTYPE_TO_CPP[dtype]}>"
                next_value = f"{vec_reduce_all_func}([]({vec}& x, {vec}& y) {reduce_all_body}, {acc_vec})"

            self.reduction_suffix.writeline(
                f"{acc} = {reduction_combine(reduction_type, acc, next_value)};"
            )
            tmpvar = acc
        else:
            tmpvar = acc_vec

        result = reduction_project(reduction_type, tmpvar)
        self.reduction_cse.reduction_cache[reduction_key] = result
        return result

    def store_reduction(self, name, index, value):
        index = self.rename_indexing(index)
        var = self.args.output(name)
        out_dtype = V.graph.get_dtype(name)
        dtype = torch.float if out_dtype.is_floating_point else torch.int64
        code = IndentedBuffer()
        if self.tiling_idx >= self.reduction_depth:
            # Horizontal reduction
            code.writeline(
                f"{var}[{cexpr_index(index)}] = static_cast<{DTYPE_TO_CPP[out_dtype]}>({value});"
            )
        else:
            # Vertical reduction
            if out_dtype != dtype:
                converted_value = f"{DTYPE_TO_CPP[out_dtype]}_{value}"
                code.writeline(
                    f"auto {converted_value} = at::vec::convert<{DTYPE_TO_CPP[out_dtype]}>({value});"
                )
                value = converted_value
            code.splice(self._get_store_line(value, var, index, out_dtype))
        self.reduction_suffix.splice(code.map(lambda x: DeferredLine(name, x)))

    def broadcast(self, scalar_var: CppCSEVariable) -> CppCSEVariable:
        assert not scalar_var.is_vec
        if scalar_var.dtype == torch.bool:
            vec_var = self.cse.generate(
                self.compute, f"{self._get_mask_type()}::from({scalar_var.name})"
            )
        else:
            assert scalar_var.dtype is not None
            vec_var = self.cse.generate(
                self.compute,
                f"{self._get_vec_type(scalar_var.dtype)}({scalar_var.name})",
            )
        assert isinstance(vec_var, CppCSEVariable)
        vec_var.dtype = scalar_var.dtype
        vec_var.dependent_itervars = scalar_var.dependent_itervars
        vec_var.is_vec = True
        return vec_var

    def arange(self, index: CppCSEVariable, stride: sympy.Symbol) -> CppCSEVariable:
        assert not index.is_vec
        assert index.dtype is not None
        csevar = self.cse.generate(
            self.compute,
            f"{self._get_vec_type(index.dtype)}::arange({index}, {stride})",
        )
        assert isinstance(csevar, CppCSEVariable)
        csevar.dtype = index.dtype
        csevar.is_vec = True
        return csevar

    def reduction_init_vec(self, reduction_type, dtype):
        scalar_type = DTYPE_TO_COMPUTATION_DTYPE[dtype]
        vec_type = self._get_vec_type(scalar_type)

        if is_welford_reduction(reduction_type):
            return f"Welford<{vec_type}>()"

        scalar_init = reduction_init(reduction_type, dtype)
        return f"{vec_type}({scalar_init})"

    def reduction_acc_type_vec(self, reduction_type, dtype):
        assert reduction_type not in {"argmin", "argmax"}
        scalar_type = DTYPE_TO_COMPUTATION_DTYPE[dtype]
        vec_type = self._get_vec_type(scalar_type)
        if is_welford_reduction(reduction_type):
            return f"Welford<{vec_type}>"

        return vec_type

    def welford_weight_reciprocal_vec(self, dtype, num_threads=None):
        vec_num_range_thread = (
            CeilDiv(self.weight_recp_vec_range, num_threads)
            if num_threads
            else self.weight_recp_vec_range
        )
        vec_num_range_thread_expr = cexpr_index(vec_num_range_thread)
        return f"static WeightRecp<{self._get_vec_type(dtype)}> weight_recps({vec_num_range_thread_expr});"

    def reduction_combine_vec(
        self, reduction_type, var, next_value, use_weight_recps=False
    ):
        if reduction_type == "max":
            return f"at::vec::maximum({var}, {next_value})"
        elif reduction_type == "min":
            return f"at::vec::minimum({var}, {next_value})"
        elif reduction_type == "sum":
            return f"{var} + {next_value}"
        elif reduction_type == "prod":
            return f"{var} * {next_value}"
        elif reduction_type == "xor_sum":
            return f"{var} ^ {next_value}"
        elif reduction_type == "welford_reduce":
            if use_weight_recps:
                return f"welford_combine({var}, {next_value}, &weight_recps)"
            else:
                return f"welford_combine({var}, {next_value})"
        elif reduction_type == "welford_combine":
            if isinstance(next_value, tuple):
                # When reading a value from Inductor IR we have a tuple of variable names
                mean, m2, weight = next_value
            else:
                # When combining intermediate accumulators we have a Welford<T> struct
                mean, m2, weight = reduction_project(reduction_type, next_value)
            return f"welford_combine({var}, {{{mean}, {m2}, {weight}}})"
        else:
            raise NotImplementedError

    def indirect_assert(self, var, lower, upper, mask=None):
        assert not mask, "do not support mask in indirect_indexing assertion"
        assert isinstance(var, CppCSEVariable)
        assert var.dtype is not None
        if not var.is_vec:
            return super().indirect_assert(var, lower, upper, mask)
        lower_scalar = lower
        upper_scalar = upper
        if lower:
            lower = f"{self._get_vec_type(var.dtype)}({lower})"
        if upper:
            upper = f"{self._get_vec_type(var.dtype)}({upper})"
        if lower and upper:
            cond = f"({lower} <= {var}) & ({var} < {upper})"
            cond_print = f"{lower_scalar} <= {var} < {upper_scalar}"
        elif lower:
            cond = f"{lower} <= {var}"
            cond_print = f"{lower_scalar} <= {var}"
        else:
            assert upper
            cond = f"{var} < {upper}"
            cond_print = f"{var} < {upper_scalar}"
        cond = f"({self._get_mask_type(var.dtype)}({cond})).all_masked()"
        return f'{self.assert_function}({cond}, "index out of bounds: {cond_print}")'

    def get_to_dtype_expr(self, src, dtype, src_dtype):
        assert isinstance(src, CppCSEVariable)
        if not src.is_vec:
            return super().get_to_dtype_expr(src, dtype, src_dtype)
        src_cpp_type = DTYPE_TO_CPP[src_dtype]
        src_num_vectors = self._get_num_vectors(src_dtype)
        dst_cpp_type = DTYPE_TO_CPP[dtype]
        dst_num_vectors = self._get_num_vectors(dtype)
        expr = f"({src})"
        if src_dtype != torch.bool and dtype == torch.bool:
            expr = f"{self._get_mask_type(src_dtype)}::from<{src_cpp_type},{src_num_vectors}>({src})"
        elif src_dtype == torch.bool and dtype != torch.bool:
            expr = f"{src}.to<{dst_cpp_type},{dst_num_vectors}>()"
        elif src_dtype != dtype:
            if src_num_vectors == dst_num_vectors == 1:
                expr = f"at::vec::convert<{dst_cpp_type}>({src})"
            else:
                expr = f"at::vec::convert<{dst_cpp_type},{dst_num_vectors},{src_cpp_type},{src_num_vectors}>({src})"
        return expr


class CppTile2DKernel(CppVecKernel):
    """
    A vector kernel that handles the 2d tiles with the tile size defined in `tiling_factor` on
    the inner-most loop level and one of the outer loop level (`outer_tiling_idx`). When the data
    tile is accessed in a contiguous way from the outer loop axis, a transposition is applied on the
    tile to make the access contiguous from the inner-most loop axis. Then, the same vectorization
    logic from its parent `CppVecKernel` is leveraged for load/store/compute. The transposed tile load
    and store are generated into kernel.preloads and kernel.poststores buffers.

    The loop structure looks like below:
    for ...
      for i_outer ...
        for ...
          for inner_most ...
            // generated by CppTile2DKernel
            float tmp0[16*16]; at::vec::transpose_mxn<...>(tmp0, in_ptr0 + ..., ...); // into kernel.preloads
            float tmp1[16*16]; // into kernel.preloads
            for i_inner ... { // the kernel inner loop
              vectorized loads/compute/stores (e.g., load tmp0, store tmp1) // into kernel.loads/compute/stores
            }
            at::vec::transpose_mxn(out_ptr0 + ..., tmp1, ...) // into kernel.poststores
          for inner_most ... (tail)
            // generated by CppVecKernel
            ...
      for i_outer ... (tail)
        for ...
          for ...
            // generated by CppKernel
            ...
    """

    overrides = CppTile2DOverrides  # type: ignore[assignment]

    def __init__(self, args, num_threads, tiling_factor, tiling_indices, tiling_dtype):
        super().__init__(
            args, num_threads, tiling_factor, tiling_indices[1], tiling_dtype
        )
        self.tiling_indices = tiling_indices

    def inner_itervar(self):
        return sympy_index_symbol(f"{self.itervars[self.outer_idx]}_inner")

    def need_vec_transpose(self, index):
        outer_var = self.itervars[self.outer_idx]
        inner_var = self.itervars[self.tiling_idx]
        outer_stride = stride_at_vec_range(index, outer_var, self.tiling_factor)
        inner_stride = stride_at_vec_range(index, inner_var, self.tiling_factor)
        return (
            self._load_mask is None  # TODO: support transposition with mask
            and outer_stride == 1
            and index.has(inner_var)
            and not inner_stride.has(inner_var)
            and not inner_stride.has(outer_var)
        )

    def gen_transposed_tile_load_store(self, name, var, index, is_store):
        # transposed tile load/store outside the kernel inner loop
        dtype = V.graph.get_dtype(name)
        factor = self.tiling_factor
        src = f"{var} + {cexpr_index(index)}"
        dst = "__place_holder__"
        ld_src = f"{cexpr_index(stride_at_vec_range(index, self.itervars[self.tiling_idx], self.tiling_factor))}"
        ld_dst = f"{factor}"
        if is_store:
            src, dst = dst, src
            ld_src, ld_dst = ld_dst, ld_src

        need_define = True
        load_or_store = f"at::vec::transpose_mxn<{DTYPE_TO_CPP[dtype]},{factor},{factor}>({src}, {ld_src}, {dst}, {ld_dst});"
        if is_store:
            tile_var = self.cse.newvar()
        elif load_or_store not in self.cse.cache:
            tile_var = self.cse.generate(self.preloads, load_or_store, write=False)
        else:
            need_define = False
            tile_var = self.cse.cache[load_or_store]

        if need_define:
            define_line = f"{DTYPE_TO_CPP[dtype]} {tile_var}[{factor}*{factor}] __attribute__ ((aligned ({factor})));"
            self.preloads.writeline(define_line)

        load_or_store = load_or_store.replace("__place_holder__", str(tile_var))
        if is_store:
            self.poststores.writeline(DeferredLine(name, load_or_store))
        else:
            self.preloads.writeline(load_or_store)

        return tile_var

    def load(self, name: str, index: sympy.Expr):
        var = self.args.input(name)
        index = self.rename_indexing(index)

        inner = self.inner_itervar()
        if self.need_vec_transpose(index):
            tile_var = self.gen_transposed_tile_load_store(
                name, var, index, is_store=False
            )
            # vector load inside the kernel inner loop
            loadbuf = f"{tile_var} + {cexpr_index(inner * self.tiling_factor)}"
            dtype = V.graph.get_dtype(name)
            line = self._get_vec_load_line(loadbuf, 0, dtype)  # type: ignore[arg-type]
            csevar = self.cse.generate(self.loads, line)
            csevar.update_on_args("load", (self, name, index), {})
            assert isinstance(csevar, CppCSEVariable)
            csevar.is_vec = True
            return csevar
        else:
            new_index = self.transform_indexing(index)
            return super().load(name, new_index)

    def store(self, name, index, value, mode=None):
        assert "buf" in name
        var = self.args.output(name)

        inner = self.inner_itervar()
        index = self.rename_indexing(index)
        assert mode is None
        if self.need_vec_transpose(index):
            tile_var = self.gen_transposed_tile_load_store(
                name, var, index, is_store=True
            )
            # vector store inside the kernel inner loop
            storebuf = f"{tile_var} + {cexpr_index(inner * self.tiling_factor)}"
            if V.graph.get_dtype(name) in DTYPE_LOWP_FP:
                line = f"{value}.store({storebuf}, {self.tiling_factor});"
            elif V.graph.get_dtype(name) in (torch.uint8, torch.int8):
                line = f"{value}.store({storebuf}, {self.tiling_factor});"
            else:
                line = f"{value}.store({storebuf});"
            self.stores.writeline(DeferredLine(name, line))
        else:
            new_index = self.transform_indexing(index)
            super().store(name, new_index, value, mode)

    def codegen_inner_loops(self, code):
        inner = self.inner_itervar()
        code.writeline(
            f"for (long {inner} = 0; {inner} < {self.tiling_factor}; {inner}++)"
        )

    def set_ranges(self, group, reduction_group):
        vars = super().set_ranges(group, reduction_group)
        # do vertical reduction as the tail loop
        self.outer_idx, self.tiling_idx = (
            self.tiling_indices
            if self.tiling_indices[1] < self.reduction_depth
            else reversed(self.tiling_indices)
        )
        return vars

    def transform_indexing(self, index: sympy.Expr) -> sympy.Expr:
        return self.scale_index_with_offset(
            index,
            itervar_idx=self.outer_idx,
            offset=self.inner_itervar(),
        )


class CppVecKernelChecker(CppVecKernel):
    def __init__(self, args, num_threads, tiling_factor, tiling_idx=-1):
        super().__init__(args, num_threads, tiling_factor, tiling_idx)

        # Since this kernel is only for checker but does not generate any
        # code, so we need to decrease the kernel count.
        metrics.generated_kernel_count -= 1

        # Used to record the graph wrapper code as the wrapper_code status could be
        # changed during graph run.
        self._orig_wrapper_code = None

        self.simd_vec = True

        self.fast_vec_list = []
        for k, v in CppVecOverrides.__dict__.items():
            if isinstance(v, staticmethod):
                self.fast_vec_list.append(k)
        self.exit_stack = contextlib.ExitStack()

        # Cache all the load result
        self.supported_dtypes: List[torch.dtype] = [
            torch.float,
            torch.bfloat16,
            torch.float16,
            torch.bool,
            torch.uint8,
            torch.int8,
            torch.int32,
            torch.int64,
        ]

    def disable_vec(self, msg=None):
        if schedule_log.isEnabledFor(logging.DEBUG):
            schedule_log.debug("Disabled vectorization: %s", msg)
        self.simd_vec = False

    def load(self, name: str, index: sympy.Expr):
        with RecordOptimizationContext(__name__) as node_ctx:
            load_dtype = V.graph.get_dtype(name)
            opt_ctx: OptimizationContext = node_ctx.get_opt_ctx()
            assert opt_ctx

            opt_ctx.dtype = load_dtype
            var = self.cse.newvar()

            if len(self.itervars) == 0:
                self.disable_vec("not a loop")
                return var

            if load_dtype not in self.supported_dtypes and (
                index.has(self.itervars[self.tiling_idx])
                or free_symbol_is_type(index, SymT.TMP)
            ):
                self.disable_vec(f"{load_dtype} not supported by load")
                return var

            return var

    def store(self, name, index, value, mode=None):
        with RecordOptimizationContext(__name__) as node_ctx:
            if len(self.itervars) == 0:
                self.disable_vec("not a loop")
                return self.simd_vec

            store_dtype = V.graph.get_dtype(name)

            opt_ctx: OptimizationContext = node_ctx.get_opt_ctx()
            assert opt_ctx
            opt_ctx.dtype = store_dtype

            if store_dtype not in self.supported_dtypes:
                self.disable_vec(f"{store_dtype} not supported by store")
                return self.simd_vec

            assert "buf" in name
            index = self.rename_indexing(index)

            if mode:
                self.disable_vec(f"store mode: {mode}")
                return self.simd_vec

            return self.simd_vec

    def reduction(self, dtype, src_dtype, reduction_type, value):
        if not (
            (dtype == torch.float and src_dtype == torch.float)
            or (dtype == torch.int64 and src_dtype == torch.int64)
            and reduction_type in VECTORIZABLE_RTYPES
        ):
            self.disable_vec(
                f"reduction: dtype {dtype}, src_dtype {src_dtype}, reduction_type {reduction_type}"
            )
        if is_welford_reduction(reduction_type):
            return tuple([self.simd_vec] * 3)
        return self.simd_vec

    def check_bounds(
        self, expr: sympy.Expr, size: sympy.Expr, lower: bool, upper: bool
    ):
        return self.simd_vec

    def store_reduction(self, name, index, value):
        return self.simd_vec

    def __exit__(self, exc_type, exc_val, exc_tb):
        # Restore the wrapper_code
        V.graph.wrapper_code = self._orig_wrapper_code  # type: ignore[assignment]
        self.exit_stack.__exit__(exc_type, exc_val, exc_tb)

    def __enter__(self):
        # Record the graph wrapper code. The wrapper_code status could be
        # changed during graph run. Regarding this checker, we also need to
        # run the graph but we don't expect to change any status that would
        # impact the code generation. Hence, we record the graph wrapper code
        # and replace it with a dummy wrapper_code and then restore to the
        # original one as long as the checker is finished.
        self._orig_wrapper_code = V.graph.wrapper_code
        V.graph.wrapper_code = WrapperCodeGen()

        parent_handler = V.MockHandler()

        class VecCheckerProxy:
            @staticmethod
            def __getattr__(name):  # type: ignore[misc]
                def inner(*args, **kwargs):
                    if name not in self.fast_vec_list:
                        self.disable_vec(f"op: {name}")

                    parent_val = getattr(parent_handler, name)(*args, **kwargs)
                    return pytree.tree_map(lambda _: self.simd_vec, parent_val)

                return inner

            @staticmethod
            def load(name: str, index: sympy.Expr):
                return self.load(name, index)

            @staticmethod
            def store(name, index, value, mode=None):
                return self.store(name, index, value, mode=mode)

            @staticmethod
            def reduction(dtype, src_dtype, reduction_type, value):
                return self.reduction(dtype, src_dtype, reduction_type, value)

            @staticmethod
            def store_reduction(name, index, value):
                return self.store_reduction(name, index, value)

            @staticmethod
            def check_bounds(
                expr: sympy.Expr, size: sympy.Expr, lower: bool, upper: bool
            ):
                return self.check_bounds(expr, size, lower, upper)

            @staticmethod
            def constant(val, dtype):
                with RecordOptimizationContext(__name__) as node_ctx:
                    opt_ctx: OptimizationContext = node_ctx.get_opt_ctx()
                    assert opt_ctx
                    f32_iinfo = torch.finfo(torch.float32)
                    if dtype == torch.double:
                        if (
                            (val <= f32_iinfo.max and val >= f32_iinfo.min)
                            or (val == torch.inf)
                            or (val == -torch.inf)
                        ):
                            opt_ctx.dtype = torch.float32

                    if opt_ctx.dtype not in self.supported_dtypes:
                        self.disable_vec(f"constant dtype: {opt_ctx.dtype}")
                    return val

            @staticmethod
            def index_expr(expr, dtype):
                assert len(self.ranges) == len(self.itervars)

                def can_use_int32():
                    free_symbols = list(expr.free_symbols)
                    sizes = {
                        k: v
                        for k, v in zip(self.itervars, self.ranges)
                        if k in free_symbols
                    }
                    # Trivial case: Range empty
                    if any(v == 0 for v in sizes.values()):
                        return True

                    vars_ranges = {
                        k: ValueRanges(0, v - 1)
                        for k, v in sizes.items()
                        if not isinstance(v, sympy.Expr) or v.is_number
                    }
                    if not vars_ranges or len(vars_ranges) != len(free_symbols):
                        i32_iinfo = torch.iinfo(torch.int32)
                        return (
                            expr.is_number
                            and expr <= i32_iinfo.max
                            and expr >= i32_iinfo.min
                        )
                    expr_ranges = bound_sympy(expr, vars_ranges)
                    if math.isinf(expr_ranges.lower) or math.isinf(expr_ranges.upper):  # type: ignore[arg-type]
                        return False
                    # If something takes the values 0..7, we will compare in the loop
                    # x < 8. As such, for the loop not to overflow in the last iteration, we want
                    # to check that expr_ranges.upper + 1 is representable as well
                    return range_expressable_in_32_bits(
                        ValueRanges(
                            int(expr_ranges.lower), int(expr_ranges.upper) + 1  # type: ignore[arg-type]
                        )
                    )

                with RecordOptimizationContext(__name__) as node_ctx:
                    assert len(self.ranges) == len(self.itervars)
                    opt_ctx: OptimizationContext = node_ctx.get_opt_ctx()
                    assert opt_ctx
                    if (
                        dtype == torch.int64
                        and can_use_int32()
                        and all(
                            user.target in BIN_CMP_OPS
                            for user in node_ctx.current_node.users
                        )
                    ):
                        opt_ctx.dtype = torch.int32
                    else:
                        self.disable_vec(f"index_expr: {expr}, dtype {dtype}")

                    tmp_var = self.cse.newvar()
                    return tmp_var

            @staticmethod
            def indirect_indexing(index_var, size, check=True):
                return sympy_index_symbol(str(index_var))

            @staticmethod
            def masked(mask, body, other):
                body()
                return self.cse.newvar()

            @staticmethod
            def to_dtype(x, dtype, src_dtype=None):
                if dtype not in self.supported_dtypes:
                    self.disable_vec(f"to_dtype: {dtype}")
                return x

        self.exit_stack.enter_context(V.set_ops_handler(VecCheckerProxy()))
        self.exit_stack.enter_context(V.set_kernel_handler(self))
        return self


class CppKernelProxy(CppKernel):
    def __init__(self, kernel_group):
        super().__init__(kernel_group.args, kernel_group.ws.num_threads)
        self.kernel_group = kernel_group
        self.loop_nest = None
        self.call_ranges = None
        self.picked_vec_isa: cpu_vec_isa.VecISA = cpu_vec_isa.pick_vec_isa()

    def data_type_propagation(self, nodes):
        for _node in nodes:
            assert isinstance(_node, SchedulerNode)
            DataTypePropagation.propagate_scheduler_node(_node)

    # Check if all the nodes of a given fx graph can support BF16/FP16
    def is_lowp_fp_scheduler(self, scheduler_node: SchedulerNode):
        if not isinstance(scheduler_node._body, ir.LoopBody):
            return True

        _lowp_fp_type: Optional[torch.dtype] = None

        # Propagate the dtype to check if all the fx node is bf16/fp16
        DataTypePropagation.propagate_scheduler_node(scheduler_node)

        sub_blocks = [scheduler_node._body.root_block] + list(
            scheduler_node._body.subblocks.values()
        )
        for sub_block in sub_blocks:
            for _node in sub_block.graph.nodes:
                # TODO(Eikan): Regarding get_index and index_expr, we should conclude the
                # the data type as well.
                if _node.op == "placeholder" or _node.target in (
                    "get_index",
                    "index_expr",
                ):
                    continue

                # Fast path if all operations can support bf16/fp16 without converting to fp32
                if _node.target not in [
                    "load",
                    "store",
                    "abs",
                    "neg",
                    "output",
                ]:
                    return False

                if hasattr(_node, "meta") and _node.meta:
                    assert OptimizationContext.key in _node.meta
                    opt_ctx: OptimizationContext = _node.meta[OptimizationContext.key]
                    if not opt_ctx.dtype or opt_ctx.dtype not in DTYPE_LOWP_FP:
                        return False
                    if _lowp_fp_type:
                        assert (
                            _lowp_fp_type == opt_ctx.dtype
                        ), "scheduler node do not support bf16/fp16 mix"
                    else:
                        _lowp_fp_type = opt_ctx.dtype
                else:
                    return False

        scheduler_node._lowp_fp_type = _lowp_fp_type  # type: ignore[attr-defined]
        return True

    def legalize_lowp_fp_dtype_loopbody(self, loop_body: ir.LoopBody):
        def add_to_dtype(sub_graph: torch.fx.Graph):
            def is_lowp_fp_load(node: torch.fx.Node):
                if node.target not in ["load"]:
                    return False
                assert len(node.args) == 3
                load_dtype = V.graph.get_dtype(node.args[1])  # type: ignore[arg-type]
                return load_dtype in DTYPE_LOWP_FP

            def is_lowp_fp_store(node: torch.fx.Node):
                if node.target != "store":
                    return False
                _, store_var, _, _, _ = node.args
                store_dtype = V.graph.get_dtype(store_var)  # type: ignore[arg-type]
                return store_dtype in DTYPE_LOWP_FP

            sub_graph_nodes = list(sub_graph.nodes)
            to_lowp_fp_legalized_nodes = []
            for _node in sub_graph_nodes:
                if is_lowp_fp_load(_node):
                    # No need to promote to float if all users are direct stores
                    if all(user.target == "store" for user in _node.users):
                        continue
                    ops = _node.args[0]
                    with sub_graph.inserting_after(_node):
                        to_type_node = sub_graph.call_method(
                            "to_dtype", args=(ops, _node, torch.float)
                        )
                        to_type_node_args = to_type_node.args
                        _node.replace_all_uses_with(to_type_node)
                        to_type_node.args = to_type_node_args
                        metrics.cpp_to_dtype_count += 1
                elif is_lowp_fp_store(_node):
                    ops, name, _, value_var, _ = _node.args
                    # No need to promote to float if it is a user of a load which are all directly stored
                    if value_var.target == "load" and all(
                        user.target == "store" for user in value_var.users
                    ):
                        continue
                    dtype = V.graph.get_dtype(name)
                    with sub_graph.inserting_before(_node):
                        to_type_node = sub_graph.call_method(
                            "to_dtype", args=(ops, value_var, dtype)
                        )
                        _node.replace_input_with(value_var, to_type_node)
                        metrics.cpp_to_dtype_count += 1
                elif _node.target == "reduction":
                    (
                        ops,
                        dtype,
                        src_dtype,
                        reduction_type,
                        value,
                    ) = _node.args
                    if src_dtype in DTYPE_LOWP_FP:
                        # Since we always convert the load/store value to float if the tensor is bfloat16/float16.
                        # Therefore, the reduction should never work with bfloat16/float16 value. Hence, we update
                        # the bfloat16/float16 reduction by
                        #     1) updating the src_dtype to float
                        # and 2) updating the dtype to float if it is bfloat16/float16.
                        assert dtype in [
                            torch.float,
                            torch.bfloat16,
                            torch.float16,
                            torch.int64,
                        ]
                        _node.args = (
                            ops,
                            torch.float if dtype in DTYPE_LOWP_FP else dtype,
                            torch.float,
                            reduction_type,
                            value,
                        )
                elif _node.target == "to_dtype" and _node.args[-1] in DTYPE_LOWP_FP:
                    (ops, x, _) = _node.args
                    # The legalization always loads the BF16/FP16 tensor as FP32 for computation
                    # and converts back to BF16/FP16 after the computation.
                    # Hence, there should be no computation w/ BF16/FP16.
                    # Therefore, we update the to_dtype by replacing the bf16/fp16 dtype with fp32.
                    # Save the legalized to_dtype node for the elimination(eliminate_to_dtype step):
                    #  1) Eliminate the redundant to_dtype node if we have a pattern as follows:
                    #     graph():
                    #       %lowp_fp_legalized = call_method[target=to_dtype](args = (%ops, %input, torch.float))
                    #       %to_dtype2 = call_method[target=to_dtype](args = (%ops, %lowp_fp_legalized, torch.bfloat16/float16))
                    # Regarding the first to_dtype, it is redundant because
                    # the second to_type also converts to the torch.bfloat16/torch.float16.
                    # Hence, we remove the first to_type.
                    to_lowp_fp_legalized_nodes.append(_node)
                    _node.args = (ops, x, torch.float)
                else:
                    pass

            def eliminate_to_dtype(sub_graph: torch.fx.Graph):
                def _eliminate_duplicate_to_node(sub_graph: torch.fx.Graph):
                    # Eliminate the redundant to_dtype node. Let's consider a pattern as follows:
                    #   graph():
                    #     %to_dtype1 = call_method[target=to_dtype](args = (%ops, %input, torch.float), kwargs = {})
                    #     %to_dtype2 = call_method[target=to_dtype](args = (%ops, %to_dtype1, torch.float), kwargs = {})
                    # Regarding the first to_dtype, it is redundant because the second to_type also converts to the
                    # torch.float. Hence, we remove the first to_type
                    def _used_by_to(to_node: torch.fx.Node):
                        return all(usr.target == "to_dtype" for usr in to_node.users)

                    all_to_nodes = [
                        node for node in sub_graph.nodes if node.target == "to_dtype"
                    ]
                    all_to_nodes_and_users = [
                        {node: node.users} for node in all_to_nodes if _used_by_to(node)
                    ]
                    for node_users in all_to_nodes_and_users:
                        for node, users in node_users.items():
                            if node in sub_graph.nodes and (
                                all(usr.args[-1] == node.args[-1] for usr in users)
                                or (
                                    node in to_lowp_fp_legalized_nodes
                                    and all(
                                        usr.args[-1] in DTYPE_LOWP_FP for usr in users
                                    )
                                )
                            ):
                                val_node = node.all_input_nodes[-1]
                                node.replace_all_uses_with(val_node)
                                sub_graph.erase_node(node)

                    # For debug mode, the graph of LoopBody will attach a new GraphModule as
                    # owning_module for debugging while the release mode will not. The lint will
                    # check whether the graph has owning_module to decide if it needs to check
                    # call_module. LoopBody might contain get_index as a module call. But it
                    # is just a function. Hence, it cannot pass the lint check for debug mode.
                    # We bypass the check if the owning_module is None. Eventually, we should call
                    # get_index via call_function but not call_module.
                    if sub_graph.owning_module is None:
                        sub_graph.lint()

                _eliminate_duplicate_to_node(sub_graph)

            eliminate_to_dtype(sub_graph)

        sub_blocks = [loop_body.root_block] + list(loop_body.subblocks.values())
        for sub_block in sub_blocks:
            add_to_dtype(sub_block.graph)

    def legalize_lowp_fp_dtype(self, nodes):
        if all(
            isinstance(_node, SchedulerNode) and self.is_lowp_fp_scheduler(_node)
            for _node in nodes
        ):
            # Mark the load node to load bf16/fp16
            for _node in nodes:
                sub_blocks = [_node._body.root_block] + list(
                    _node._body.subblocks.values()
                )
                for sub_block in sub_blocks:
                    for fx_node in sub_block.graph.nodes:
                        if fx_node.target in ["load", "store"]:
                            assert fx_node.meta
                            assert OptimizationContext.key in fx_node.meta
                            opt_ctx: OptimizationContext = fx_node.meta[
                                OptimizationContext.key
                            ]
                            assert opt_ctx.dtype in DTYPE_LOWP_FP

            # Bypass the legalization as the kernel can run with bf16/fp16 directly
            return

        for _node in nodes:
            assert isinstance(_node, SchedulerNode)
            assert isinstance(_node._body, ir.LoopBody)
            node: SchedulerNode = _node

            def is_memory_copy_scheduler_node(node: SchedulerNode):
                op_counts = node.read_writes.op_counts
                return (
                    len(op_counts) == 2 and "load" in op_counts and "store" in op_counts
                )

            should_legalize = not is_memory_copy_scheduler_node(node)
            if should_legalize:
                body: ir.LoopBody = node._body
                self.legalize_lowp_fp_dtype_loopbody(body)

    def codegen_functions(self, fn_list, var_sizes_list, vec_dtype=torch.float):
        # TODO(jgong5): remove vec_dtype arg with alternative tiling factors for various dtypes
        assert len(fn_list) == len(var_sizes_list)
        kernel_group = self.kernel_group
        group, reduction_group = max(var_sizes_list, key=lambda sizes: len(sizes[1]))

        self.set_ranges(group, reduction_group)

        def codegen_kernel(cls, *args):
            with kernel_group.new_kernel(cls, *args) as kernel:
                # Ugly hack to maintain the metrics kernel count since
                # we only count in CppKernelProxy, not those contained in it
                metrics.generated_kernel_count -= 1

                run(kernel)
                return kernel

        def run(kernel):
            vars, reduction_vars = kernel.set_ranges(group, reduction_group)
            in_suffix = False
            for fn, var_sizes in zip(fn_list, var_sizes_list):
                if var_sizes in [
                    (group, reduction_group),
                    (tuple(itertools.chain(group, reduction_group)), ()),
                ]:
                    assert not in_suffix
                    fn(vars, reduction_vars)
                else:
                    in_suffix = True
                    assert var_sizes == (
                        group,
                        (),
                    ), f"unexpected group: {var_sizes} != {group}, {reduction_group}"
                    # we can fuse in some extra pointwise into the suffix
                    with kernel.write_to_suffix():
                        fn(vars, ())

        scalar_kernel = codegen_kernel(CppKernel)
        V.graph.removed_buffers |= scalar_kernel.removed_buffers
        V.graph.inplaced_to_remove |= scalar_kernel.inplaced_to_remove
        self.loop_nest = LoopNestWithSplit.build(scalar_kernel)

        if not self.picked_vec_isa:
            return

        def select_tiling_indices(tiling_factor):
            all_index = []
            for fn, var_sizes in zip(fn_list, var_sizes_list):
                rw = dependencies.extract_read_writes(fn, *var_sizes)
                all_index += [dep.index for dep in itertools.chain(rw.reads, rw.writes)]
            contig_vars = set()
            contig_vars_list = []
            non_contig_stride_const = set()
            non_contig_stride_other = set()
            for index in all_index:
                for var in index.free_symbols:
                    if not re.search(r"^d\d+$", var.name):
                        continue
                    stride = stride_at_vec_range(index, var, tiling_factor)
                    if stride == 0:
                        continue
                    elif stride == 1:
                        contig_vars.add(int(var.name[1:]))
                        contig_vars_list.append(int(var.name[1:]))
                    elif all(symbol_is_type(s, SymT.SIZE) for s in stride.free_symbols):
                        non_contig_stride_const.add(int(var.name[1:]))
                    else:
                        non_contig_stride_other.add(int(var.name[1:]))
            contig_only = (
                contig_vars - non_contig_stride_const - non_contig_stride_other
            )
            if len(contig_vars) == 0:
                # no contiguous vars
                return [len(self.itervars) - 1]
            if contig_only:
                return sorted(contig_only)[-1:]
            contig_and_const_stride = (
                contig_vars & non_contig_stride_const
            ) - non_contig_stride_other
            contig_vars_sorted = sorted(contig_vars)
            if (
                len(contig_vars_sorted) == 2
                and contig_vars_sorted[-1] in contig_and_const_stride
                and contig_vars_sorted[-1] == len(self.itervars) - 1
            ):
                return contig_vars_sorted
            return sorted(contig_vars_sorted, key=contig_vars_list.count)[-1:]

        def select_tiling(dtype: torch.dtype = torch.float):
            # TODO(jgong5): support alternative tiling factors and data types
            tiling_factor = self.picked_vec_isa.nelements(dtype=dtype)
            tiling_indices = select_tiling_indices(tiling_factor)
            if tiling_indices:
                could_vec = True
                for tiling_indice in tiling_indices:
                    with CppVecKernelChecker(
                        deepcopy(self.kernel_group.args),
                        parallel_num_threads(),
                        tiling_factor,
                        tiling_indice,
                    ) as vec_checker:
                        run(vec_checker)
                        could_vec = could_vec and vec_checker.simd_vec
                        if not could_vec:
                            break
                if could_vec:
                    if len(tiling_indices) == 1:
                        return [tiling_factor], tiling_indices
                    if len(tiling_indices) == 2:
                        return [tiling_factor, tiling_factor], tiling_indices
            return [], []

        # Kernels share the same global contexts like V.graph.wrapper_code, V.kernel.args.
        # But the generated scalar kernel has updated these global contexts. Hence, the other kernels
        # should not do this again to avoid context conflict. By now, we only control the
        # config.inplace_buffers. In the future, we could maintain more contexts.
        with torch._inductor.config.patch(inplace_buffers=False):
            tiling_factors, tiling_indices = select_tiling(vec_dtype)
            assert len(tiling_factors) == len(tiling_indices)
            if len(tiling_indices) == 1:
                vec_kernel = codegen_kernel(
                    CppVecKernel, tiling_factors[0], tiling_indices[0], vec_dtype
                )
                metrics.generated_cpp_vec_kernel_count += 1
                main_loop, tail_loop = self.loop_nest.split_with_tiling(
                    tiling_indices[0], factor=tiling_factors[0]
                )
                main_loop.set_kernel(vec_kernel)
                tail_loop.set_kernel(scalar_kernel)
                main_loop.simd_vec = True
                tail_loop.simd_omp = True
                # We chop the loop into two cubes by the nelements - main loop and tail loop.
                # Regarding the main loop, it is straightforward that it could be vectorized with
                # nelements. But for the tail loop, it still could be vectorized. For example,
                # if the nelements is 8(256bits), then the tail loop still could be vectorized
                # as 4(128bits).
                tail_loop.simd_nelements = tiling_factors[0] // 2
            elif len(tiling_indices) == 2:
                assert (
                    tiling_indices[1] == len(self.itervars) - 1
                    and tiling_factors[0] == tiling_factors[1]
                )
                tile2d_kernel = codegen_kernel(
                    CppTile2DKernel, tiling_factors[0], tiling_indices, vec_dtype
                )
                vec_kernel = codegen_kernel(
                    CppVecKernel, tiling_factors[0], tiling_indices[0], vec_dtype
                )
                metrics.generated_cpp_vec_kernel_count += 2
                outer_main_loop, outer_tail_loop = self.loop_nest.split_with_tiling(
                    tiling_indices[0], factor=tiling_factors[0]
                )
                outer_tail_loop.set_kernel(scalar_kernel)
                (
                    inner_main_loop,
                    inner_tail_loop,
                ) = outer_main_loop.split_with_tiling(
                    tiling_indices[1] - tiling_indices[0], factor=tiling_factors[0]
                )
                inner_main_loop.set_kernel(tile2d_kernel)
                inner_tail_loop.set_kernel(vec_kernel)

    def codegen_loop_bodies(self, loop_bodies, var_sizes_list):
        for body in loop_bodies:
            self.legalize_lowp_fp_dtype_loopbody(body)
            DataTypePropagation.propagate_loopbody(body)
        self.codegen_functions(loop_bodies, var_sizes_list)

    def codegen_nodes(self, nodes: List[SchedulerNode]):
        # Legalize BF16 node by adding to_dtype explicitly
        self.legalize_lowp_fp_dtype(nodes)
        self.data_type_propagation(nodes)

        assert len(nodes) >= 1
        first_node = nodes[0]
        vec_dtype = (
            first_node._lowp_fp_type  # type: ignore[attr-defined]
            if all(
                hasattr(_node, "_lowp_fp_type")
                and _node._lowp_fp_type == first_node._lowp_fp_type  # type: ignore[attr-defined]
                for _node in nodes
            )
            else torch.float
        )

        def fn(node, *index_vars):
            node.decide_inplace_update()
            node.mark_run()
            if isinstance(V.kernel, NullKernelHandler):
                return node._body(*index_vars)
            else:
                return node.codegen(index_vars)

        fn_list = [functools.partial(fn, node) for node in nodes]

        if (
            isinstance(V.local_buffer_context, LocalBufferContext)
            and V.local_buffer_context.local_buffers
        ):
            fn_list = [
                V.local_buffer_context.localize_function(
                    fn,
                )
                for fn in fn_list
            ]

        var_sizes_list = [node.group[1] for node in nodes]
        self.codegen_functions(fn_list, var_sizes_list, vec_dtype)

    def codegen_loops(self, code, worksharing):
        self.codegen_loops_impl(self.loop_nest, code, worksharing)


class OuterLoopFusedKernel(CppKernel):
    def __init__(self, kernel_group):
        super().__init__(kernel_group.args, kernel_group.ws.num_threads)
        self.inner: List[LoopLevel] = []

    def decide_parallel_depth(self, max_parallel_depth, threads) -> int:
        kernels_parallel_depth = []
        nested_kernels: List[List[CppKernel]] = [
            loop.get_kernels() for loop in self.inner
        ]
        for kernels in nested_kernels:
            # For any ScalarKernel, VecKernel, or Tile2DKernel,
            # they should all have the same call_ranges
            call_ranges = kernels[0].call_ranges
            assert call_ranges is not None
            assert all(kernel.call_ranges == call_ranges for kernel in kernels)
            kernels_parallel_depth.append(
                kernels[0].decide_parallel_depth(len(call_ranges), threads)
            )
        return min(
            max_parallel_depth,
            max(kernels_parallel_depth),
        )


class ReasonFusedNodes(Enum):
    SAME_VARS_REDUCE = "same_vars_reduce"
    COMPATIBLE_REDUCTION = "compatible_reduction"
    COMPATIBLE_RANGES_NO_REDUCTION = "compatible_ranges_no_reduction"


class CppScheduling(BaseScheduling):
    # ctypes limits the number of args to 1024, refer to:
    # https://github.com/python/cpython/commit/a285af7e626d1b81cf09f8b2bf7656f100bc1237
    # We set a conservative threshold here.
    MAX_FUSED_KERNEL_ARGS_NUM = 500
    backend_features = dict.fromkeys(
        [
            BackendFeature.INPLACE_BUFFERS,
            BackendFeature.REDUCE_TO_SINGLE_ELEMENT,
        ]
    )

    @classmethod
    def get_backend_features(cls, device: torch.device):
        return cls.backend_features

    def __init__(self, scheduler):
        super().__init__()
        self.scheduler = scheduler
        if scheduler:
            self.reset_kernel_group()
        self._ready_to_flush = False

    def _set_flush_status(self, status: bool):
        self._ready_to_flush = status

    def group_fn(self, sizes):
        return tuple(tuple(map(V.graph.sizevars.simplify, s)) for s in sizes)

    def reset_kernel_group(self):
        from .cpp_wrapper_cpu import CppWrapperCpu

        self.kernel_group: Union[CppWrapperKernelGroup, KernelGroup]
        if isinstance(V.graph.wrapper_code, CppWrapperCpu):
            self.kernel_group = CppWrapperKernelGroup()
        else:
            self.kernel_group = KernelGroup()

    def fuse(self, node1, node2):
        if node1.is_foreach() or node2.is_foreach():
            return ForeachKernelSchedulerNode.fuse(node1, node2)
        elif node1.is_template():
            assert not node2.is_template()
            return FusedSchedulerNode.fuse(node1, node2)
        else:
            if (
                self._why_fuse_nodes(node1, node2)
                == ReasonFusedNodes.COMPATIBLE_RANGES_NO_REDUCTION
            ):
                assert isinstance(node1, (SchedulerNode, FusedSchedulerNode))
                assert isinstance(node2, (SchedulerNode, FusedSchedulerNode))

                _, (vars1, reduce1) = node1.group
                _, (vars2, reduce2) = node2.group
                assert reduce1 == () and reduce2 == (), (reduce1, reduce2)

                def get_indexing_ranges_exprs(node):
                    if isinstance(node, FusedSchedulerNode):
                        assert len(node.snodes) > 0, node.snodes
                        var_ranges = None
                        indexing_exprs = set()
                        for snode in node.snodes:
                            v, exprs = get_indexing_ranges_exprs(snode)
                            if var_ranges is None:
                                var_ranges = v
                            assert var_ranges == v, (var_ranges, v, node.snodes)
                            indexing_exprs.update(exprs)
                        return var_ranges, list(indexing_exprs)
                    else:
                        assert isinstance(node, SchedulerNode)
                        comp_buffer = node.node
                        assert isinstance(comp_buffer, ir.ComputedBuffer)
                        _, body, _ = comp_buffer.get_default_sizes_body()
                        return body.var_ranges, list(body.indexing_exprs.values())

                node_to_recomp = node1 if len(vars1) < len(vars2) else node2
                assert isinstance(node_to_recomp, SchedulerNode)

                ref_node = node2 if len(vars1) < len(vars2) else node1

                extra_indexing_constraints = get_indexing_ranges_exprs(ref_node)

                node_to_recomp.recompute_size_and_body(
                    extra_indexing_constraints=extra_indexing_constraints
                )

                _, (vars1, _) = node1.group
                _, (vars2, _) = node2.group
                assert vars1 == vars2, (vars1, vars2)
                return FusedSchedulerNode.fuse(node1, node2)
            elif self.can_fuse_vertical_outer_loop(node1, node2):
                return OuterLoopFusedSchedulerNode.fuse(
                    node1, node2, self._get_outer_loop_fusion_depth(node1, node2)
                )
            else:
                return FusedSchedulerNode.fuse(node1, node2)

    def _why_fuse_nodes(self, node1, node2) -> Optional[ReasonFusedNodes]:
        _, (vars1, reduce1) = node1.group
        _, (vars2, reduce2) = node2.group

        if vars1 == vars2 and reduce1 == reduce2:
            return ReasonFusedNodes.SAME_VARS_REDUCE
        if reduce1 == () and vars1 == vars2 + reduce2:
            return ReasonFusedNodes.COMPATIBLE_REDUCTION
        if self._can_fuse_nodes_with_compatible_ranges(node1, node2):
            return ReasonFusedNodes.COMPATIBLE_RANGES_NO_REDUCTION
        # TODO(jansel): allow fusion pointwise (vars1, ()) suffix?
        return None

    def _can_fuse_nodes_with_compatible_ranges(self, node1, node2):
        # Here we try to fuse SchedulerNode/FusedSchedulerNode with compatible ranges
        # e.g. (s0, s1, s2) and (s0 * s1 * s2)
        _, (vars1, reduce1) = node1.group
        _, (vars2, reduce2) = node2.group

        c1 = reduce1 == () and reduce2 == ()
        c2 = math.prod(vars1) == math.prod(vars2)
        c3 = len(vars1) == 1 or len(vars2) == 1
        if not (c1 and c2 and c3):
            return False

        node_to_recomp = node1 if len(vars1) < len(vars2) else node2
        ref_node = node2 if len(vars1) < len(vars2) else node1

        # We can not recompute sizes and body for nodes other than SchedulerNode
        # TODO: we can extend fusion support with compatible ranges for FusedSchedulerNode
        if isinstance(node_to_recomp, FusedSchedulerNode):
            return False

        # It may happen that node1 and node2 compatible number of elements
        # but different original ranges, for example:
        # {d0: s0, d1: s1, d2: s2} vs {d0: s0*s1*s2}
        # See https://github.com/pytorch/pytorch/pull/120077/files#r1500427848 for more details
        # TODO: we can fix if it allows us to CSE at least one of the variables

        assert isinstance(node_to_recomp, SchedulerNode)
        if isinstance(node_to_recomp.node, ir.TemplateBuffer):
            return False
        assert isinstance(node_to_recomp.node, ir.ComputedBuffer)
        # node.data.get_size() is a cheaper version of node.get_read_writes().var_ranges
        # but without variable name
        ranges2 = node_to_recomp.node.data.get_size()
        ranges1 = None
        if isinstance(ref_node, FusedSchedulerNode):
            ranges_set = set()
            for snode in ref_node.snodes:
                if isinstance(snode.node, ir.TemplateBuffer):
                    break
                assert isinstance(snode.node, ir.ComputedBuffer)
                ranges_set.add(tuple(snode.node.data.get_size()))

            if len(ranges_set) != 1:
                return False

            ranges1 = list(next(iter(ranges_set)))
        else:
            assert isinstance(ref_node, SchedulerNode)
            assert isinstance(ref_node.node, ir.ComputedBuffer)
            ranges1 = ref_node.node.data.get_size()

        if ranges1 != ranges2:
            return False

        return True

    def _can_fuse_horizontal_impl(self, node1, node2):
        assert isinstance(node1, (FusedSchedulerNode, SchedulerNode))
        assert isinstance(node2, (FusedSchedulerNode, SchedulerNode))
        if any(
            isinstance(node, OuterLoopFusedSchedulerNode) for node in (node1, node2)
        ):
            return False
        return self._why_fuse_nodes(node1, node2) is not None

    def can_fuse_horizontal(self, node1, node2):
        if node1.is_template() or node2.is_template():
            return False
        if (
            len(node1.get_nodes()) + len(node2.get_nodes())
            > config.cpp.max_horizontal_fusion_size
        ):
            return False

        return self._can_fuse_horizontal_impl(node1, node2)

    def _get_outer_loop_fusion_depth(self, node1, node2):
        DISABLE_OUTER_LOOP_FUSION = 0
        if not all(
            type(node)
            in (OuterLoopFusedSchedulerNode, FusedSchedulerNode, SchedulerNode)
            for node in (node1, node2)
        ):
            return DISABLE_OUTER_LOOP_FUSION

        _node1 = (
            node1.get_outer_nodes()[-1]
            if isinstance(node1, OuterLoopFusedSchedulerNode)
            else node1
        )
        assert isinstance(_node1, (FusedSchedulerNode, SchedulerNode))
        _node2 = (
            node2.get_outer_nodes()[0]
            if isinstance(node2, OuterLoopFusedSchedulerNode)
            else node2
        )
        assert isinstance(_node2, (FusedSchedulerNode, SchedulerNode))

        _, (vars1, reduce1) = _node1.group
        _, (vars2, reduce2) = _node2.group
        if vars1 == () and vars2 == () and reduce1 != () and reduce2 != ():
            # Reduction only
            return DISABLE_OUTER_LOOP_FUSION
        if all(type(node) is OuterLoopFusedSchedulerNode for node in (node1, node2)):
            return (
                node1.outer_loop_fusion_depth
                if node1.outer_loop_fusion_depth == node2.outer_loop_fusion_depth
                else DISABLE_OUTER_LOOP_FUSION
            )
        outer_loop_fusion_depth = min(len(vars1), len(vars2))
        if (
            outer_loop_fusion_depth >= 1
            and vars1[:outer_loop_fusion_depth] == vars2[:outer_loop_fusion_depth]
        ):
            if any(
                type(node) is OuterLoopFusedSchedulerNode for node in (node1, node2)
            ):
                _compare_node = (
                    node1 if type(node1) is OuterLoopFusedSchedulerNode else node2
                )
                if _compare_node.outer_loop_fusion_depth == outer_loop_fusion_depth:
                    # Same outer loop fusion depth as prev nodes in OuterLoopFusedSchedulerNode
                    return outer_loop_fusion_depth
                else:
                    return DISABLE_OUTER_LOOP_FUSION
            else:
                # First 2 nodes to generate OuterLoopFusedSchedulerNode
                return outer_loop_fusion_depth
        return DISABLE_OUTER_LOOP_FUSION

    def can_fuse_vertical_outer_loop(self, node1, node2):
        return (
            not node1.is_template()
            and not node2.is_template()
            and node1.get_names() & node2.ancestors
            and not (
                self._can_fuse_horizontal_impl(node1, node2)
                and not node1.is_reduction()
            )
            and self._get_outer_loop_fusion_depth(node1, node2) >= 1
        )

    def get_fusion_pair_priority(self, node1, node2):
        if self.can_fuse_vertical_outer_loop(node1, node2):
            # Outer loop fusion with lower priority
            return 1
        else:
            return 0

    def can_fuse_vertical(self, node1, node2):
        if node2.is_template():
            # TODO(jgong5): support pre-op fusion with template
            return False
        if node1.is_template():
            return not node2.is_reduction()
        return (
            self._can_fuse_horizontal_impl(node1, node2) and not node1.is_reduction()
        ) or self.can_fuse_vertical_outer_loop(node1, node2)

    def codegen_outer_loop_node(
        self,
        node: OuterLoopFusedSchedulerNode,
    ):
        """
        Generate the code for the outer loop fused scheduler node.
        1. Codegen with fused outer loop: depends on the analysis of
            the outer loop fused scheduler node, with or without the local buffer.
        2. If failed, fallback to standard codegen.
        """
        kernel_group = self.kernel_group
        generated_cpp_vec_kernel_count = metrics.generated_cpp_vec_kernel_count
        cpp_kernel_proxy_list: List[CppKernelProxy] = []
        nodes_list: List[List[SchedulerNode]] = []
        assert isinstance(node, OuterLoopFusedSchedulerNode)

        def try_outer_loop_fusion_with_local_buf(node: OuterLoopFusedSchedulerNode):
            """
            Codegen code with fused outer loop and local Buffer.
            """
            assert isinstance(node, OuterLoopFusedSchedulerNode)
            cpp_kernel_proxy_list.clear()
            nodes_list.clear()

            def get_call_ranges(node: BaseSchedulerNode):
                assert isinstance(node, (SchedulerNode, FusedSchedulerNode))
                nodes: List[SchedulerNode] = node.get_nodes()  # type: ignore[assignment]
                _, (group, reduction_group) = max(
                    nodes, key=lambda x: int(x.is_reduction())
                ).group
                call_ranges = tuple(group) + tuple(reduction_group)
                return call_ranges

            local_buffers: List[ir.Buffer] = []
            # Map local buffer name to a list of global buffers
            local_to_global_buffers: Dict[str, List[ir.Buffer]] = {}
            if all(
                len(get_call_ranges(_node)) == node.outer_loop_fusion_depth + 1
                for _node in node.get_outer_nodes()
            ):
                # Ref to the typical case of local buffer
                # in https://github.com/pytorch/pytorch/blob/
                # 1115a25c36340554442f28f9570abd42f0aface2/aten/src/ATen/native/cpu/SoftMaxKernel.cpp#L159
                # where the buffer is with size of last dim and contiguous.
                # Only support this typical case at first.
                visited_scheduler_nodes: Set[str] = set()
                for scheduler_node in node.get_nodes():
                    # all users inside same OuterLoopFusedSchedulerNode
                    visited_scheduler_nodes.add(scheduler_node.get_name())
                    if not scheduler_node.is_reduction() and all(
                        user.node in node.get_nodes() for user in scheduler_node.users
                    ):
                        global_buffer = scheduler_node.node
                        assert isinstance(global_buffer, ir.ComputedBuffer)
                        global_buffer_layout = global_buffer.get_layout()
                        size_offset = node.outer_loop_fusion_depth - len(
                            get_call_ranges(scheduler_node)
                        )

                        def is_all_write_read_contiguous(scheduler_node):
                            contiguous_index_expr = 0
                            stride = 1
                            for var, range in reversed(
                                scheduler_node._body.var_ranges.items()
                            ):
                                contiguous_index_expr += stride * var
                                stride *= range
                            write_index_expr = scheduler_node._body.writes_name2expr[
                                scheduler_node.get_name()
                            ]

                            def is_contiguous_index(x):
                                return x == contiguous_index_expr

                            return is_contiguous_index(write_index_expr) and all(
                                is_contiguous_index(
                                    user.node._body.reads_name2expr[
                                        scheduler_node.get_name()
                                    ],
                                )
                                for user in scheduler_node.users
                            )

                        if not (
                            global_buffer_layout.is_contiguous()
                            and not scheduler_node.is_reduction()
                            and is_all_write_read_contiguous(scheduler_node)
                        ):
                            continue
                        # Local Buffer is a view of global buffer
                        local_buffer_layout = ir.FixedLayout(
                            global_buffer_layout.device,
                            global_buffer_layout.dtype,
                            global_buffer_layout.size[size_offset:],
                            global_buffer_layout.stride[size_offset:],
                        )

                        def try_share_local_buffer(local_buffer_layout, local_buffers):
                            for local_buf in local_buffers:
                                if local_buffer_layout == local_buf.layout and all(
                                    all(
                                        user.node.get_name() in visited_scheduler_nodes
                                        for user in V.graph.scheduler.name_to_node[
                                            global_buffer.name
                                        ].users
                                    )
                                    for global_buffer in local_to_global_buffers[
                                        local_buf.name
                                    ]
                                    if global_buffer.name is not None
                                ):
                                    return local_buf
                            return None

                        local_buf_prefix = "local_buffer_data"
                        # Share existing local buffer
                        local_buffer_used = try_share_local_buffer(
                            local_buffer_layout, local_buffers
                        )
                        if not local_buffer_used:
                            # Create new local buffer
                            local_buffer_used = ir.Buffer(
                                f"{local_buf_prefix}_{len(local_buffers)}",
                                local_buffer_layout,
                            )
                            local_buffers.append(local_buffer_used)
                            local_to_global_buffers[local_buffer_used.name] = []
                        local_to_global_buffers[local_buffer_used.name].append(
                            global_buffer,
                        )

            with LocalBufferContext(kernel_group.args) as scope:
                if len(local_buffers) > 0:
                    for local_buffer in local_buffers:
                        assert local_buffer.name is not None
                        scope.add_local_buffer(
                            local_buffer, local_to_global_buffers[local_buffer.name]
                        )
                for _node in node.get_outer_nodes():
                    assert isinstance(_node, (FusedSchedulerNode, SchedulerNode))
                    cpp_kernel_proxy = CppKernelProxy(kernel_group)
                    cpp_kernel_proxy.codegen_nodes(_node.get_nodes())  # type: ignore[arg-type]
                    cpp_kernel_proxy_list.append(cpp_kernel_proxy)
                    nodes_list.append(_node.get_nodes())  # type: ignore[arg-type]

                if not node.check_outer_fusion_loop_level_attr(
                    cpp_kernel_proxy_list, node.outer_loop_fusion_depth
                ):
                    return False
                metrics.cpp_outer_loop_fused_inner_counts.append(
                    metrics.CppOuterLoopFusedCount(
                        len(cpp_kernel_proxy_list),
                        local_buffer_number=len(scope.local_buffers),
                    )
                )
                outer_fusion_cpp_kernel_proxy = node.merge_outer_fusion_kernels(
                    cpp_kernel_proxy_list,
                )
                kernel_group.finalize_kernel(
                    outer_fusion_cpp_kernel_proxy,
                    [_node for _nodes in nodes_list for _node in _nodes],
                )

            return True

        if not try_outer_loop_fusion_with_local_buf(node):
            # Reset generated_cpp_vec_kernel_count to codegen again
            metrics.generated_cpp_vec_kernel_count = generated_cpp_vec_kernel_count
            cpp_kernel_proxy_list.clear()
            nodes_list.clear()
            # Similar as comment in
            # https://github.com/pytorch/pytorch/blob/469383755fe416eb1c41fa724762ad3eaecdff07/torch/_inductor/codegen/cpp.py#L3269-L3272
            # Kernels share the same global contexts like V.graph.wrapper_code, V.kernel.args.
            with torch._inductor.config.patch(inplace_buffers=False):
                for _node in node.get_outer_nodes():
                    assert isinstance(_node, (FusedSchedulerNode, SchedulerNode))
                    _nodes: List[SchedulerNode] = _node.get_nodes()  # type: ignore[assignment]
                    cpp_kernel_proxy = CppKernelProxy(kernel_group)
                    cpp_kernel_proxy.codegen_nodes(_nodes)
                    kernel_group.finalize_kernel(cpp_kernel_proxy, _nodes)

    def codegen_node(
        self,
        node: Union[OuterLoopFusedSchedulerNode, FusedSchedulerNode, SchedulerNode],
    ):
        """
        Turn an set of pre-fused nodes into a C++ kernel.
        """
        kernel_group = self.kernel_group

        if isinstance(node, OuterLoopFusedSchedulerNode):
            self.codegen_outer_loop_node(node)
        else:
            nodes: List[SchedulerNode] = node.get_nodes()  # type: ignore[assignment]
            cpp_kernel_proxy = CppKernelProxy(kernel_group)
            cpp_kernel_proxy.codegen_nodes(nodes)
            kernel_group.finalize_kernel(cpp_kernel_proxy, nodes)

        args_num = self._get_scheduled_num_args()
        if args_num > CppScheduling.MAX_FUSED_KERNEL_ARGS_NUM:
            self._set_flush_status(True)

    def is_cpp_template(self, node: BaseSchedulerNode) -> bool:
        return isinstance(node, SchedulerNode) and isinstance(
            node.node, ir.CppTemplateBuffer
        )

    def codegen_template(
        self,
        template_node: BaseSchedulerNode,
        epilogue_nodes: Sequence[BaseSchedulerNode],
    ):
        """
        Codegen a CPP template, possibly with fused epilogues
        """
        counters["inductor"]["cpp_epilogue_fusion_counter"] += len(epilogue_nodes)
        assert self.is_cpp_template(
            template_node
        ), "Template node passed to CppScheduler.codegen_template must be a SchedulerNode that wraps a CppTemplateBuffer"
        template_node = cast(SchedulerNode, template_node)
        _, (_, rnumel) = template_node.group
        assert rnumel == ()
        ctb: ir.CppTemplateBuffer = cast(ir.CppTemplateBuffer, template_node.node)
        epilogue_ir_nodes: List[Optional[ir.Buffer]] = [n.node for n in epilogue_nodes]
        assert all(
            isinstance(n, ir.ComputedBuffer) for n in epilogue_ir_nodes
        ), "Epilogue nodes must all be instances of ir.ComputedBuffer"
        kernel, render = ctb.make_kernel_render(ctb, epilogue_nodes=epilogue_ir_nodes)
        with kernel:
            for node in [template_node, *epilogue_nodes]:
                node.mark_run()  # type: ignore[attr-defined]
            src_code = render()

        with V.set_kernel_handler(kernel):
            node_schedule = [template_node, *epilogue_nodes]
            kernel_name = self.define_kernel(src_code, node_schedule, kernel.args)
        kernel.call_kernel(kernel_name, ctb)
        V.graph.removed_buffers |= kernel.removed_buffers
        self.scheduler.free_buffers()

    def _get_scheduled_num_args(self):
        return self.kernel_group.get_num_args()

    def ready_to_flush(self):
        return self._ready_to_flush

    def codegen_sync(self):
        pass

    def define_kernel(self, src_code, nodes, kernel_args=None):
        wrapper = V.graph.wrapper_code
        fused_name = (
            get_fused_kernel_name(nodes, config.cpp.descriptive_names)
            if config.cpp.descriptive_names
            else ""
        )
        kernel_name = "_".join(["cpp", fused_name, wrapper.next_kernel_suffix()])
        kernel_decl_name = kernel_name if V.graph.cpp_wrapper else "kernel"
        src_code = src_code.replace(str(Placeholder.KERNEL_NAME), kernel_decl_name)
        src_code = src_code.replace(str(Placeholder.DESCRIPTIVE_NAME), kernel_name)
        # TODO(voz): Ostensibly, we should not need this. But there are cases where C++ codegen does
        # not use BracesBuffer, so we have no good indicator of a C++ buffer atm.
        src_code = src_code.replace("#pragma CMT", "//")

        compile_wrapper = IndentedBuffer()
        args = self.kernel_group.args if kernel_args is None else kernel_args
        _, _, arg_types = args.cpp_argdefs()
        if not V.graph.cpp_wrapper:
            compile_wrapper.writeline(f"async_compile.cpp_pybinding({arg_types!r}, '''")
        compile_wrapper.splice(src_code, strip=True)
        if not V.graph.cpp_wrapper:
            compile_wrapper.writeline("''')")
        wrapper.define_kernel(kernel_name, compile_wrapper.getvalue(), cuda=False)
        return kernel_name

    def flush(self):
        src_code = self.kernel_group.codegen_group()
        if src_code:
            kernel_name = self.define_kernel(
                src_code, self.kernel_group.scheduled_nodes
            )
            self.kernel_group.call_kernel(V.graph.wrapper_code, kernel_name)
        self.reset_kernel_group()
        self._set_flush_status(False)


class KernelGroup:
    def __init__(self):
        super().__init__()
        self.args = KernelArgs()
        self.loops_code = BracesBuffer()
        self.ws = WorkSharing(self.loops_code)
        self.stack = contextlib.ExitStack()
        self.stack.enter_context(self.ws)
        self.scheduled_nodes = []

    def new_kernel(self, cls, *args):
        return cls(self.args, parallel_num_threads(), *args)

    def finalize_kernel(self, new_kernel, nodes):
        self.scheduled_nodes += nodes
        code = self.loops_code
        ws = self.ws
        new_kernel.codegen_loops(code, ws)

    def get_num_args(self):
        arg_defs, call_args, arg_types = self.args.cpp_argdefs()
        args_num = len(arg_defs)
        return args_num

    def get_export_declaration(self):
        return "__declspec(dllexport)" if _IS_WINDOWS else ""

    def codegen_group(self, name=None) -> str:
        self.stack.close()
        if not self.scheduled_nodes:
            return ""
        code = BracesBuffer()
        # 1. Include header files
        # TODO: support kernel profile on other platforms
        enable_kernel_profile = (
            config.cpp.enable_kernel_profile and sys.platform == "linux"
        )
        if enable_kernel_profile:
            code.writelines(["#include <ATen/record_function.h>"])
        code.writeline(codecache.cpp_prefix())

        # 2. Function definition
        kernel_decl_name = str(Placeholder.KERNEL_NAME) if name is None else name
        kernel_name = str(Placeholder.DESCRIPTIVE_NAME) if name is None else name
        arg_defs, _, _ = self.args.cpp_argdefs()
        arg_defs = ",\n".ljust(25).join(arg_defs)
        func_export_decl = self.get_export_declaration()
        code.writeline(
            f'extern "C" {func_export_decl} void {kernel_decl_name}({arg_defs})'
        )

        # 3. Function body
        with code.indent():
            if enable_kernel_profile:
                graph_id = V.graph.graph_id
                prefix = "graph_" + str(graph_id) + "_" if graph_id is not None else ""
                code.writelines(
                    [
                        f'RECORD_FUNCTION("{prefix + kernel_name}", c10::ArrayRef<c10::IValue>({{}}));'
                    ]
                )
            for old, new in self.args.aliases():
                code.writeline(f"auto {old} = {new};")
            code.splice(self.loops_code)
        return code.getvalue()

    def call_kernel(self, wrapper, kernel_name):
        _, call_args, arg_types = self.args.cpp_argdefs()
        wrapper.generate_kernel_call(
            kernel_name, call_args, cuda=False, arg_types=arg_types
        )


class CppWrapperKernelGroup(KernelGroup):
    def __init__(self):
        super().__init__()
        self.args = CppWrapperKernelArgs()


class WorkSharing:
    def __init__(self, code):
        self.code = code
        self.in_parallel = False
        self.num_threads = None
        self.stack = contextlib.ExitStack()

    def parallel(self, threads):
        if self.in_parallel and threads != self.num_threads:
            # wrong number of threads
            self.close()
        if not self.in_parallel:
            self.num_threads = threads
            self.in_parallel = True
            if config.cpp.dynamic_threads:
                self.code.writeline("#pragma omp parallel")
            else:
                self.code.writeline(f"#pragma omp parallel num_threads({threads})")
            self.stack.enter_context(self.code.indent())
            self.code.writeline(
                "int tid = omp_get_thread_num();",
            )

    def single(self):
        if self.in_parallel:
            self.code.writeline("#pragma omp single")
        return self.in_parallel

    def close(self):
        self.stack.close()
        self.in_parallel = False

    def __enter__(self):
        self.stack.__enter__()
        return self

    def __exit__(self, exc_type, exc_val, exc_tb):
        self.stack.__exit__(exc_type, exc_val, exc_tb)


@dataclasses.dataclass
class LoopLevel:
    var: Optional[sympy.Expr] = None
    size: Optional[sympy.Expr] = None
    offset: sympy.Expr = sympy.Integer(0)
    steps: sympy.Expr = sympy.Integer(1)
    parallel: int = 0
    simd_omp: bool = False
    simd_vec: bool = False
    collapsed: bool = False
    is_reduction: bool = False
    parent: Optional["LoopLevel"] = None
    # the next inner level of the loop, empty if it is inner-most
    # contains >1 LoopLevel if the inner level of loop is split
    inner: List["LoopLevel"] = dataclasses.field(default_factory=list)
    # kernel assigned to this loop level, only valid when it is a leaf
    kernel: Optional[CppKernel] = None

    def __post_init__(self):
        # Regarding the C++/OpenMP backend, `cpu_vec_isa.pick_vec_isa()` to check
        # vectorization ISA is a time-consuming and one-shot operation. It leads
        # to taking a longer time to import `codegen.cpp` package because the
        # `LoopLevel` of the package is decorated by `@dataclasses.dataclass` while
        # the decorator will invoke `cpu_vec_isa.pick_vec_isa()` to initialize the
        # `simd_nelements` of the `LoopLevel`. It might introduce additional compilation
        # overhead to the Triton backend. Therefore, we moved the `simd_nelements` to
        # `__post_init__`
        picked_vec_isa: cpu_vec_isa.VecISA = cpu_vec_isa.pick_vec_isa()
        self.simd_nelements: int = picked_vec_isa.nelements() if picked_vec_isa else 0

    def get_kernels(self) -> List[CppKernel]:
        """Get all kernel objects under this loop level"""
        if self.kernel:
            return [self.kernel]
        kernels = []
        for loop in self.inner:
            kernels += loop.get_kernels()
        return kernels

    def get_root(self):
        """Get all kernel objects under this loop level"""
        root = self
        while root.parent:
            root = root.parent
        return root

    def set_kernel(self, kernel: CppKernel):
        """
        Set the kernel under this loop level. No split is allowed under
        this loop level.
        """
        if not self.inner:
            self.kernel = kernel
            loop: Optional[LoopLevel] = self
            assert loop is not None
            return
        assert len(self.inner) == 1
        self.inner[0].set_kernel(kernel)

    def get_loops_at(self, depth) -> List["LoopLevel"]:
        if depth == 0:
            return [self]
        else:
            loops = []
            for loop in self.inner:
                loops += loop.get_loops_at(depth - 1)
            return loops

    def split_with_tiling(self, depth, factor):
        def clone_inner():
            inner = []
            if self.inner:
                for loop in self.inner:
                    inner.append(loop.clone())
            return inner

        def do_split_with_tiling():
            sympy_factor = sympy.Integer(factor)

            offset = FloorDiv(self.size, sympy_factor) * sympy_factor
            main_loop = LoopLevel(self.var, offset)
            main_loop.steps = sympy_factor
            main_loop.parallel = self.parallel
            main_loop.collapsed = False
            main_loop.is_reduction = self.is_reduction
            main_loop.inner = clone_inner()
            if main_loop.inner:
                for loop in main_loop.inner:
                    loop.parent = main_loop

            tail_loop = LoopLevel(self.var, self.size)
            tail_loop.offset = offset
            tail_loop.parallel = self.parallel
            tail_loop.collapsed = False
            tail_loop.is_reduction = self.is_reduction
            tail_loop.inner = clone_inner()
            if tail_loop.inner:
                for loop in tail_loop.inner:
                    loop.parent = tail_loop

            return main_loop, tail_loop

        if depth == 0:
            main_loop, tail_loop = do_split_with_tiling()
            parent = self.parent
            if parent:
                parent.inner = [main_loop, tail_loop]
                main_loop.parent = parent
                tail_loop.parent = parent
            return main_loop, tail_loop
        else:
            assert len(self.inner) == 1
            return self.inner[0].split_with_tiling(depth - 1, factor)

    def clone(self):
        loop = copy(self)
        loop.inner = []
        if self.inner:
            for inner_loop in self.inner:
                inner_loop_clone = inner_loop.clone()
                inner_loop_clone.parent = loop
                loop.inner.append(inner_loop_clone)
        loop.kernel = deepcopy(self.kernel)
        return loop

    def lines(self):
        offset_expr = cexpr_index(self.offset)
        size_expr = cexpr_index(self.size)
        if config.cpp.no_redundant_loops and offset_expr == size_expr:
            return None
        simd = (
            f"simd simdlen({self.simd_nelements}) "
            if self.simd_omp and self.simd_nelements > 1
            else ""
        )
        if self.parallel:
            # TODO(jansel): look into chunk size and other schedules
            line1 = "#pragma omp for"
            if self.parallel > 1:
                line1 += f" collapse({self.parallel})"
            if self.simd_omp:
                line1 = line1.replace(" for ", f" for {simd}")
        elif self.simd_vec:
            line1 = ""
        elif self.simd_omp:
            line1 = f"#pragma omp {simd}"
        elif not self.is_reduction and cpp_builder.is_gcc():
            line1 = "#pragma GCC ivdep"
        else:
            line1 = ""
        offset_str = f"{INDEX_TYPE} {self.var}={offset_expr}"
        size_str = f"{self.var}<{size_expr}"
        steps_str = f"{self.var}+={cexpr_index(self.steps)}"
        line2 = f"for({offset_str}; {size_str}; {steps_str})"
        if self.collapsed or not line1:
            return [line2]
        return [line1, line2]


@dataclasses.dataclass
class LoopNestWithSplit:
    """
    A loop-nest like structure but with some loop level split along
    the loop range into the main tiling loop and the tail. It is built
    with the `build` method as a loop nest and then split with
    `split_with_tiling` at some depth.

    A typical case is for vectorization where we typically split at the inner-most
    loop level. A more complicated case is 2D tiling where we split at
    both inner-most and outer levels.
    """

    root: Optional[List[LoopLevel]] = None
    kernel: Optional[CppKernel] = None

    @staticmethod
    def build(kernel: CppKernel):
        """Build a LoopNest with the given `kernel` as the leaf"""
        itervars = kernel.itervars
        ranges = kernel.ranges
        reduction_depth = kernel.reduction_depth
        assert reduction_depth is not None

        root: List[LoopLevel] = []
        levels: List[LoopLevel] = root
        loop: Optional[LoopLevel] = None
        for loop_idx, (var, size) in enumerate(zip(itervars, ranges)):
            loop = LoopLevel(var, size, parent=loop)
            if loop_idx >= reduction_depth:
                loop.is_reduction = kernel.is_reduction
            levels.append(loop)
            levels = loop.inner
        loop_nest = LoopNestWithSplit(root)
        if loop:
            loop.kernel = kernel
        else:
            loop_nest.kernel = kernel
        return loop_nest

    def __bool__(self):
        return bool(self.root)

    def get_loops_at(self, depth) -> List[LoopLevel]:
        """Get all the loop levels at the given `depth` (most outer loop has depth 0)"""
        loops: List[LoopLevel] = []
        assert self.root is not None
        for loop in self.root:
            loops += loop.get_loops_at(depth)
        return loops

    @cache_on_self
    def max_parallel_depth(self):
        """
        Maximal allowed depth for parallelism:
        1) Levels without splitting and
        2) All reduction or non-reduction levels
        When the loop is split at the top level, the max depth is 1.
        """
        max_depth = 0
        assert self.root is not None
        loops = self.root
        if len(loops) > 1:
            return 1
        is_reduction = loops[0].is_reduction if loops else False
        while len(loops) == 1 and loops[0].is_reduction == is_reduction:
            max_depth += 1
            loops = loops[0].inner
        return max_depth

    def is_reduction_only(self):
        """
        Whether all the loops are for reduction. Reduction loops
        are always the inner most ones.
        """
        return (
            self.root is not None and len(self.root) > 0 and self.root[0].is_reduction
        )

    def mark_parallel(self, par_depth):
        assert (
            par_depth <= self.max_parallel_depth()
        ), "Parallel depth cannot exceed the maximal allowed parallel depth"
        assert self.root is not None
        loops = self.root
        for loop in loops:
            loop.parallel = par_depth
        for i in range(1, par_depth):
            loops = loops[0].inner
            loops[0].collapsed = True

    def split_with_tiling(self, depth, factor):
        """
        Split the loop into main and tail loops at given `depth` so that the range
        of the main loop has range `floor_div(range, factor) * factor` and
        the tail loop handles the remainder. The main loop is tiled
        according to the `factor`.
        """
        loops = self.get_loops_at(depth)
        assert len(loops) == 1
        split_loops = loops[0].split_with_tiling(0, factor)
        if depth == 0:
            self.root = split_loops
        return split_loops

    def get_kernels(self) -> List[CppKernel]:
        """Get all kernel objects under this loop nest"""
        if self.kernel:
            return [self.kernel]
        kernels: List[CppKernel] = []
        assert self.root is not None
        for loop in self.root:
            kernels += loop.get_kernels()
        return kernels<|MERGE_RESOLUTION|>--- conflicted
+++ resolved
@@ -1498,38 +1498,14 @@
             torch.int32,
             torch.int64,
         ], f"{__name__} does not support {dtype}"
-<<<<<<< HEAD
         assert isinstance(x, CppCSEVariable)
         src_dtype = x.dtype
-        src_cpp_type = DTYPE_TO_CPP[src_dtype]
-        src_num_vectors = V.kernel._get_num_vectors(src_dtype)
-        dst_cpp_type = DTYPE_TO_CPP[dtype]
-        dst_num_vectors = V.kernel._get_num_vectors(dtype)
-        if src_dtype != torch.bool and dtype == torch.bool:
-            return f"{V.kernel._get_mask_type(src_dtype)}::from<{src_cpp_type},{src_num_vectors}>({x})"
-        if src_dtype == torch.bool and dtype != torch.bool:
-            return f"{x}.to<{dst_cpp_type},{dst_num_vectors}>()"
-        if src_dtype != dtype:
-            if src_num_vectors == dst_num_vectors == 1:
-                return f"at::vec::convert<{dst_cpp_type}>({x})"
-            else:
-                return f"at::vec::convert<{dst_cpp_type},{dst_num_vectors},{src_cpp_type},{src_num_vectors}>({x})"
-        return f"({x})"
-=======
-        node: torch.fx.Node = V.interpreter.current_node
-        assert node and isinstance(node, torch.fx.Node)
-        opt_ctx_x = get_opt_ctx(node.args[1])
-        assert opt_ctx_x
-        assert opt_ctx_x.dtype is not None
-        assert isinstance(V.kernel, CppVecKernel)
-        src_dtype = opt_ctx_x.dtype
         expr = V.kernel.get_to_dtype_expr(x, dtype, src_dtype)
         csevar = V.kernel.cse.generate(V.kernel.compute, expr)
         csevar.update_on_args("to_dtype", (x, dtype), {"src_dtype": src_dtype})
         if dtype in [torch.bfloat16, torch.float16] and src_dtype == torch.float:
             V.kernel.cache_dtype_convert(x, src_dtype, csevar, dtype)
         return csevar
->>>>>>> 2a827f00
 
     @staticmethod
     def log1p(x):
