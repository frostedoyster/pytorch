# mypy: allow-untyped-defs
from __future__ import annotations

import collections
import contextlib
import dataclasses
import functools
import itertools
import logging
import math
import operator
from typing import (
    Any,
    Callable,
    Counter,
    DefaultDict,
    Dict,
    Iterable,
    List,
    Optional,
    Sequence,
    Set,
    Tuple,
    Union,
)

import sympy

import torch
import torch._logging

from torch.utils._sympy.functions import FloorDiv, ModularIndexing
from torch.utils._sympy.symbol import free_symbol_is_type, symbol_is_type, SymT
from ..._dynamo.utils import counters
from .. import config, ir, scheduler
from ..codecache import code_hash

from ..dependencies import Dep, MemoryDep, StarDep, WeakDep
from ..ir import TritonTemplateBuffer
from ..optimize_indexing import indexing_dtype_strength_reduction
from ..runtime.hints import ReductionHint
from ..runtime.runtime_utils import green_text, yellow_text
from ..scheduler import BaseSchedulerNode, BaseScheduling, WhyNoFuse
from ..utils import (
    get_dtype_size,
    IndentedBuffer,
    Placeholder,
    sympy_index_symbol,
    sympy_product,
    sympy_subs,
    unique,
)
from ..virtualized import ops, OpsWrapper, V
from .common import CSEVariable, index_prevent_reordering, Kernel, PythonPrinter
from .multi_kernel import MultiKernel


log = logging.getLogger(__name__)
perf_hint_log = torch._logging.getArtifactLogger(__name__, "perf_hints")
schedule_log = torch._logging.getArtifactLogger(__name__, "schedule")
fusion_log = torch._logging.getArtifactLogger(__name__, "fusion")


pexpr = PythonPrinter().doprint


@dataclasses.dataclass
class IterationRanges:
    """
    Each range tree represents multiple sets of iteration indexing
    in a single tiled dimension in the output kernel.

    If you have two loops ranges one (4, 3, 2) and another (4, 6),
    then the range tree will be:
            4 (i0)
        3 (i1)  6 (i3)
        2 (i2)
    Where i0 is shared between both loops, but then the split into
    different indexing vars.  All loop ranges must iterate over
    the same number of elements.
    """

    def __init__(
        self,
        name: str,
        var_list: List[sympy.Symbol],
        var_ranges: Dict[sympy.Symbol, sympy.Expr],
        numel: sympy.Expr,
        prefix: str,
        *,
        kernel: SIMDKernel,
        divisor=sympy.Integer(1),
        length=sympy.Integer(1),
        root: IterationRangesRoot,
    ):
        super().__init__()
        self.name = name
        self.var_list = var_list
        self.var_ranges = var_ranges
        self.numel = numel
        self.prefix = prefix
        self.divisor = divisor
        self.length = length
        self.kernel = kernel
        self.root = root

    def symbol(self):
        return sympy_index_symbol(self.name)


class IterationRangesRoot(IterationRanges):
    def __init__(
        self,
        name: str,
        numel: sympy.Expr,
        # TODO: this is probably SymTy.INDEX and SymTy.RINDEX
        prefix: str,
        index: int,
        kernel: SIMDKernel,
        pid_cache=None,
        *,
        is_loop: bool,
        tensor_dim: Optional[int],
        grid_dim: Optional[int],
        has_zdim: bool,
    ):
        if pid_cache is None:
            pid_cache = {}
        super().__init__(
            name=name,
            var_list=[],
            var_ranges={},
            numel=numel,
            prefix=prefix,
            kernel=kernel,
            root=self,
        )
        self.index = index
        # Store all the nodes in one flat list
        self.nodes: Dict[sympy.Expr, IterationRangesEntry] = {}
        # This is for re-ordering program ID in triton mm template
        # pid_cache["tl.program_id(0)"] = pid_m
        self.pid_cache: Dict[str, str] = pid_cache

        # True if the dimension is implemented as a single program looping over
        # the full dimension (currently only used for non-persistent reduction)
        assert not is_loop or (prefix == "r" and grid_dim is None)
        self.is_loop = is_loop
        # Index of corresponding dimension on triton tensors
        self.tensor_dim = tensor_dim
        # Index of corresponding dimension in the triton grid
        self.grid_dim = grid_dim
        self.has_zdim = has_zdim

    def __repr__(self):
        return f"IterationRangesRoot({self.name!r}, {self.numel}, ...)"

    def cache_clear(self):
        for node in self.nodes.values():
            node.cache_clear()

    def index_sym(self):
        return sympy_index_symbol(f"{self.prefix}index")

    def lookup(self, divisor, length):
        """
        Lookup a given RangeTreeEntry, creating it if needed
        """
        if V.graph.sizevars.statically_known_equals(divisor * length, self.numel):
            expr = FloorDiv(self.index_sym(), divisor)
        else:
            expr = ModularIndexing(self.index_sym(), divisor, length)

        if expr not in self.nodes:
            node = IterationRangesEntry(
                f"{self.prefix}{next(V.kernel.iter_vars_count)}",
                divisor,
                length,
                expr,
                self,
            )
            V.kernel.range_tree_nodes[node.symbol()] = node
            self.var_list.append(node.symbol())
            self.var_ranges[node.symbol()] = length
            self.nodes[expr] = node
        return self.nodes[expr]

    def construct_entries(self, lengths: List[sympy.Expr]):
        divisor = sympy.Integer(1)
        itervars = []
        for length in reversed(lengths):
            itervars.append(self.lookup(divisor, length))
            divisor = divisor * length
        return list(reversed(itervars))

    def construct(self, lengths: List[sympy.Expr]):
        return [e.symbol() for e in self.construct_entries(lengths)]

    def vars_and_sizes(self, index: sympy.Expr):
        """Figure out vars from this tree used in index"""
        nodes = [V.kernel.range_tree_nodes.get(s) for s in index.free_symbols]
        nodes = [n for n in nodes if n and n.prefix == self.prefix]
        nodes.sort(key=lambda x: V.graph.sizevars.size_hint(x.divisor))
        divisor = sympy.Integer(1)
        index_vars = []
        sizes = []

        def add(node):
            nonlocal divisor
            index_vars.append(node.symbol())
            sizes.append(node.length)
            divisor = divisor * node.length

        for node in nodes:
            if not V.graph.sizevars.statically_known_equals(node.divisor, divisor):
                # fill in unused index var
                add(self.lookup(divisor, FloorDiv(node.divisor, divisor)))
                divisor = node.divisor
            add(node)
        if not V.graph.sizevars.statically_known_equals(self.numel, divisor):
            # fill in unused index var
            add(self.lookup(divisor, FloorDiv(self.numel, divisor)))

        return list(reversed(index_vars)), list(reversed(sizes))


class IterationRangesEntry(IterationRanges):
    def __init__(
        self,
        name: str,
        divisor: sympy.Expr,
        length: sympy.Expr,
        expr: sympy.Expr,
        parent: IterationRanges,
    ):
        super().__init__(
            name=name,
            numel=parent.numel / length,
            var_list=parent.var_list,
            var_ranges=parent.var_ranges,
            prefix=parent.prefix,
            divisor=divisor,
            length=length,
            kernel=parent.kernel,
            root=parent.root,
        )
        self.parent = parent
        self.codegen = functools.lru_cache(None)(self._codegen)
        self.expr = expr

    def __repr__(self):
        return f"IterationRangesEntry({self.name}, {self.divisor}, {self.length}, {self.expr}, {self.var_ranges})"

    def set_name(self, name):
        self.codegen = lambda: name  # type: ignore[assignment]
        self.codegen.cache_clear = lambda: None  # type: ignore[method-assign]
        self.name = name

    def cache_clear(self):
        self.codegen.cache_clear()

    def _codegen(self):
        V.kernel.codegen_iteration_ranges_entry(self)
        return self.name

    def precomputed_args(self):
        # for dynamic shapes, find parts of indexing expressions that have to be precomputed
        precomputed_args: List[sympy.Expr] = []
        if isinstance(self.expr, sympy.Symbol):
            return precomputed_args
        assert isinstance(self.expr, (FloorDiv, ModularIndexing)), type(self.expr)
        for arg in self.expr.args[1:]:
            if not isinstance(arg, (sympy.Integer, sympy.Symbol)):
                symbols = arg.free_symbols
                if len(symbols) > 0 and all(
                    symbol_is_type(s, SymT.SIZE) for s in symbols
                ):
                    precomputed_args.append(arg)
        return precomputed_args

    def __hash__(self):
        return hash(self.name)

    def __eq__(self, other):
        return self.name == other.name


def constant_repr(value):
    if value == float("inf"):
        return 'float("inf")'
    elif value == float("-inf"):
        return 'float("-inf")'
    elif math.isnan(value):
        return 'float("nan")'
    return repr(value)


class SIMDKernel(Kernel):
    """
    Common base class for Triton/Halide codegen which both use flattened indexing rather than loop nests.
    """

    sexpr = pexpr
    kexpr: Callable[[sympy.Expr], str]
    allow_block_ptr = False

    def __init__(
        self,
        *groups,
        index_dtype: str,
        mutations: Optional[Set[str]] = None,
        pid_cache=None,
        reduction_hint=ReductionHint.DEFAULT,
        override_persistent_reduction=None,
    ):
        if pid_cache is None:
            pid_cache = {}
        super().__init__()
        self.body = IndentedBuffer()
        self.indexing_code = IndentedBuffer()
        self.numels = [V.graph.sizevars.simplify(s) for s in groups]
        self.mutations: Set[str] = mutations if mutations is not None else set()
        self.range_trees: List[IterationRangesRoot] = []
        self.range_tree_nodes: Dict[sympy.Symbol, IterationRangesEntry] = {}
        self.iter_vars_count = itertools.count()
        self.inside_reduction = self.numels[-1] != 1
        self.reduction_hint = reduction_hint
        self.index_dtype: str = index_dtype
        self.last_usage: Set[str] = set()
        self.buf_accesses: DefaultDict[str, List[Dep]] = collections.defaultdict(list)
        self.persistent_reduction: bool = (
            override_persistent_reduction
            if override_persistent_reduction is not None
            else self.should_use_persistent_reduction()
        )
        self.no_x_dim = self.want_no_x_dim()
        self.code_hash = None

        # define this in a closure to make cache local to object
        @functools.lru_cache(None)
        def simplify_indexing(index: sympy.Expr):
            index = V.graph.sizevars.simplify_with_ranges(index, self.var_ranges())
            for tree in self.range_trees:
                index = self.combine_contiguous_dims(index, tree)

            return self.combine_modular_indexing_pairs(index)

        self.simplify_indexing = simplify_indexing
        self.initialize_range_tree(pid_cache)

    def want_no_x_dim(self):
        return False

    def initialize_range_tree(self, pid_cache):
        no_r_dim = not self.inside_reduction or self.numels[-1] == 1

        prefixes = "zyxr"
        active_prefixes = prefixes[-len(self.numels) :]

        grid_dims = "xyz"
        if self.no_x_dim:
            tensor_dims = "r"
        elif no_r_dim:
            tensor_dims = "xyz"
        else:
            tensor_dims = "xyzr"

        tensor_dims = "".join(p for p in tensor_dims if p in active_prefixes)

        for i, prefix in enumerate(active_prefixes):
            is_reduction = prefix == "r"
            tensor_dim = tensor_dims.find(prefix) if prefix in tensor_dims else None
            grid_dim = None if is_reduction else grid_dims.find(prefix)
            index = i if grid_dim is None else grid_dim
            self.range_trees.append(
                IterationRangesRoot(
                    f"{prefix}index",
                    self.numels[i],
                    prefix,
                    index,
                    self,
                    pid_cache=pid_cache,
                    is_loop=is_reduction and not self.persistent_reduction,
                    tensor_dim=tensor_dim,
                    grid_dim=grid_dim,
                    has_zdim="z" in active_prefixes,
                )
            )

    def finalize_indexing(self, indices: Sequence[sympy.Expr]):
        """
        Hook called right before codegen with every index that will be
        used in the fused kernel.
        """
        pass

    def store_reduction(self, name: str, index: sympy.Expr, value: CSEVariable):
        prior = self.inside_reduction
        self.inside_reduction = False
        try:
            return self.store(name, index, value)
        finally:
            self.inside_reduction = prior

    def should_use_persistent_reduction(self) -> bool:
        return False  # defined in subclass

    def var_ranges(self):
        return dict(
            itertools.chain.from_iterable(
                tree.var_ranges.items() for tree in self.range_trees
            )
        )

    def triton_tensor_ndim(self):
        return sum(int(tree.tensor_dim is not None) for tree in self.range_trees)

    def indexing_size_str(self, i):
        sizes = ["None"] * self.triton_tensor_ndim()
        sizes[i] = ":"
        return f"[{', '.join(sizes)}]"

    def dense_size_list(self) -> List[str]:
        sizes = ["1"] * self.triton_tensor_ndim()
        for tree in self.range_trees:
            if tree.tensor_dim is None:
                continue

            if tree.prefix != "r" or self.inside_reduction:
                sizes[tree.tensor_dim] = f"{tree.prefix.upper()}BLOCK"
        return sizes

    def dense_size_str(self):
        sizes = self.dense_size_list()
        return f"[{', '.join(sizes)}]"

    def combine_modular_indexing_pairs(self, index):
        if not isinstance(index, ModularIndexing):
            return index
        x = index.args[0]
        if (tree_node := self.range_tree_nodes.get(x)) is None:
            return index
        new_index = sympy_subs(index, {x: tree_node.expr})
        new_index = V.graph.sizevars.combine_modular_indexing_pairs(new_index)
        # the index now contains xindex/etc, which is nonstandard, fix it up
        return sympy_subs(
            new_index,
            {
                tree_node.root.index_sym(): tree_node.root.lookup(
                    sympy.Integer(1), tree_node.root.numel
                ).symbol()
            },
        )

    def combine_contiguous_dims(self, index: sympy.Expr, tree: IterationRangesRoot):
        if expand_res := V.graph.sizevars.expand_floor_div(index):
            new_index, denominator = expand_res  # type: ignore[misc]
            return FloorDiv(self._combine_contiguous_dims(new_index, tree), denominator)
        else:
            return self._combine_contiguous_dims(index, tree)

    def _combine_contiguous_dims(self, index: sympy.Expr, tree: IterationRangesRoot):
        """
        More aggressive simplification to merge contiguous dims
        """
        if isinstance(index, (sympy.Integer, sympy.Symbol)):
            return index
        index_vars, sizes = tree.vars_and_sizes(index)
        if len(sizes) <= 1:
            return index
        new_sizes, reindex, prune = V.graph.sizevars._simplify_loops(
            index_vars, sizes, index_prevent_reordering([index], index_vars, sizes)
        )
        if new_sizes == sizes:
            return index
        new_index_vars = tree.construct(new_sizes)
        new_index = sympy_subs(index, dict(zip(index_vars, reindex(new_index_vars))))
        return new_index

    def set_last_usage(self, nodes):
        if not self.inside_reduction or self.persistent_reduction:
            return
        self.last_usage = set(
            itertools.chain.from_iterable(
                n.last_usage for n in nodes if n is not EnableReduction
            )
        )

    def disable_reduction(self):
        should_flush = self.range_trees[-1].is_loop

        @contextlib.contextmanager
        def ctx():
            if self.numels[-1] == 1:
                assert not self.inside_reduction
                yield
                return
            if should_flush:
                # calling codegen_body() will flush all the pending buffers
                # and write out a reduction loop
                self.codegen_body()
            self.inside_reduction = False
            try:
                yield
                if should_flush:
                    # flush out any code before opening the next loop
                    self.codegen_body()
            finally:
                self.inside_reduction = True

        return ctx()

    def set_ranges(self, *lengths):
        assert len(lengths) == len(self.range_trees)
        return [
            ranges.construct(length)
            for length, ranges in zip(lengths, self.range_trees)
        ]

    @staticmethod
    def _split_iteration_ranges(
        groups: Iterable[sympy.Expr], lengths: Sequence[Sequence[sympy.Expr]]
    ):
        sv = V.graph.sizevars
        new_ranges: List[List[sympy.Expr]] = [[] for _ in groups]
        remaining = [sv.simplify(g) for g in groups]
        var_count = itertools.count()

        def add_range(i, expr):
            expr = sv.simplify(expr)
            if not sv.statically_known_multiple_of(remaining[i], expr):
                raise CantSplit
            # guard on the last item out
            remaining[i] = FloorDiv(remaining[i], expr)
            new_ranges[i].append(expr)
            return next(var_count)

        def make_combined(size, idx1, idx2):
            def getter(flat_vars):
                return size * flat_vars[idx1] + flat_vars[idx2]

            return getter

        return_getters_groups = []
        current_group = 0
        for length_group in lengths:
            return_getters = []
            for size in length_group:
                if sv.statically_known_equals(size, 1):  # type: ignore[arg-type]
                    return_getters.append(lambda _: sympy.Integer(0))
                    continue

                while current_group < len(remaining) and sv.statically_known_equals(
                    remaining[current_group], 1  # type: ignore[arg-type]
                ):
                    # scroll to next group with remaining elements
                    current_group += 1

                if current_group + 1 < len(remaining) and sv.statically_known_gt(
                    size, remaining[current_group]
                ):
                    # need to break size in two
                    if not sv.statically_known_multiple_of(
                        size, remaining[current_group]
                    ):
                        raise CantSplit
                    size1 = remaining[current_group]
                    size2 = FloorDiv(size, remaining[current_group])
                    return_getters.append(
                        make_combined(
                            size2,
                            add_range(current_group, size1),
                            add_range(current_group + 1, size2),
                        )
                    )
                else:
                    return_getters.append(
                        operator.itemgetter(add_range(current_group, size))
                    )
            return_getters_groups.append(return_getters)

        assert all(
            V.graph.sizevars.size_hint(s) == 1 for s in remaining
        ), f"failed to set ranges {remaining} {lengths}"

        return new_ranges, return_getters_groups

    @classmethod
    def is_compatible(
        cls, groups: Iterable[sympy.Expr], lengths: Sequence[Sequence[sympy.Expr]]
    ):
        try:
            cls._split_iteration_ranges(groups, lengths)
            return True
        except CantSplit:
            return False

    def split_and_set_ranges(self, lengths: List[List[sympy.Expr]]):
        """
        We may want to fuse `for i0 in s0*s1` into a tiled kernel with groups (s0, s1).

        To do this we need to split up the iteration space of i0 into something like:
            for i1 in s0:
              for i2 in s1:
                i0 = i1*s1 + i2
                ....

        This function matches and resplits lengths to the groups of
        this kernel to enable tiled + non-tiled fusions.
        """
        groups = [rt.numel for rt in self.range_trees]
        if not self.inside_reduction:
            groups[-1] = sympy.Integer(1)

        if len(lengths) == len(self.range_trees) and all(
            V.graph.sizevars.simplify(sympy_product(x) - g) == 0
            for x, g in zip(lengths, groups)
        ):
            return self.set_ranges(*lengths)

        new_ranges, return_getters_groups = self._split_iteration_ranges(
            groups, lengths
        )
        itervars = list(itertools.chain.from_iterable(self.set_ranges(*new_ranges)))
        return [[fn(itervars) for fn in fns] for fns in return_getters_groups]

    def is_indirect_indexing(self, index: sympy.Expr):
        # tmpX  means indirect indexing
        return free_symbol_is_type(index, SymT.TMP)

    def is_broadcasted(self, index: sympy.Expr):
        # Note. This may not be correct when there is indirect indexing
        if self.is_indirect_indexing(index):
            return False

        index_numels = [1] * len(self.numels)
        for symbol in index.free_symbols:
            if symbol not in self.range_tree_nodes:
                # Non-iterated variables, e.g. strides
                continue
            entry = self.range_tree_nodes[symbol]  # type: ignore[index]
            assert isinstance(entry.parent, IterationRangesRoot)
            index_numels[entry.parent.index] *= entry.length

        # If the index variables only iterate over a subset of the kernel
        # numels, then it must be broadcasted.
        simplify = V.graph.sizevars.simplify
        return any(
            simplify(idx_range) != simplify(iter_range)  # type: ignore[arg-type]
            for idx_range, iter_range in zip(index_numels, self.numels)
        )

    def index_to_str(self, index: sympy.Expr) -> str:
        """
        Convert an index expr to a string that can be used in output code.
        e.g. a sympy expression "s2" may actually appear as "ks1" in the generated kernel.

        Index expressions often need to be passed in as arguments to the triton kernel.
        Rename_indexing and codegen_indexing keep track of the needed indices and add
        new parameters to the function signature.
        """
        if isinstance(index, list):
            return f"[{', '.join(map(self.index_to_str, index))}]"
        return self.kexpr(self.rename_indexing(index))  # type: ignore[call-arg]

    def prepare_indexing(
        self,
        index: sympy.Expr,
    ):
        index = self.simplify_indexing(index)
        index = sympy_subs(index, V.graph.sizevars.precomputed_replacements)
        # if simple replacements didn't get rid of floor/ceil, try full subs
        if len(index.atoms(sympy.floor)) or len(index.atoms(sympy.ceiling)):
            index = index.subs(V.graph.sizevars.precomputed_replacements)
        # last resort, if no range vars are in the expr, hoist it
        # TODO instead of trying to blindly find complicated exprs, we should hoist the
        # inputs/outputs sizes and strides, but at the time indexing is generated
        # kernel inputs and outputs are not set yet, we'd need a deeper refactor
        # to do it this way

        if len(index.atoms(sympy.ceiling)):
            for a in index.atoms(sympy.ceiling):
                # for nested exprs, atoms yields top level first (?)
                # so if everything goes fine, lower level replacements will come up empty
                symbols = a.free_symbols
                if len(symbols) > 0 and all(
                    symbol_is_type(s, (SymT.SIZE, SymT.PRECOMPUTED_SIZE))
                    for s in symbols
                ):
                    replacements = {a: V.graph.sizevars.lookup_precomputed_size(a)}
                    index = sympy_subs(index, replacements)

        return self.codegen_indexing(self.simplify_indexing(index))

    def active_range_trees(self, reorder=False):
        trees = [
            t for t in self.range_trees if t.prefix != "r" or self.inside_reduction
        ]
        if reorder and len(trees) > 1:
            count = sum(t.prefix in "xyz" for t in trees)
            assert "".join(t.prefix for t in trees[:count]) == "zyx"[-count:], [
                t.prefix for t in trees[:count]
            ]
            trees[:count] = reversed(trees[:count])
        return trees

    def codegen_indexing(self, expr: sympy.Expr):
        expr = V.graph.sizevars.simplify_with_ranges(expr, self.var_ranges())
        for sym in sorted(expr.free_symbols, key=str):
            if sym in self.range_tree_nodes:
                # if indexing expression is complicated, we precompute it on the host side
                # and send the result as a kernel argument
                replacements = {}
                for ps in self.range_tree_nodes[sym].precomputed_args():  # type: ignore[index]
                    replacements[ps] = V.graph.sizevars.lookup_precomputed_size(ps)
                if len(replacements) > 0:
                    self.range_tree_nodes[sym].expr = sympy_subs(  # type: ignore[index]
                        self.range_tree_nodes[sym].expr, replacements  # type: ignore[index]
                    )
                self.range_tree_nodes[sym].codegen()  # type: ignore[index]
        return expr

    @contextlib.contextmanager
    def mask_loads(self, mask, value):
        """Context manager to add an additional mask to tl.load/store"""
        prior = self._load_mask
        prior_val = self._load_other
        if prior:
            mask = ops.logical_and(mask, prior)

        mask = OpsWrapper._unwrap(mask)
        self._load_mask = mask
        self._load_other = value
        try:
            # TODO(jansel): do we need a reshape here?
            yield mask
        finally:
            self._load_mask = prior
            self._load_other = prior_val

    def get_strides_of_load(self, index: sympy.Expr):
        """
        This gets the stride of the index for each of the tiling variables
        (technically, it does it at index 0)

        For example, if
        xindex = x0 + 512*x1 + 1024*r0
        x0 = (xindex//512)
        x1 = (xindex % 512)
        r0 = rindex // 1024

        this function would return
        {xindex: 512, rindex: 1024}
        """
        index_to_tile_indexes = {k: v.expr for k, v in self.range_tree_nodes.items()}
        index_in_tile_vars = sympy_subs(index, index_to_tile_indexes)  # type: ignore[arg-type]
        strides = {}
        for range_tree in self.range_trees:
            s = sympy_index_symbol(range_tree.name)
            strides[s] = sympy_subs(index_in_tile_vars, {s: 1}) - sympy_subs(
                index_in_tile_vars, {s: 0}
            )
        return strides

    @staticmethod
    def _map_tuple_or_scalar(fn, value):
        if isinstance(value, tuple):
            return tuple(map(fn, value))
        return fn(value)

    def estimate_kernel_num_bytes(self):
        """
        Try the best to estimate the total size (in bytes) of the
        kernel's inputs and outputs, which is used for estimating the memory
        throughput of this kernel. This information is used for checking how
        far we are from the peak memory bandwidth. It's important that
        we want to avoid overestimating the sizes of the inputs and outputs,
        because it can wrongfully give us a very large memory traffic value,
        which may be even larger than the theoretical bandwidth and thus
        become very misleading. This is particularly problematic for cases
        where we slice some inputs. In those cases, we should only count
        the size of the "slices" instead of the original inputs, because
        only the slices contribute to the real memory traffic.
        """
        nbytes = []
        ninplace_args = len(unique(self.args.inplace_buffers.values()))
        _, call_args, _, _ = self.args.python_argdefs()

        # For pointwise and reduction kernels, this is the upper-bound numels
        # for the output buffer.
        # FIXME: This is not exactly right for cases like below:
        #    def foo(tensor0, tensor1):
        #        x0 = narrow(tensor0)
        #        return cat(x0, tensor1)
        # For this example, we will end up overestimate the size for the
        # slice s0. Potentially, we could have precise inputs information
        # if we maintained the original inputs of the Pointwise kernel created
        # for the "cat". However, I think it might be a bit overwhelming that
        # we add such complexity only for handling some particular cases for
        # benchmarking.
        out_numel = V.graph.sizevars.size_hint(sympy_product(self.numels))
        for i, arg in enumerate(call_args):
            # "buf" may be narrowed. In this case, the number of memory accesses
            # should be estimated based on the reinterpreted layout.
            # On the other hand, buf may be broadcasted. In this case,
            # counting the size of the underline storage would give us
            # a better estimation in terms of memory accesses.
            if arg not in self.buf_accesses:
                nbytes.append(0)
                continue
            arg_numel = V.graph.get_numel(arg)
            buf_size = V.graph.sizevars.size_hint(arg_numel)
            if buf_size > out_numel:
                # This arg points to a buf that has been sliced.
                # We need to count each individual slice to have
                # a better estimation.
                indices: Set[Any] = set()
                no_index_dep_count = 0
                for dep in self.buf_accesses[arg]:
                    if isinstance(dep, (StarDep, WeakDep)):
                        indices.add(f"no_index_dep_{no_index_dep_count}")
                        no_index_dep_count += 1
                    else:
                        indices.add(dep.index)
                numel = len(indices) * out_numel
            else:
                numel = buf_size
            dtype = V.graph.get_dtype(arg)
            dtype_size = get_dtype_size(dtype)
            nbytes.append(numel * dtype_size * (1 + int(i < ninplace_args)))
        return sum(nbytes)

    def warn_mix_layout(self, kernel_name):
        """
        Print message if the kernel have mixed layout inputs.
        Only care about 4D tensor for now.
        """
        if (
            len(self.args.input_buffers) == 1
            and len(self.args.output_buffers) == 1
            and len(self.args.inplace_buffers) == 0
        ):
            # even if input buffer and output buffer have different layout,
            # this can be a layout conversion kernel. No need to warn for
            # the mix layouts.
            return

        argdefs, call_args, signature, _ = self.args.python_argdefs()
        uniform_stride_order = None
        for arg_name in call_args:
            buf = V.graph.get_buffer(arg_name)
            if buf and len(buf.layout.size) == 4:
                # ignore the tensor if only 1 dimension is non-zero
                if len([x for x in buf.layout.size if x == 1]) == 3:
                    continue
                stride_order = ir.get_stride_order(buf.layout.stride)
                if uniform_stride_order is None:
                    uniform_stride_order = stride_order
                elif uniform_stride_order != stride_order:
                    msg = yellow_text(
                        f"Expected stride order {uniform_stride_order}, but found stride order"
                        + f" {stride_order} for kernel {kernel_name}"
                    )
                    log.warning(msg)

                    stride_order_list = [
                        ir.get_stride_order(V.graph.get_buffer(name).layout.stride)
                        if V.graph.get_buffer(name)
                        else None
                        for name in call_args
                    ]
                    size_list = [
                        V.graph.get_buffer(name).layout.size
                        if V.graph.get_buffer(name)
                        else None
                        for name in call_args
                    ]
                    source_list = [
                        "GraphInput"
                        if name in V.graph.graph_inputs
                        else "IntermediateBuffer"
                        if name in V.graph.name_to_buffer
                        else None
                        for name in call_args
                    ]

                    msg = yellow_text(
                        f"  param names {argdefs}\n  buf names {call_args}\n  strides {stride_order_list}"
                        + f"\n  sizes {size_list}\n  sources {source_list}\n"
                    )
                    log.warning(msg)
                    return
        msg = green_text(
            f"All the inputs for the triton kernel {kernel_name} have uniform layout"
        )
        log.warning(msg)

    def welford_reduce_fallback(self, dtype, value):
        sum_ = ops.reduction(dtype, dtype, "sum", value)
        self.inside_reduction = False
        rnumel = ops.index_expr(self.numels[-1], dtype)
        mean = ops.truediv(sum_, rnumel)

        self.inside_reduction = True
        dx = ops.sub(value, mean)
        dx2 = ops.mul(dx, dx)
        m2 = ops.reduction(dtype, dtype, "sum", dx2)
        return OpsWrapper._unwrap((mean, m2, rnumel))

    def codegen_kernel(self):
        raise NotImplementedError

    def codegen_body(self):
        pass

    def codegen_iteration_ranges_entry(self, entry: IterationRangesEntry):
        pass


class SIMDScheduling(BaseScheduling):
    kernel_type = SIMDKernel  # override in subclass
    int32_type = "torch.int32"
    int64_type = "torch.int64"

    def __init__(self, scheduler):
        super().__init__()
        self.scheduler = scheduler

    def group_fn(self, sizes):
        return tuple(V.graph.sizevars.simplify(sympy_product(s)) for s in sizes)

    def can_fuse(self, node1, node2):
        """
        Hook called by Scheduler to determine if the Triton backend
        can fuse node1 and node2.  These nodes might already be
        FusedSchedulerNodes.
        """
        if isinstance(node1, scheduler.ForeachKernelSchedulerNode) or isinstance(
            node2, scheduler.ForeachKernelSchedulerNode
        ):
            return scheduler.ForeachKernelSchedulerNode.can_fuse(node1, node2)

        _, (numel1, rnumel1) = node1.group
        _, (numel2, rnumel2) = node2.group
        why = WhyNoFuse(node1, node2)

        if node1.is_split_scan() and not node2.is_split_scan():
            if node2.is_reduction():
                why("Split scan cannot fuse with reductions")
        elif node2.is_split_scan() and not node1.is_split_scan():
            if node1.is_reduction():
                why("Split scan cannot fuse with reductions")

        if node1.is_reduction() and node2.is_reduction():
            reduction_can_fuse = numel1 == numel2 and rnumel1 == rnumel2
            if not reduction_can_fuse:
                why(
                    "numel/rnumel mismatch (reduce) (%s, %s), (%s, %s)",
                    numel1,
                    numel2,
                    rnumel1,
                    rnumel2,
                )
            return reduction_can_fuse

        if not node1.is_reduction() and not node2.is_reduction():
            if not (numel1 == numel2 and rnumel1 == rnumel2):
                why(
                    "numel/rnumel mismatch (non-reduce) (%s, %s), (%s, %s)",
                    numel1,
                    numel2,
                    rnumel1,
                    rnumel2,
                )
                return False

            if node1.is_template():
                # Only allow fusion for TritonTemplates for now.
                # Fusion for CUDATemplates are not supported.
                is_triton_template = isinstance(node1.node, TritonTemplateBuffer)
                if not is_triton_template:
                    why("node1 is not TritonTemplateBuffer")
                return is_triton_template

            # check for a bad combined tiling
            tiling1 = self.select_tiling(node1.get_nodes(), numel1, rnumel1)
            tiling2 = self.select_tiling(node2.get_nodes(), numel1, rnumel1)
            tiling3 = self.select_tiling(
                node1.get_nodes() + node2.get_nodes(), numel1, rnumel1
            )
            if config.triton.tiling_prevents_pointwise_fusion:
                cond = True
                if len(tiling1) > 2:
                    if len(tiling2) > 2:
                        cond = tiling1 == tiling2 == tiling3
                    else:
                        cond = tiling1 == tiling3
                elif len(tiling2) > 2:
                    cond = tiling2 == tiling3
                if not cond:
                    why(
                        "tiling mismatch (%s, %s, %s)",
                        tiling1,
                        tiling2,
                        tiling3,
                    )
                    return False

            return True

        if not node1.is_reduction() and node2.is_reduction():
            assert rnumel1 == 1 and rnumel2 != 1
            if numel1 == numel2 * rnumel2:
                if not all(
                    SIMDKernel.is_compatible((numel2, rnumel2), n.get_ranges())
                    for n in node1.get_nodes()
                ):
                    why("nodes numel/rnumel incompatibility")
                    return False
                if (
                    config.triton.tiling_prevents_reduction_fusion
                    and not node1.is_template()
                ):
                    is_reduction_tiling_valid = self.select_tiling(
                        node1.get_nodes(), numel1
                    ) in (
                        (numel1, 1),
                        (numel2, rnumel2, 1),
                    )
                    if not is_reduction_tiling_valid:
                        why("invalid tiling for reduction")
                    return is_reduction_tiling_valid
                return True

            if numel1 != numel2:
                why("nodes numel incompatibility")
            return numel1 == numel2

        assert node1.is_reduction() and not node2.is_reduction()
        # swap args to hit the case above
        return self.can_fuse_horizontal(node2, node1)

    can_fuse_vertical = can_fuse
    can_fuse_horizontal = can_fuse

    def generate_node_schedule(self, nodes, numel, rnumel):
        node_schedule: List[Any] = []
        current_loop_writes: Set[str] = set()

        # Writes with a reduced shape, meaning they are only present once the
        # reduction loop has ended
        current_loop_reduced_writes = set()
        current_loop_has_writes = False
        done = set()

        def fits_in_main_body(n):
            _, (node_numel, node_rnumel) = n.group
            return (node_numel == numel and node_rnumel == rnumel) or (
                node_numel == numel * rnumel and node_rnumel == 1
            )

        def fits_outside_reduction(n):
            _, (node_numel, node_rnumel) = n.group
            return node_numel == numel and node_rnumel == 1 and rnumel != 1

        def schedule_node_in_loop(n):
            nonlocal current_loop_has_writes
            done.add(n)
            node_schedule.append(n)
            current_loop_has_writes = True
            # A scan is modelled as a reduction in the scheduler but has a
            # full sized output that can be used inside the loop body
            if (
                n.is_reduction()
                and isinstance(n, scheduler.SchedulerNode)
                and isinstance(n.node, ir.ComputedBuffer)
                and not isinstance(n.node.data, ir.Scan)
            ):
                current_loop_reduced_writes.add(n.get_name())

        @contextlib.contextmanager
        def end_current_reduction_loop():
            nonlocal current_loop_has_writes
            if current_loop_has_writes:
                # flush out any other runnable nodes to reduce number of loops
                for other_node in nodes[index + 1 :]:
                    if (
                        node not in done
                        and fits_in_main_body(other_node)
                        and not (current_loop_reduced_writes & other_node.ancestors)
                    ):
                        schedule_node_in_loop(node)

            if node_schedule and node_schedule[-1] is EnableReduction:
                node_schedule.pop()
            else:
                node_schedule.append(DisableReduction)
            yield
            node_schedule.append(EnableReduction)
            current_loop_reduced_writes.clear()
            current_loop_has_writes = False

        for index, node in enumerate(nodes):
            if node in done:
                continue
            done.add(node)

            def requires_closing_previous_reduction(node, node_schedule):
                if rnumel == 1:
                    return False
                if not current_loop_reduced_writes & node.ancestors:
                    return False
                assert node_schedule and not isinstance(
                    node_schedule[-1], (EnableReduction, DisableReduction)
                )
                return bool(current_loop_reduced_writes)

            if fits_in_main_body(node):
                if requires_closing_previous_reduction(node, node_schedule):
                    with end_current_reduction_loop():
                        pass  # need to start a new reduction loop

                schedule_node_in_loop(node)
            elif fits_outside_reduction(node):
                with end_current_reduction_loop():
                    node_schedule.append(node)
            else:
                raise NotImplementedError(
                    f"unexpected group: ({numel}, {rnumel}) != {node.group[1]}"
                )

        return node_schedule

    def codegen_node(
        self, node: Union[scheduler.FusedSchedulerNode, scheduler.SchedulerNode]
    ):
        """
        Given a set of pre-fused nodes, generate a Triton kernel.
        """

        nodes: List[scheduler.SchedulerNode] = node.get_nodes()  # type: ignore[assignment]

        _, (numel, rnumel) = max(nodes, key=lambda x: int(x.is_reduction())).group

        node_schedule = self.generate_node_schedule(nodes, numel, rnumel)
        buf_accesses = collections.defaultdict(list)
        for node in nodes:
            for access in node.read_writes.reads | node.read_writes.writes:
                buf_accesses[access.name].append(access)

        schedule_log.debug("Schedule:\n %s", node_schedule)

        return self.codegen_node_schedule(node_schedule, buf_accesses, numel, rnumel)

    @staticmethod
    def reduction_hint(node):
        assert node.is_reduction()
        if all(
            dep.is_contiguous()
            for dep in itertools.chain(node.read_writes.reads, node.read_writes.writes)
        ):
            return ReductionHint.INNER
        else:
            return node.node.data.reduction_hint

    @staticmethod
    def can_use_32bit_indexing(
        numel: sympy.Expr, buffers: Iterable[Union[ir.Buffer, ir.TensorBox]]
    ) -> bool:
        int_max = torch.iinfo(torch.int32).max
        size_hint = V.graph.sizevars.size_hint
        has_hint = V.graph.sizevars.shape_env.has_hint

        def within_32bit(e):
            # Allow for unhinted e as long as we can still statically prove
            # (e.g., via ValueRanges) that it is still in bounds
            if V.graph.sizevars.is_expr_static_and_true(e <= int_max):
                return True
            # Otherwise, the hint MUST exist and be in range
            return has_hint(e) and size_hint(e) <= int_max

        if not within_32bit(numel):
            return False

        # Any use of a MultiOutputLayout will create a buffer with a
        # Layout whose sizes are accounted for
        buf_sizes = [
            buf.get_layout().storage_size()
            for buf in buffers
            if not isinstance(buf.get_layout(), ir.MultiOutputLayout)
        ]

        if not all(within_32bit(size) for size in buf_sizes):
            return False

        # Only install guards for 32-bit indexing as there is no correctness
        # issue with using 64-bit for everything
        V.graph.sizevars.guard_leq(numel, int_max)  # type: ignore[arg-type]
        for size in buf_sizes:
            V.graph.sizevars.guard_leq(size, int_max)  # type: ignore[arg-type]
        return True

    @classmethod
    def select_index_dtype(cls, node_schedule, numel, reduction_numel):
        # Gather all used buffer names
        buffer_names = set()
        for node in node_schedule:
            if not isinstance(node, scheduler.BaseSchedulerNode):
                continue

            buffer_names.update(node.get_names())
            buffer_names.update(node.used_buffer_names())

        # Get buffers objects

        def _get_buffer(name: str) -> Union[ir.Buffer, ir.TensorBox]:
            buf = V.graph.get_buffer(name)
            if buf is None:
                raise RuntimeError(f"Failed to find buffer matching name {name}")
            return buf

        buffers = [V.graph.get_buffer(name) for name in buffer_names]

        # In theory we can separately check xnumel and rnumel are <= int_max
        # but some indexers do use the full linear index so we need to be
        # conservative here.
        total_numel = numel * reduction_numel

        if SIMDScheduling.can_use_32bit_indexing(total_numel, buffers):
            return cls.int32_type
        return cls.int64_type

    def has_non_contiguous_pw_in_reduction_kernel(self, node_schedule, numel, rnumel):
        pointwise_nodes = list(
            filter(
                lambda n: n not in (EnableReduction, DisableReduction)
                and not n.is_reduction()
                and n.group[1][0] == numel * rnumel,
                node_schedule,
            )
        )
        for node in pointwise_nodes:
            # An index can be an integer when loading a random seed.
            if not all(
                not isinstance(dep, MemoryDep)
                or dep.is_contiguous()
                or isinstance(dep.index, (sympy.Integer, int))
                or dep.stride1_for_last_dim()
                for dep in itertools.chain(
                    node.read_writes.reads, node.read_writes.writes
                )
            ):
                return True
        return False

    def get_kernel_args(self, node_schedule, numel, reduction_numel):
        reductions = list(
            filter(
                lambda n: n not in (EnableReduction, DisableReduction)
                and n.is_reduction(),
                node_schedule,
            )
        )
        if len(reductions) > 0:
            hints = [self.reduction_hint(n) for n in reductions]
            if hints.count(hints[0]) == len(hints):
                reduction_hint_val = hints[0]
            else:
                reduction_hint_val = ReductionHint.DEFAULT

            if (
                reduction_hint_val == ReductionHint.INNER
                and self.has_non_contiguous_pw_in_reduction_kernel(
                    node_schedule, numel, reduction_numel
                )
            ):
                reduction_hint_val = ReductionHint.DEFAULT
        else:
            reduction_hint_val = ReductionHint.DEFAULT

        mutations = set()
        for node in node_schedule:
            if hasattr(node, "get_mutations"):
                mutations.update(node.get_mutations())

        index_dtype = self.select_index_dtype(node_schedule, numel, reduction_numel)

        return reduction_hint_val, mutations, index_dtype

    def codegen_node_schedule(
        self, node_schedule, buf_accesses, numel, reduction_numel
    ):
        from torch._inductor.codegen.triton_split_scan import TritonSplitScanKernel

        tiled_groups = self.select_tiling(node_schedule, numel, reduction_numel)
        (
            reduction_hint_val,
            mutations,
            index_dtype,
        ) = self.get_kernel_args(node_schedule, numel, reduction_numel)

        is_split_scan = any(
            isinstance(node, BaseSchedulerNode) and node.is_split_scan()
            for node in node_schedule
        )
<<<<<<< HEAD

        kernel_type = TritonSplitScanKernel if is_split_scan else self.kernel_type
=======
        kernel_type: type = self.kernel_type
        if is_split_scan and issubclass(TritonSplitScanKernel, kernel_type):
            kernel_type = TritonSplitScanKernel
>>>>>>> 0485c34f
        kernel_args = tiled_groups
        kernel_kwargs = dict(
            reduction_hint=reduction_hint_val,
            mutations=mutations,
            index_dtype=index_dtype,
        )

        def _node_has_sort(node):
            if node in (EnableReduction, DisableReduction):
                return False

            sort_nodes = node._body.root_block.graph.find_nodes(
                op="call_method", target="sort"
            )
            return bool(sort_nodes)

        # ops.sort only works with persistent reduction, and is not bandwidth bound anyway
        # so taking the hit of non-coalesced loads is okay
        has_sort = any(_node_has_sort(node) for node in node_schedule)
        if has_sort:
            kernel_kwargs["override_persistent_reduction"] = True

        kernel = kernel_type(
            *kernel_args,
            **kernel_kwargs,
        )
        kernel.buf_accesses = buf_accesses

        self.codegen_node_schedule_with_kernel(node_schedule, kernel)

        with V.set_kernel_handler(kernel):
            src_code = kernel.codegen_kernel()

        kernel_name = self.define_kernel(src_code, node_schedule, kernel)
        log.debug("Generating kernel code with kernel_name: %s", kernel_name)
        kernel.kernel_name = kernel_name
        kernel.code_hash = code_hash(src_code)

        if kernel.persistent_reduction and config.triton.multi_kernel and not has_sort:
            kernel2 = self.kernel_type(
                *kernel_args,
                **kernel_kwargs,
                override_persistent_reduction=False,
            )
            self.codegen_node_schedule_with_kernel(node_schedule, kernel2)
            with V.set_kernel_handler(kernel2):
                src_code2 = kernel2.codegen_kernel()
            kernel_name2 = self.define_kernel(src_code2, node_schedule, kernel)
            kernel2.kernel_name = kernel_name2
            kernel2.code_hash = code_hash(src_code2)

            final_kernel = MultiKernel([kernel, kernel2])
        else:
            final_kernel = kernel  # type: ignore[assignment]

        with V.set_kernel_handler(final_kernel):
            for node in node_schedule:
                if node not in (EnableReduction, DisableReduction):
                    node.mark_run()

        self.codegen_comment(node_schedule)
        final_kernel.call_kernel(final_kernel.kernel_name)
        if config.nan_asserts:
            final_kernel.codegen_nan_check()
        if config.warn_mix_layout:
            final_kernel.warn_mix_layout(kernel_name)

        V.graph.removed_buffers |= final_kernel.removed_buffers
        V.graph.inplaced_to_remove |= final_kernel.inplaced_to_remove

        if (
            V.graph.wrapper_code.supports_intermediate_hooks
            and config.generate_intermediate_hooks
        ):
            # Not every node in the schedule will actually be live on output;
            # we can't check dead buffers.
            live_outs = kernel.args.live_output_buffers()
            for node in node_schedule:
                if not isinstance(node, scheduler.BaseSchedulerNode):
                    continue
                name = node.get_name()
                if name not in live_outs:
                    continue
                assert node.node is not None
                origin_node = node.node.get_origin_node()
                if origin_node is not None:
                    counters["inductor"]["intermediate_hooks"] += 1
                    V.graph.wrapper_code.writeline(
                        f"run_intermediate_hooks({origin_node.name!r}, {name})"
                    )

        self.scheduler.free_buffers()

    def codegen_node_schedule_with_kernel(self, node_schedule, kernel):
        def current_reduction_nodes(nodes):
            return itertools.takewhile(lambda n: n is not DisableReduction, nodes)

        with kernel:
            stack = contextlib.ExitStack()
            kernel.set_last_usage(current_reduction_nodes(node_schedule))
            all_indexing = {}

            # First pass to collect indexing and decide inplace updates
            for node in node_schedule:
                if node is DisableReduction:
                    stack.enter_context(kernel.disable_reduction())
                elif node is EnableReduction:
                    stack.close()
                else:
                    node.decide_inplace_update()
                    index_vars = kernel.split_and_set_ranges(node.get_ranges())
                    all_indexing.update(
                        dict.fromkeys(
                            node._body.indexing_from_args(index_vars).values()
                        )
                    )

            kernel.finalize_indexing(all_indexing.keys())

            # Second pass to do codegen
            for i, node in enumerate(node_schedule):
                if node is DisableReduction:
                    stack.enter_context(kernel.disable_reduction())
                elif node is EnableReduction:
                    stack.close()
                    kernel.set_last_usage(current_reduction_nodes(node_schedule[i:]))
                else:
                    # TODO - use split ranges ?
                    indexing_dtype_strength_reduction(node._body)
                    index_vars = kernel.split_and_set_ranges(node.get_ranges())
                    node.codegen(index_vars)

    def codegen_template(
        self, template_node, epilogue_nodes, only_gen_src_code=False
    ) -> Optional[str]:
        """
        Codegen a triton template

        If `only_gen_src_code` the src code will be returned instead of codegen'd into the wrapper
        """
        _, (numel, rnumel) = template_node.group
        assert rnumel == 1
        kernel, render = template_node.node.make_kernel_render(template_node.node)
        with kernel:
            if not only_gen_src_code:
                for node in [template_node, *epilogue_nodes]:
                    node.mark_run()
            partial_code = render()
            with kernel.set_subgraph_body("<STORE_OUTPUT>"):
                for node in epilogue_nodes:
                    node.codegen(kernel.split_and_set_ranges(node.get_ranges()))

        if not isinstance(partial_code, str):
            partial_code.finalize_hook("<DEF_KERNEL>")
        # finalize must be called after adding epilogue above
        with V.set_kernel_handler(kernel):
            # TODO: Maybe unify CUDATemplateKernel to also use PartialRender for flexible epilogue fusion.
            with kernel.set_subgraph_body("<STORE_OUTPUT>"):
                if isinstance(partial_code, str):
                    src_code = partial_code
                else:
                    partial_code.finalize_hook("<STORE_OUTPUT>")
                    src_code = partial_code.code
            node_schedule = [template_node, *epilogue_nodes]

            if config.benchmark_kernel:
                num_gb = kernel.estimate_kernel_num_bytes() / 1e9
                grid_args = V.graph.sizevars.size_hints(kernel.call_sizes)
                assert kernel.meta is not None, "meta is None"
                grid = kernel.grid_fn(*grid_args, kernel.meta)
                src_code = (
                    f"{kernel.imports_for_benchmark_kernel()}\n"
                    f"{src_code}\n"
                    f"{kernel.codegen_kernel_benchmark(num_gb, grid).getvalue()}"
                )

            if only_gen_src_code:
                return src_code

            kernel_name = self.define_kernel(src_code, node_schedule, kernel)

        self.codegen_comment(node_schedule)
        kernel.call_kernel(kernel_name, template_node.node)
        V.graph.removed_buffers |= kernel.removed_buffers
        V.graph.inplaced_to_remove |= kernel.inplaced_to_remove
        self.scheduler.free_buffers()
        return None

    def codegen_sync(self):
        V.graph.wrapper_code.writeline(V.graph.device_ops.synchronize())

    def codegen_foreach(self, foreach_node):
        from .triton_foreach import ForeachKernel

        for partitions_with_metadata in ForeachKernel.horizontal_partition(
            foreach_node.get_subkernel_nodes(), self
        ):
            kernel = ForeachKernel()
            for nodes, tiled_groups, numel, rnumel in partitions_with_metadata:
                node_schedule = self.generate_node_schedule(nodes, numel, rnumel)
                (
                    reduction_hint_val,
                    mutations,
                    index_dtype,
                ) = self.get_kernel_args(node_schedule, numel, rnumel)

                subkernel = kernel.create_sub_kernel(
                    *tiled_groups,
                    reduction_hint=reduction_hint_val,
                    mutations=mutations,
                    index_dtype=index_dtype,
                )

                self.codegen_node_schedule_with_kernel(
                    node_schedule,
                    subkernel,
                )

                with V.set_kernel_handler(subkernel):
                    for node in node_schedule:
                        if node not in (EnableReduction, DisableReduction):
                            node.mark_run()
                V.graph.removed_buffers |= subkernel.removed_buffers
                V.graph.inplaced_to_remove |= subkernel.inplaced_to_remove

            src_code = kernel.codegen_kernel()
            kernel_name = self.define_kernel(src_code, [foreach_node], kernel)
            self.codegen_comment([foreach_node])
            kernel.call_kernel(V.graph.wrapper_code, kernel_name)

        self.scheduler.free_buffers()

    @staticmethod
    @functools.lru_cache(32)
    def candidate_tilings(node):
        ranges, reduction_ranges = node.get_ranges()
        if len(ranges) <= 1:
            return ()

        rw = node.pointwise_read_writes()
        assert len(rw.range_vars) == len(ranges)

        # isinstance(dep, MemoryDep): this filters out StarDeps. StarDeps refer to reads
        # that need to access the entire tensor; they don't contribute read indexing
        # information (and practically, they don't have dep.index so they can't be used
        # for stride_hints below
        dep_sources = [rw.reads, rw.writes]
        assert all(
            isinstance(dep, (MemoryDep, StarDep))
            for dep in itertools.chain.from_iterable(dep_sources)
        )
        deps = [
            dep
            for dep in itertools.chain.from_iterable(dep_sources)
            if dep.name not in V.graph.removed_buffers and isinstance(dep, MemoryDep)
        ]
        write_names = {dep.name for dep in rw.writes}

        tilings: List[CandidateTiling] = []

        for dep in deps:
            strides = V.graph.sizevars.stride_hints(dep.index, rw.range_vars)
            assert len(strides) == len(ranges)
            try:
                split = strides.index(1) + 1
                if split == len(ranges):
                    continue
                if all(s == 0 for s in strides[split:]):
                    # if this is a broadcasted tensor and all dimensions after split are broadcast,
                    # this is not a real split
                    continue

            except ValueError:
                continue
            tiled_groups = (
                V.graph.sizevars.simplify(sympy_product(ranges[:split])),
                V.graph.sizevars.simplify(sympy_product(ranges[split:])),
            )
            # score by number of elements
            score = V.graph.sizevars.size_hint(
                sympy_product(
                    size for size, stride in zip(ranges, strides) if stride != 0
                )
            )
            if dep.name in write_names:
                # ngimel said contiguous writes is more important than reads
                score *= 2
            if CandidateTiling.is_good_size(tiled_groups[0]):
                score *= 2
            if CandidateTiling.is_good_size(tiled_groups[1]):
                score *= 2

            if (
                V.graph.sizevars.size_hint(
                    score - sympy_product(itertools.chain(ranges, reduction_ranges))
                )
                >= 0
            ):
                tilings.append(CandidateTiling(tiled_groups, score, dep.name))
        return tilings

    @classmethod
    def select_tiling(cls, node_schedule, numel, reduction_numel=sympy.Integer(1)):
        """
        Heuristics to decide how to tile kernels.
        Currently, we tile based on stride-1 dimensions.

        Returns:
            `(tile1, tile2, reduction_numel)` s.t. `tile1 * tile2 == numel`

        """
        if reduction_numel != 1 or config.triton.max_tiles <= 1:
            # TODO(jansel): should we tile reductions?
            # do perf hint here if stride-1 dim is not being reduced
            if perf_hint_log.level <= logging.WARNING:
                for node in EnableReduction.filter(node_schedule):
                    if len(cls.candidate_tilings(node)) > 0:
                        perf_hint_log.info("reduction over non-contiguous dims")
                        break
            return (numel, reduction_numel)

        seen_names = set()
        candidate_tiles: Counter[Any] = collections.Counter()
        for node in EnableReduction.filter(node_schedule):
            for tiling in cls.candidate_tilings(node):
                if tiling.name in seen_names:
                    continue
                seen_names.add(tiling.name)
                candidate_tiles[tiling.tiling] += tiling.score

        ranked_tilings = [tiling for tiling, score in candidate_tiles.most_common()]

        if config.triton.max_tiles >= 3:
            # Consider adding a third dimension of tiling, but only
            # when a1 is a multiple of b1; otherwise, you have a lot
            # of stragglers which is annoying to generate code for.
            #
            # NB: More than three max tiles is not enabled by default.

            # Add one 3D tiling choice
            for i in range(1, len(ranked_tilings)):
                a0, a1 = ranked_tilings[0]
                b0, b1 = ranked_tilings[i]
                if V.graph.sizevars.size_hint(a1 - b1) == 0:
                    continue
                if V.graph.sizevars.size_hint(a1 - b1) < 0:
                    # swap so a0 is bigger
                    a0, a1 = ranked_tilings[i]
                    b0, b1 = ranked_tilings[0]
                assert V.graph.sizevars.size_hint(a1 - b1) > 0
                if V.graph.sizevars.statically_known_multiple_of(a1, b1):
                    tiling = (a0, FloorDiv(a1, b1), b1)
                    ranked_tilings = [tiling] + ranked_tilings
                    break  # only 1 choice for now

        if len(ranked_tilings) > 1:
            perf_hint_log.info("possibly bad tiling: %s", ranked_tilings)

        for tiled_groups in ranked_tilings:
            new_groups = (*tiled_groups, reduction_numel)
            if all(
                SIMDKernel.is_compatible(new_groups, node.get_ranges())
                for node in node_schedule
                if isinstance(node, scheduler.SchedulerNode)
            ):
                return new_groups

        return (numel, reduction_numel)

    def flush(self):
        pass

    def ready_to_flush(self) -> bool:
        return False

    def generate_kernel_code_from_nodes(self, nodes, benchmark_kernel=False):
        @dataclasses.dataclass
        class LastUsageHolder:
            n: Any
            last_usage: Any

            def __del__(self):
                self.n.last_usage = self.last_usage

        last_usage_holders = [LastUsageHolder(n, n.last_usage) for n in nodes]

        # empty last_usage. May cause more aggressive 'evict_last'. Should be fine.
        for n in nodes:
            n.last_usage = set()

        if not nodes[0].is_template():
            _, (numel, rnumel) = max(nodes, key=lambda x: int(x.is_reduction())).group
            node_schedule = self.generate_node_schedule(nodes, numel, rnumel)

            tiled_groups = self.select_tiling(node_schedule, numel, rnumel)
            reduction_hint_val, mutations, index_dtype = self.get_kernel_args(
                node_schedule, numel, rnumel
            )

            kernel = self.kernel_type(
                *tiled_groups,
                reduction_hint=reduction_hint_val,
                mutations=mutations,
                index_dtype=index_dtype,
            )

            self.codegen_node_schedule_with_kernel(node_schedule, kernel)
            with config.patch(
                "benchmark_kernel", benchmark_kernel
            ), V.set_kernel_handler(kernel):
                src_code = kernel.codegen_kernel()
        else:
            template_node = nodes[0]
            epilogue_nodes = nodes[1:]

            with config.patch("benchmark_kernel", benchmark_kernel):
                src_code = self.codegen_template(
                    template_node, epilogue_nodes, only_gen_src_code=True
                )

        src_code = src_code.replace(str(Placeholder.KERNEL_NAME), "triton_")
        return src_code

    def codegen_comment(self, node_schedule):
        pass

    def define_kernel(self, src_code, node_schedule, kernel):
        raise NotImplementedError


@dataclasses.dataclass
class CandidateTiling:
    tiling: Tuple[sympy.Expr, sympy.Expr]
    score: int  # higher is better
    name: Optional[str] = None

    @staticmethod
    def is_good_size(s):
        """Somewhat arbitrary heuristic used to boost scores for some sizes"""
        s = V.graph.sizevars.size_hint(s)
        return s >= 32 and (s % 32 == 0)


class DisableReduction:
    """
    Marker to invoke `kernel.disable_reduction()`.  This closes a
    reduction loop and allows for pointwise ops to occur on the output
    of a reduction.
    """


class EnableReduction:
    """
    Marker to end a DisableReduction block.
    """

    @staticmethod
    def filter(node_schedule):
        """
        Get the nodes from node_schedule skipping those in a
        DisableReduction block.
        """
        disabled = False
        for node in node_schedule:
            if node in (EnableReduction, DisableReduction):
                # Don't tile stuff outside the main reduction loop
                disabled = node is DisableReduction
            elif disabled:
                pass
            else:
                yield node


class CantSplit(Exception):
    pass<|MERGE_RESOLUTION|>--- conflicted
+++ resolved
@@ -1303,14 +1303,10 @@
             isinstance(node, BaseSchedulerNode) and node.is_split_scan()
             for node in node_schedule
         )
-<<<<<<< HEAD
-
-        kernel_type = TritonSplitScanKernel if is_split_scan else self.kernel_type
-=======
         kernel_type: type = self.kernel_type
         if is_split_scan and issubclass(TritonSplitScanKernel, kernel_type):
             kernel_type = TritonSplitScanKernel
->>>>>>> 0485c34f
+
         kernel_args = tiled_groups
         kernel_kwargs = dict(
             reduction_hint=reduction_hint_val,
