--- conflicted
+++ resolved
@@ -229,33 +229,10 @@
 
     def call_kernel(self, code, name: str):
         _, call_args, _, arg_types = self.args.python_argdefs()
-<<<<<<< HEAD
-        # dynamo wraps unspec variable as 0d CPU tensor, need convert to scalar
-        for i in range(len(call_args)):
-            if V.graph.is_unspec_arg(call_args[i]):
-                call_args[i] = call_args[i] + ".item()"
-        current_device = V.graph.scheduler.get_current_device_or_throw()
-        if V.graph.cpp_wrapper:
-            V.graph.wrapper_code.generate_kernel_call(
-                name,
-                call_args,
-                device_index=current_device.index,
-                grid=self.grid(),
-                arg_types=arg_types,
-            )
-        else:
-            # TODO: refactor generate_kernel_call
-            call_args_str = ", ".join(call_args)
-            stream_name = code.write_get_raw_stream(current_device.index, V.graph)
-            code.writeline(
-                f"{name}.run({call_args_str}, grid=({self.grid()}), stream={stream_name})"
-            )
-=======
         V.graph.wrapper_code.generate_kernel_call(
             name,
             call_args,
             grid=self.grid(),
             arg_types=arg_types,
             grid_fn="",
-        )
->>>>>>> d21f311a
+        )