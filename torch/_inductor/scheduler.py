--- conflicted
+++ resolved
@@ -1772,16 +1772,12 @@
         if not config.benchmark_fusion:
             return True
 
-<<<<<<< HEAD
-        if node1.is_template() or node1.is_foreach() or node2.is_foreach():
-=======
         if (
             node1.is_template()
             and not isinstance(node1.get_template_node(), ir.TritonTemplateBuffer)
             or node1.is_foreach()
             or node2.is_foreach()
         ):
->>>>>>> 22ba180e
             # TODO support benchmarking epilogue fusion
             return True
 
