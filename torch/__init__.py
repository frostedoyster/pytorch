
r"""
The torch package contains data structures for multi-dimensional
tensors and defines mathematical operations over these tensors.
Additionally, it provides many utilities for efficient serialization of
Tensors and arbitrary types, and other useful utilities.

It has a CUDA counterpart, that enables you to run your tensor computations
on an NVIDIA GPU with compute capability >= 3.0.
"""

import math
import os
import sys
import platform
import textwrap
import ctypes
import inspect
import threading
import pdb
import importlib
import importlib.util

# multipy/deploy is setting this import before importing torch, this is the most
# reliable way we have to detect if we're running within deploy.
# https://github.com/pytorch/multipy/blob/d60f34ad38c371e441fe7ffdb77a3c3dda5a5d19/multipy/runtime/interpreter/interpreter_impl.cpp#L134-L137
def _running_with_deploy():
    return sys.modules.get("torch._meta_registrations", None) is object

from ._utils import _import_dotted_name, classproperty
from ._utils import _functionalize_sync as _sync
from ._utils_internal import get_file_path, prepare_multiprocessing_environment, \
    USE_RTLD_GLOBAL_WITH_LIBTORCH, USE_GLOBAL_DEPS

# TODO(torch_deploy) figure out how to freeze version.py in fbcode build
if _running_with_deploy():
    __version__ = "torch-deploy-1.8"
else:
    from .torch_version import __version__ as __version__

from typing import Any, Callable, Dict, Optional, Set, Tuple, Type, TYPE_CHECKING, Union, List
import builtins

__all__ = [
    'typename', 'is_tensor', 'is_storage',
    'set_default_tensor_type', 'set_default_device', 'get_default_device',
    'set_rng_state', 'get_rng_state', 'manual_seed', 'initial_seed', 'seed',
    'save', 'load', 'set_printoptions', 'chunk', 'split', 'stack', 'matmul',
    'no_grad', 'enable_grad', 'rand', 'randn', 'inference_mode',
    'DoubleStorage', 'FloatStorage', 'LongStorage', 'IntStorage',
    'ShortStorage', 'CharStorage', 'ByteStorage', 'BoolStorage',
    'TypedStorage', 'UntypedStorage',
    'DoubleTensor', 'FloatTensor', 'LongTensor', 'IntTensor',
    'ShortTensor', 'CharTensor', 'ByteTensor', 'BoolTensor', 'Tensor',
    'lobpcg', 'use_deterministic_algorithms',
    'are_deterministic_algorithms_enabled',
    'is_deterministic_algorithms_warn_only_enabled',
    'set_deterministic_debug_mode', 'get_deterministic_debug_mode',
    'set_float32_matmul_precision', 'get_float32_matmul_precision',
    'set_warn_always', 'is_warn_always_enabled', 'SymInt', 'SymFloat',
    'SymBool', 'sym_not', 'unravel_index',
    'sym_int', 'sym_float', 'sym_max', 'sym_min', 'sym_ite', 'compile', 'vmap',
    'export', 'autocast', 'cond', 'GradScaler',
    'get_device_module',
]

################################################################################
# Load the extension module
################################################################################

if sys.platform == 'win32':
    import sysconfig
    pfiles_path = os.getenv('ProgramFiles', 'C:\\Program Files')
    py_dll_path = os.path.join(sys.exec_prefix, 'Library', 'bin')
    th_dll_path = os.path.join(os.path.dirname(__file__), 'lib')
    usebase_path = os.path.join(sysconfig.get_config_var("userbase"), 'Library', 'bin')

    # When users create a virtualenv that inherits the base environment,
    # we will need to add the corresponding library directory into
    # DLL search directories. Otherwise, it will rely on `PATH` which
    # is dependent on user settings.
    if sys.exec_prefix != sys.base_exec_prefix:
        base_py_dll_path = os.path.join(sys.base_exec_prefix, 'Library', 'bin')
    else:
        base_py_dll_path = ''

    dll_paths = list(filter(os.path.exists, [th_dll_path, py_dll_path, base_py_dll_path, usebase_path]))

    if all(not os.path.exists(os.path.join(p, 'nvToolsExt64_1.dll')) for p in dll_paths):
        nvtoolsext_dll_path = os.path.join(
            os.getenv('NVTOOLSEXT_PATH', os.path.join(pfiles_path, 'NVIDIA Corporation', 'NvToolsExt')), 'bin', 'x64')
    else:
        nvtoolsext_dll_path = ''

    from .version import cuda as cuda_version
    import glob
    if cuda_version and all(not glob.glob(os.path.join(p, 'cudart64*.dll')) for p in dll_paths):
        cuda_version_1 = cuda_version.replace('.', '_')
        cuda_path_var = 'CUDA_PATH_V' + cuda_version_1
        default_path = os.path.join(pfiles_path, 'NVIDIA GPU Computing Toolkit', 'CUDA', 'v' + cuda_version)
        cuda_path = os.path.join(os.getenv(cuda_path_var, default_path), 'bin')
    else:
        cuda_path = ''

    dll_paths.extend(filter(os.path.exists, [nvtoolsext_dll_path, cuda_path]))

    kernel32 = ctypes.WinDLL('kernel32.dll', use_last_error=True)
    with_load_library_flags = hasattr(kernel32, 'AddDllDirectory')
    prev_error_mode = kernel32.SetErrorMode(0x0001)

    kernel32.LoadLibraryW.restype = ctypes.c_void_p
    if with_load_library_flags:
        kernel32.LoadLibraryExW.restype = ctypes.c_void_p

    for dll_path in dll_paths:
        os.add_dll_directory(dll_path)

    try:
        ctypes.CDLL('vcruntime140.dll')
        ctypes.CDLL('msvcp140.dll')
        ctypes.CDLL('vcruntime140_1.dll')
    except OSError:
        print('''Microsoft Visual C++ Redistributable is not installed, this may lead to the DLL load failure.
                 It can be downloaded at https://aka.ms/vs/16/release/vc_redist.x64.exe''')

    dlls = glob.glob(os.path.join(th_dll_path, '*.dll'))
    path_patched = False
    for dll in dlls:
        is_loaded = False
        if with_load_library_flags:
            res = kernel32.LoadLibraryExW(dll, None, 0x00001100)
            last_error = ctypes.get_last_error()
            if res is None and last_error != 126:
                err = ctypes.WinError(last_error)
                err.strerror += f' Error loading "{dll}" or one of its dependencies.'
                raise err
            elif res is not None:
                is_loaded = True
        if not is_loaded:
            if not path_patched:
                os.environ['PATH'] = ';'.join(dll_paths + [os.environ['PATH']])
                path_patched = True
            res = kernel32.LoadLibraryW(dll)
            if res is None:
                err = ctypes.WinError(ctypes.get_last_error())
                err.strerror += f' Error loading "{dll}" or one of its dependencies.'
                raise err

    kernel32.SetErrorMode(prev_error_mode)


def _preload_cuda_deps(lib_folder, lib_name):
    """Preloads cuda deps if they could not be found otherwise."""
    # Should only be called on Linux if default path resolution have failed
    assert platform.system() == 'Linux', 'Should only be called on Linux'
    import glob
    lib_path = None
    for path in sys.path:
        nvidia_path = os.path.join(path, 'nvidia')
        if not os.path.exists(nvidia_path):
            continue
        candidate_lib_paths = glob.glob(os.path.join(nvidia_path, lib_folder, 'lib', lib_name))
        if candidate_lib_paths and not lib_path:
            lib_path = candidate_lib_paths[0]
        if lib_path:
            break
    if not lib_path:
        raise ValueError(f"{lib_name} not found in the system path {sys.path}")
    ctypes.CDLL(lib_path)

# See Note [Global dependencies]
def _load_global_deps() -> None:

    LIBTORCH_PKG_NAME = "libtorchsplit"

    def find_package_path(package_name):
        spec = importlib.util.find_spec(package_name)
        if spec:
            # The package might be a namespace package, so get_data may fail
            try:
                loader = spec.loader
                if loader is not None:
                    file_path = loader.get_filename()  # type: ignore[attr-defined]
                    return os.path.dirname(file_path)
            except AttributeError:
                pass
        return None

    def load_shared_libraries(library_path):
        lib_dir = os.path.join(library_path, 'lib')
        if not os.path.exists(lib_dir):
            return

        # Determine the file extension based on the platform
        if platform.system() == 'Darwin':
            lib_ext = '.dylib'
        else:
            lib_ext = '.so'

        # Find all shared library files with the appropriate extension
        library_files = [f for f in os.listdir(lib_dir) if f.endswith(lib_ext)]
        if not library_files:
            return

        for lib_file in library_files:
            lib_path = os.path.join(lib_dir, lib_file)
            try:
                ctypes.CDLL(lib_path, mode=ctypes.RTLD_GLOBAL)
            except OSError as err:
                print(f"Failed to load {lib_path}: {err}")

    if _running_with_deploy() or platform.system() == 'Windows':
        return

    lib_name = 'libtorch_global_deps' + ('.dylib' if platform.system() == 'Darwin' else '.so')
    here = os.path.abspath(__file__)
    global_deps_lib_path = os.path.join(os.path.dirname(here), 'lib', lib_name)
<<<<<<< HEAD

    split_build_lib_name = LIBTORCH_PKG_NAME
    library_path = find_package_path(split_build_lib_name)

=======

    split_build_lib_name = LIBTORCH_PKG_NAME
    library_path = find_package_path(split_build_lib_name)

>>>>>>> 3f8b8f08
    if library_path:
        global_deps_lib_path = os.path.join(library_path, 'lib', lib_name)
    try:
        ctypes.CDLL(global_deps_lib_path, mode=ctypes.RTLD_GLOBAL)
    except OSError as err:
        # Can only happen for wheel with cuda libs as PYPI deps
        # As PyTorch is not purelib, but nvidia-*-cu12 is
        cuda_libs: Dict[str, str] = {
            'cublas': 'libcublas.so.*[0-9]',
            'cudnn': 'libcudnn.so.*[0-9]',
            'cuda_nvrtc': 'libnvrtc.so.*[0-9]',
            'cuda_runtime': 'libcudart.so.*[0-9]',
            'cuda_cupti': 'libcupti.so.*[0-9]',
            'cufft': 'libcufft.so.*[0-9]',
            'curand': 'libcurand.so.*[0-9]',
            'cusolver': 'libcusolver.so.*[0-9]',
            'cusparse': 'libcusparse.so.*[0-9]',
            'nccl': 'libnccl.so.*[0-9]',
            'nvtx': 'libnvToolsExt.so.*[0-9]',
        }
        is_cuda_lib_err = [lib for lib in cuda_libs.values() if lib.split('.')[0] in err.args[0]]
        if not is_cuda_lib_err:
            raise err
        for lib_folder, lib_name in cuda_libs.items():
            _preload_cuda_deps(lib_folder, lib_name)
        ctypes.CDLL(global_deps_lib_path, mode=ctypes.RTLD_GLOBAL)

    if library_path:
        # loading libtorch_global_deps first due its special logic
        load_shared_libraries(library_path)

if (USE_RTLD_GLOBAL_WITH_LIBTORCH or os.getenv('TORCH_USE_RTLD_GLOBAL')) and \
        (_running_with_deploy() or platform.system() != 'Windows'):
    # Do it the hard way.  You might want to load libtorch with RTLD_GLOBAL in a
    # few circumstances:
    #
    #   1. You're in a build environment (e.g., fbcode) where
    #      libtorch_global_deps is not available, but you still need
    #      to get mkl to link in with RTLD_GLOBAL or it will just
    #      not work.
    #
    #   2. You're trying to run PyTorch under UBSAN and you need
    #      to ensure that only one copy of libtorch is loaded, so
    #      vptr checks work properly
    #
    # If you're using this setting, you must verify that all the libraries
    # you load consistently use the same libstdc++, or you may have
    # mysterious segfaults.
    #
    old_flags = sys.getdlopenflags()
    sys.setdlopenflags(os.RTLD_GLOBAL | os.RTLD_LAZY)
    from torch._C import *  # noqa: F403
    sys.setdlopenflags(old_flags)
    del old_flags

else:
    # Easy way.  You want this most of the time, because it will prevent
    # C++ symbols from libtorch clobbering C++ symbols from other
    # libraries, leading to mysterious segfaults.
    #
    # If building in an environment where libtorch_global_deps isn't available
    # like parts of fbsource, but where RTLD_GLOBAL causes segfaults, you will
    # want USE_RTLD_GLOBAL_WITH_LIBTORCH = False and USE_GLOBAL_DEPS = False
    #
    # See Note [Global dependencies]
    if USE_GLOBAL_DEPS:
        _load_global_deps()
    from torch._C import *  # noqa: F403

# Appease the type checker; ordinarily this binding is inserted by the
# torch._C module initialization code in C
if TYPE_CHECKING:
    from . import _C as _C

class SymInt:
    """
    Like an int (including magic methods), but redirects all operations on the
    wrapped node. This is used in particular to symbolically record operations
    in the symbolic shape workflow.
    """

    def __init__(self, node):
        # This field MUST be named node; C++ binding code assumes that this
        # class has a field named node that stores SymNode
        self.node = node

    def __bool__(self):
        return builtins.bool(self != 0)

    def __int__(self):
        return self.node.int_()

    def __index__(self):
        return self.node.int_()

    # Magic methods installed by torch.fx.experimental.sym_node

    def __eq__(self, other: object) -> builtins.bool:
        raise AssertionError("type stub not overridden")

    def __lt__(self, other) -> builtins.bool:
        raise AssertionError("type stub not overridden")

    def __gt__(self, other) -> builtins.bool:
        raise AssertionError("type stub not overridden")

    def __le__(self, other) -> builtins.bool:
        raise AssertionError("type stub not overridden")

    def __ge__(self, other) -> builtins.bool:
        raise AssertionError("type stub not overridden")

    def __add__(self, other) -> "SymInt":
        raise AssertionError("type stub not overridden")

    def __mul__(self, other) -> "SymInt":
        raise AssertionError("type stub not overridden")

    def __sym_max__(self, other):
        raise AssertionError("type stub not overridden")

    def __sym_min__(self, other):
        raise AssertionError("type stub not overridden")

    def __sym_float__(self):
        raise AssertionError("type stub not overridden")

    def __neg__(self):
        raise AssertionError("type stub not overridden")

    def __repr__(self):
        return str(self.node)

    def __hash__(self) -> builtins.int:
        if self.node.is_nested_int():
            return hash(self.node.nested_int())
        else:
            # We could support constant SymInts as well, but not doing it for now
            raise TypeError("unhashable type: non-nested SymInt")

class SymFloat:
    """
    Like an float (including magic methods), but redirects all operations on the
    wrapped node. This is used in particular to symbolically record operations
    in the symbolic shape workflow.
    """

    def __init__(self, node):
        # This field MUST be named node; C++ binding code assumes that this
        # class has a field named node that stores SymNode
        self.node = node

    def __bool__(self):
        return self.node.bool_()

    # Magic methods installed by torch.fx.experimental.sym_node

    def __eq__(self, other: object) -> builtins.bool:
        raise AssertionError("type stub not overridden")

    def __lt__(self, other) -> builtins.bool:
        raise AssertionError("type stub not overridden")

    def __gt__(self, other) -> builtins.bool:
        raise AssertionError("type stub not overridden")

    def __le__(self, other) -> builtins.bool:
        raise AssertionError("type stub not overridden")

    def __ge__(self, other) -> builtins.bool:
        raise AssertionError("type stub not overridden")

    def __trunc__(self):
        raise AssertionError("type stub not overridden")

    def __sym_max__(self, other):
        raise AssertionError("type stub not overridden")

    def __sym_min__(self, other):
        raise AssertionError("type stub not overridden")

    def __sym_int__(self):
        raise AssertionError("type stub not overridden")

    def is_integer(self):
        """Return True if the float is an integer."""
        raise AssertionError("type stub not overridden")

    def __repr__(self):
        return self.node.str()

class SymBool:
    """
    Like an bool (including magic methods), but redirects all operations on the
    wrapped node. This is used in particular to symbolically record operations
    in the symbolic shape workflow.

    Unlike regular bools, regular boolean operators will force extra guards instead
    of symbolically evaluate.  Use the bitwise operators instead to handle this.
    """

    def __init__(self, node):
        # This field MUST be named node; C++ binding code assumes that this
        # class has a field named node that stores SymNode
        self.node = node

    def __bool__(self):
        return self.node.bool_()

    def __int__(self):
        return builtins.int(self.node.bool_())

    # Magic methods installed by torch.fx.experimental.sym_node
    def __and__(self, other) -> "SymBool":
        raise AssertionError("type stub not overridden")

    def __or__(self, other) -> "SymBool":
        raise AssertionError("type stub not overridden")

    # We very carefully define __sym_not__, and not a number of other
    # plausible alternatives:
    #
    #   - We do not override __not__ because this is not a real magic
    #     method; you cannot override the meaning of the not builtin in
    #     Python.  We use the name 'sym_not' to clarify that in user code you
    #     cannot use the builtin not or operator.not_ or operator.__not__ and
    #     hit this magic method; you must use our custom sym_not operator.
    #
    #   - We do not override the __invert__ method because SymBool is
    #     meant to be usable in situations where bool is expected.  However,
    #     bitwise negation ~a does the wrong thing with booleans (because
    #     bool is a subclass of int, so ~1 = -2 which is not falseish.)
    #     This would be a giant footgun, so we get around it by defining
    #     our own operator.  Note that bitwise and/or do the right thing,
    #     so we reuse the conventional operators there for readability.
    #
    def __sym_not__(self) -> "SymBool":
        raise AssertionError("type stub not overridden")

    def __sym_ite__(self, then_val, else_val):
        raise AssertionError("type stub not overridden")

    def __eq__(self, other) -> builtins.bool:
        raise AssertionError("type stub not overridden")

    def __repr__(self):
        return str(self.node)

    def __hash__(self):
        if self.node.is_constant():
            return hash(self.node.bool_())
        else:
            raise TypeError("unhashable type: SymBool")

def sym_not(a):
    r""" SymInt-aware utility for logical negation.

    Args:
        a (SymBool or bool): Object to negate
    """
    import sympy
    from .overrides import has_torch_function_unary, handle_torch_function

    if has_torch_function_unary(a):
        return handle_torch_function(sym_not, (a,), a)
    if hasattr(a, '__sym_not__'):
        return a.__sym_not__()
    if isinstance(a, sympy.Basic):
        return ~a  # type: ignore[operator]
    return not a

def sym_float(a):
    r""" SymInt-aware utility for float casting.

    Args:
        a (SymInt, SymFloat, or object): Object to cast
    """
    from .overrides import has_torch_function_unary, handle_torch_function

    if has_torch_function_unary(a):
        return handle_torch_function(sym_float, (a,), a)
    if isinstance(a, SymFloat):
        return a
    elif hasattr(a, '__sym_float__'):
        return a.__sym_float__()
    return py_float(a)  # type: ignore[operator]


def sym_int(a):
    r""" SymInt-aware utility for int casting.

    Args:
        a (SymInt, SymFloat, or object): Object to cast
    """
    from .overrides import has_torch_function_unary, handle_torch_function

    if has_torch_function_unary(a):
        return handle_torch_function(sym_int, (a,), a)
    if isinstance(a, SymInt):
        return a
    elif isinstance(a, SymFloat):
        return math.trunc(a)
    return py_int(a)  # type: ignore[operator]

def sym_max(a, b):
    """ SymInt-aware utility for max()."""
    from .overrides import has_torch_function, handle_torch_function

    if has_torch_function((a, b)):
        return handle_torch_function(sym_max, (a, b), a, b)
    if isinstance(a, (SymInt, SymFloat)):
        return a.__sym_max__(b)
    elif isinstance(b, (SymInt, SymFloat)):
        # NB: If you actually care about preserving output type exactly
        # if you do something like max(0, 0.0), it is NOT sound to treat
        # min/max as commutative
        return b.__sym_max__(a)
    return builtins.max(a, b)  # type: ignore[operator]

def sym_min(a, b):
    """ SymInt-aware utility for max()."""
    from .overrides import has_torch_function, handle_torch_function

    if has_torch_function((a, b)):
        return handle_torch_function(sym_min, (a, b), a, b)
    if isinstance(a, (SymInt, SymFloat)):
        return a.__sym_min__(b)
    elif isinstance(b, (SymInt, SymFloat)):
        return b.__sym_min__(a)
    return builtins.min(a, b)  # type: ignore[operator]

# Drop in replacement for math.sqrt, math.sin, math.cos etc
current_module = sys.modules[__name__]

def _get_sym_math_fn(name):
    def fn(a):
        from .overrides import has_torch_function_unary, handle_torch_function

        if has_torch_function_unary(a):
            return handle_torch_function(fn, (a,), a)
        if hasattr(a, f"__sym_{name}__"):
            return getattr(a, f"__sym_{name}__")()
        return getattr(math, name)(a)

    return fn

for name in ("sqrt", "cos", "cosh", "sin", "sinh", "tan", "tanh", "asin", "acos", "atan"):
    sym_name = f"_sym_{name}"
    fn = _get_sym_math_fn(name)
    fn.__qualname__ = fn.__name__ = sym_name
    setattr(current_module, sym_name, fn)

# Adding temporary shortcut
sym_sqrt = current_module._sym_sqrt
__all__.append("sym_sqrt")

del fn, name, sym_name, current_module  # type: ignore[possibly-undefined]


def sym_ite(b, t, f):
    from .overrides import has_torch_function, handle_torch_function

    if has_torch_function((b, t, f)):
        return handle_torch_function(sym_ite, (b, t, f), b, t, f)
    assert isinstance(b, (SymBool, builtins.bool)) and type(t) == type(f)
    if isinstance(b, SymBool):
        return b.__sym_ite__(t, f)
    return t if b else f

# Check to see if we can load C extensions, and if not provide some guidance
# on what the problem might be.
try:
    # _initExtension is chosen (arbitrarily) as a sentinel.
    from torch._C import _initExtension
except ImportError:
    import torch._C as _C_for_compiled_check

    # The __file__ check only works for Python 3.7 and above.
    if _C_for_compiled_check.__file__ is None:
        raise ImportError(textwrap.dedent('''
            Failed to load PyTorch C extensions:
                It appears that PyTorch has loaded the `torch/_C` folder
                of the PyTorch repository rather than the C extensions which
                are expected in the `torch._C` namespace. This can occur when
                using the `install` workflow. e.g.
                    $ python setup.py install && python -c "import torch"

                This error can generally be solved using the `develop` workflow
                    $ python setup.py develop && python -c "import torch"  # This should succeed
                or by running Python from a different directory.
            ''').strip()) from None
    raise  # If __file__ is not None the cause is unknown, so just re-raise.

for name in dir(_C):
    if name[0] != '_' and not name.endswith('Base'):
        __all__.append(name)
        obj = getattr(_C, name)
        if (isinstance(obj, Callable) or inspect.isclass(obj)):  # type: ignore[arg-type]
            if (obj.__module__ != 'torch'):
                # TODO: fix their module from C++ side
                if name not in ['DisableTorchFunctionSubclass', 'DisableTorchFunction', 'Generator']:
                    obj.__module__ = 'torch'
    elif name == 'TensorBase':
        # issue 109438 / pr 109940. Prevent TensorBase from being copied into torch.
        delattr(sys.modules[__name__], name)

if not TYPE_CHECKING:
    # issue 38137 and python issue 43367. Submodules of a C extension are
    # non-standard, and attributes of those submodules cannot be pickled since
    # pickle expect to be able to import them as "from _C.sub import attr"
    # which fails with "_C is not a package
    for attr in dir(_C):
        candidate = getattr(_C, attr)
        if type(candidate) is type(_C):
            # submodule
            if f'torch._C.{attr}' not in sys.modules:
                sys.modules[f'torch._C.{attr}'] = candidate


################################################################################
# Define basic utilities
################################################################################


def typename(o):
    if isinstance(o, torch.Tensor):
        return o.type()

    module = ''
    class_name = ''
    if hasattr(o, '__module__') and o.__module__ != 'builtins' \
            and o.__module__ != '__builtin__' and o.__module__ is not None:
        module = o.__module__ + '.'

    if hasattr(o, '__qualname__'):
        class_name = o.__qualname__
    elif hasattr(o, '__name__'):
        class_name = o.__name__
    else:
        class_name = o.__class__.__name__

    return module + class_name


def is_tensor(obj):
    r"""Returns True if `obj` is a PyTorch tensor.

    Note that this function is simply doing ``isinstance(obj, Tensor)``.
    Using that ``isinstance`` check is better for typechecking with mypy,
    and more explicit - so it's recommended to use that instead of
    ``is_tensor``.

    Args:
        obj (Object): Object to test
    Example::

        >>> x = torch.tensor([1, 2, 3])
        >>> torch.is_tensor(x)
        True

    """
    return isinstance(obj, torch.Tensor)


def is_storage(obj):
    r"""Returns True if `obj` is a PyTorch storage object.

    Args:
        obj (Object): Object to test
    """
    return type(obj) in _storage_classes


_GLOBAL_DEVICE_CONTEXT = threading.local()


def get_default_device() -> "torch.device":
    r"""Gets the default ``torch.Tensor`` to be allocated on ``device``"""
    global _GLOBAL_DEVICE_CONTEXT
    if hasattr(_GLOBAL_DEVICE_CONTEXT, "device_context"):
        device = _GLOBAL_DEVICE_CONTEXT.device_context.device
        if device.index is not None:
            return device
        else:
            # TODO: Call like get_device_index() method corresponding to
            # each device type
            return torch.tensor([]).device
    else:
        return torch.device("cpu")


def set_default_device(device):
    """Sets the default ``torch.Tensor`` to be allocated on ``device``.  This
    does not affect factory function calls which are called with an explicit
    ``device`` argument.  Factory calls will be performed as if they
    were passed ``device`` as an argument.

    To only temporarily change the default device instead of setting it
    globally, use ``with torch.device(device):`` instead.

    The default device is initially ``cpu``.  If you set the default tensor
    device to another device (e.g., ``cuda``) without a device index, tensors
    will be allocated on whatever the current device for the device type,
    even after :func:`torch.cuda.set_device` is called.

    .. warning::

        This function imposes a slight performance cost on every Python
        call to the torch API (not just factory functions).  If this
        is causing problems for you, please comment on
        https://github.com/pytorch/pytorch/issues/92701

    .. note::

        This doesn't affect functions that create tensors that share the same memory as the input, like:
        :func:`torch.from_numpy` and :func:`torch.frombuffer`

    Args:
        device (device or string): the device to set as default

    Example::

        >>> # xdoctest: +SKIP("requires cuda, changes global state")
        >>> torch.get_default_device()
        device(type='cpu')
        >>> torch.set_default_device('cuda')  # current device is 0
        >>> torch.get_default_device()
        device(type='cuda', index=0)
        >>> torch.set_default_device('cuda')
        >>> torch.cuda.set_device('cuda:1')  # current device is 1
        >>> torch.get_default_device()
        device(type='cuda', index=1)
        >>> torch.set_default_device('cuda:1')
        >>> torch.get_default_device()
        device(type='cuda', index=1)

    """
    global _GLOBAL_DEVICE_CONTEXT
    if hasattr(_GLOBAL_DEVICE_CONTEXT, "device_context"):
        device_context = _GLOBAL_DEVICE_CONTEXT.device_context
        if device_context is not None:
            device_context.__exit__(None, None, None)

    if device is None:
        device_context = None
    else:
        from torch.utils._device import DeviceContext
        device_context = DeviceContext(device)
        device_context.__enter__()
    _GLOBAL_DEVICE_CONTEXT.device_context = device_context


def set_default_tensor_type(t):
    r"""
    .. warning::

        This function is deprecated as of PyTorch 2.1, please use :func:`torch.set_default_dtype()` and
        :func:`torch.set_default_device()` as alternatives.

    Sets the default ``torch.Tensor`` type to floating point tensor type
    ``t``. This type will also be used as default floating point type for
    type inference in :func:`torch.tensor`.

    The default floating point tensor type is initially ``torch.FloatTensor``.

    Args:
        t (type or string): the floating point tensor type or its name

    Example::

        >>> # xdoctest: +SKIP("Other tests may have changed the default type. Can we reset it?")
        >>> torch.tensor([1.2, 3]).dtype    # initial default for floating point is torch.float32
        torch.float32
        >>> torch.set_default_tensor_type(torch.DoubleTensor)
        >>> torch.tensor([1.2, 3]).dtype    # a new floating point tensor
        torch.float64

    """
    if isinstance(t, str):
        t = _import_dotted_name(t)
    _C._set_default_tensor_type(t)


def set_default_dtype(d):
    r"""

    Sets the default floating point dtype to :attr:`d`. Supports floating point dtype
    as inputs. Other dtypes will cause torch to raise an exception.

    When PyTorch is initialized its default floating point dtype is torch.float32,
    and the intent of set_default_dtype(torch.float64) is to facilitate NumPy-like
    type inference. The default floating point dtype is used to:

    1. Implicitly determine the default complex dtype. When the default floating type is float16,
       the default complex dtype is complex32. For float32, the default complex dtype is complex64.
       For float64, it is complex128. For bfloat16, an exception will be raised because
       there is no corresponding complex type for bfloat16.
    2. Infer the dtype for tensors constructed using Python floats or complex Python
       numbers. See examples below.
    3. Determine the result of type promotion between bool and integer tensors and
       Python floats and complex Python numbers.

    Args:
        d (:class:`torch.dtype`): the floating point dtype to make the default.
                                  Either torch.float32 or torch.float64.

    Example:
        >>> # xdoctest: +SKIP("Other tests may have changed the default type. Can we reset it?")
        >>> # initial default for floating point is torch.float32
        >>> # Python floats are interpreted as float32
        >>> torch.tensor([1.2, 3]).dtype
        torch.float32
        >>> # initial default for floating point is torch.complex64
        >>> # Complex Python numbers are interpreted as complex64
        >>> torch.tensor([1.2, 3j]).dtype
        torch.complex64

        >>> torch.set_default_dtype(torch.float64)
        >>> # Python floats are now interpreted as float64
        >>> torch.tensor([1.2, 3]).dtype    # a new floating point tensor
        torch.float64
        >>> # Complex Python numbers are now interpreted as complex128
        >>> torch.tensor([1.2, 3j]).dtype   # a new complex tensor
        torch.complex128

        >>> torch.set_default_dtype(torch.float16)
        >>> # Python floats are now interpreted as float16
        >>> torch.tensor([1.2, 3]).dtype    # a new floating point tensor
        torch.float16
        >>> # Complex Python numbers are now interpreted as complex128
        >>> torch.tensor([1.2, 3j]).dtype   # a new complex tensor
        torch.complex32

    """
    _C._set_default_dtype(d)

def use_deterministic_algorithms(mode: builtins.bool, *, warn_only: builtins.bool = False) -> None:
    r""" Sets whether PyTorch operations must use "deterministic"
    algorithms. That is, algorithms which, given the same input, and when
    run on the same software and hardware, always produce the same output.
    When enabled, operations will use deterministic algorithms when available,
    and if only nondeterministic algorithms are available they will throw a
    :class:`RuntimeError` when called.

    .. note:: This setting alone is not always enough to make an application
        reproducible. Refer to :ref:`reproducibility` for more information.

    .. note:: :func:`torch.set_deterministic_debug_mode` offers an alternative
        interface for this feature.

    The following normally-nondeterministic operations will act
    deterministically when ``mode=True``:

        * :class:`torch.nn.Conv1d` when called on CUDA tensor
        * :class:`torch.nn.Conv2d` when called on CUDA tensor
        * :class:`torch.nn.Conv3d` when called on CUDA tensor
        * :class:`torch.nn.ConvTranspose1d` when called on CUDA tensor
        * :class:`torch.nn.ConvTranspose2d` when called on CUDA tensor
        * :class:`torch.nn.ConvTranspose3d` when called on CUDA tensor
        * :class:`torch.nn.ReplicationPad2d` when attempting to differentiate a CUDA tensor
        * :func:`torch.bmm` when called on sparse-dense CUDA tensors
        * :func:`torch.Tensor.__getitem__` when attempting to differentiate a CPU tensor
          and the index is a list of tensors
        * :func:`torch.Tensor.index_put` with ``accumulate=False``
        * :func:`torch.Tensor.index_put` with ``accumulate=True`` when called on a CPU
          tensor
        * :func:`torch.Tensor.put_` with ``accumulate=True`` when called on a CPU
          tensor
        * :func:`torch.Tensor.scatter_add_` when called on a CUDA tensor
        * :func:`torch.gather` when called on a CUDA tensor that requires grad
        * :func:`torch.index_add` when called on CUDA tensor
        * :func:`torch.index_select` when attempting to differentiate a CUDA tensor
        * :func:`torch.repeat_interleave` when attempting to differentiate a CUDA tensor
        * :func:`torch.Tensor.index_copy` when called on a CPU or CUDA tensor
        * :func:`torch.Tensor.scatter` when `src` type is Tensor and called on CUDA tensor
        * :func:`torch.Tensor.scatter_reduce` when ``reduce='sum'`` or ``reduce='mean'`` and called on CUDA tensor

    The following normally-nondeterministic operations will throw a
    :class:`RuntimeError` when ``mode=True``:

        * :class:`torch.nn.AvgPool3d` when attempting to differentiate a CUDA tensor
        * :class:`torch.nn.AdaptiveAvgPool2d` when attempting to differentiate a CUDA tensor
        * :class:`torch.nn.AdaptiveAvgPool3d` when attempting to differentiate a CUDA tensor
        * :class:`torch.nn.MaxPool3d` when attempting to differentiate a CUDA tensor
        * :class:`torch.nn.AdaptiveMaxPool2d` when attempting to differentiate a CUDA tensor
        * :class:`torch.nn.FractionalMaxPool2d` when attempting to differentiate a CUDA tensor
        * :class:`torch.nn.FractionalMaxPool3d` when attempting to differentiate a CUDA tensor
        * :class:`torch.nn.MaxUnpool1d`
        * :class:`torch.nn.MaxUnpool2d`
        * :class:`torch.nn.MaxUnpool3d`
        * :func:`torch.nn.functional.interpolate` when attempting to differentiate a CUDA tensor
          and one of the following modes is used:

          - ``linear``
          - ``bilinear``
          - ``bicubic``
          - ``trilinear``

        * :class:`torch.nn.ReflectionPad1d` when attempting to differentiate a CUDA tensor
        * :class:`torch.nn.ReflectionPad2d` when attempting to differentiate a CUDA tensor
        * :class:`torch.nn.ReflectionPad3d` when attempting to differentiate a CUDA tensor
        * :class:`torch.nn.ReplicationPad1d` when attempting to differentiate a CUDA tensor
        * :class:`torch.nn.ReplicationPad3d` when attempting to differentiate a CUDA tensor
        * :class:`torch.nn.NLLLoss` when called on a CUDA tensor
        * :class:`torch.nn.CTCLoss` when attempting to differentiate a CUDA tensor
        * :class:`torch.nn.EmbeddingBag` when attempting to differentiate a CUDA tensor when
          ``mode='max'``
        * :func:`torch.Tensor.put_` when ``accumulate=False``
        * :func:`torch.Tensor.put_` when ``accumulate=True`` and called on a CUDA tensor
        * :func:`torch.histc` when called on a CUDA tensor
        * :func:`torch.bincount` when called on a CUDA tensor and ``weights``
          tensor is given
        * :func:`torch.kthvalue` with called on a CUDA tensor
        * :func:`torch.median` with indices output when called on a CUDA tensor
        * :func:`torch.nn.functional.grid_sample` when attempting to differentiate a CUDA tensor
        * :func:`torch.cumsum` when called on a CUDA tensor when dtype is floating point or complex
        * :func:`torch.Tensor.scatter_reduce` when ``reduce='prod'`` and called on CUDA tensor
        * :func:`torch.Tensor.resize_` when called with a quantized tensor

    In addition, several operations fill uninitialized memory when this setting
    is turned on and when
    :attr:`torch.utils.deterministic.fill_uninitialized_memory` is turned on.
    See the documentation for that attribute for more information.

    A handful of CUDA operations are nondeterministic if the CUDA version is
    10.2 or greater, unless the environment variable ``CUBLAS_WORKSPACE_CONFIG=:4096:8``
    or ``CUBLAS_WORKSPACE_CONFIG=:16:8`` is set. See the CUDA documentation for more
    details: `<https://docs.nvidia.com/cuda/cublas/index.html#results-reproducibility>`_
    If one of these environment variable configurations is not set, a :class:`RuntimeError`
    will be raised from these operations when called with CUDA tensors:

        * :func:`torch.mm`
        * :func:`torch.mv`
        * :func:`torch.bmm`

    Note that deterministic operations tend to have worse performance than
    nondeterministic operations.

    .. note::

        This flag does not detect or prevent nondeterministic behavior caused
        by calling an inplace operation on a tensor with an internal memory
        overlap or by giving such a tensor as the :attr:`out` argument for an
        operation. In these cases, multiple writes of different data may target
        a single memory location, and the order of writes is not guaranteed.

    Args:
        mode (:class:`bool`): If True, makes potentially nondeterministic
            operations switch to a deterministic algorithm or throw a runtime
            error. If False, allows nondeterministic operations.

    Keyword args:
        warn_only (:class:`bool`, optional): If True, operations that do not
            have a deterministic implementation will throw a warning instead of
            an error. Default: ``False``

    Example::

        >>> # xdoctest: +SKIP
        >>> torch.use_deterministic_algorithms(True)

        # Forward mode nondeterministic error
        >>> torch.randn(10, device='cuda').kthvalue(1)
        ...
        RuntimeError: kthvalue CUDA does not have a deterministic implementation...

        # Backward mode nondeterministic error
        >>> torch.nn.AvgPool3d(1)(torch.randn(3, 4, 5, 6, requires_grad=True).cuda()).sum().backward()
        ...
        RuntimeError: avg_pool3d_backward_cuda does not have a deterministic implementation...
    """
    _C._set_deterministic_algorithms(mode, warn_only=warn_only)

def are_deterministic_algorithms_enabled() -> builtins.bool:
    r"""Returns True if the global deterministic flag is turned on. Refer to
    :func:`torch.use_deterministic_algorithms` documentation for more details.
    """
    return _C._get_deterministic_algorithms()

def is_deterministic_algorithms_warn_only_enabled() -> builtins.bool:
    r"""Returns True if the global deterministic flag is set to warn only.
    Refer to :func:`torch.use_deterministic_algorithms` documentation for more
    details.
    """
    return _C._get_deterministic_algorithms_warn_only()

def set_deterministic_debug_mode(debug_mode: Union[builtins.int, str]) -> None:
    r"""Sets the debug mode for deterministic operations.

    .. note:: This is an alternative interface for
        :func:`torch.use_deterministic_algorithms`. Refer to that function's
        documentation for details about affected operations.

    Args:
        debug_mode(str or int): If "default" or 0, don't error or warn on
            nondeterministic operations. If "warn" or 1, warn on
            nondeterministic operations. If "error" or 2, error on
            nondeterministic operations.
    """

    # NOTE: builtins.int is used here because int in this scope resolves
    # to torch.int
    if not isinstance(debug_mode, (builtins.int, str)):
        raise TypeError(f'debug_mode must be str or int, but got {type(debug_mode)}')

    if isinstance(debug_mode, str):
        if debug_mode == 'default':
            debug_mode = 0
        elif debug_mode == 'warn':
            debug_mode = 1
        elif debug_mode == 'error':
            debug_mode = 2
        else:
            raise RuntimeError(
                'invalid value of debug_mode, expected one of `default`, '
                f'`warn`, `error`, but got {debug_mode}')

    if debug_mode == 0:
        _C._set_deterministic_algorithms(False)
    elif debug_mode == 1:
        _C._set_deterministic_algorithms(True, warn_only=True)
    elif debug_mode == 2:
        _C._set_deterministic_algorithms(True)
    else:
        raise RuntimeError(
            'invalid value of debug_mode, expected 0, 1, or 2, '
            f'but got {debug_mode}')

def get_deterministic_debug_mode() -> builtins.int:
    r"""Returns the current value of the debug mode for deterministic
    operations. Refer to :func:`torch.set_deterministic_debug_mode`
    documentation for more details.
    """

    if _C._get_deterministic_algorithms():
        if _C._get_deterministic_algorithms_warn_only():
            return 1
        else:
            return 2
    else:
        return 0

def get_float32_matmul_precision() -> builtins.str:
    r"""Returns the current value of float32 matrix multiplication precision. Refer to
    :func:`torch.set_float32_matmul_precision` documentation for more details.
    """
    return _C._get_float32_matmul_precision()

def set_float32_matmul_precision(precision: str) -> None:
    r"""Sets the internal precision of float32 matrix multiplications.

    Running float32 matrix multiplications in lower precision may significantly increase
    performance, and in some programs the loss of precision has a negligible impact.

    Supports three settings:

        * "highest", float32 matrix multiplications use the float32 datatype (24 mantissa
          bits with 23 bits explicitly stored) for internal computations.
        * "high", float32 matrix multiplications either use the TensorFloat32 datatype (10
          mantissa bits explicitly stored) or treat each float32 number as the sum of two bfloat16 numbers
          (approximately 16 mantissa bits with 14 bits explicitly stored), if the appropriate fast matrix multiplication
          algorithms are available.  Otherwise float32 matrix multiplications are computed
          as if the precision is "highest".  See below for more information on the bfloat16
          approach.
        * "medium", float32 matrix multiplications use the bfloat16 datatype (8 mantissa
          bits with 7 bits explicitly stored) for internal computations, if a fast matrix multiplication algorithm
          using that datatype internally is available. Otherwise float32
          matrix multiplications are computed as if the precision is "high".

    When using "high" precision, float32 multiplications may use a bfloat16-based algorithm
    that is more complicated than simply truncating to some smaller number mantissa bits
    (e.g. 10 for TensorFloat32, 7 for bfloat16 explicitly stored).  Refer to [Henry2019]_ for a complete
    description of this algorithm.  To briefly explain here, the first step is to realize
    that we can perfectly encode a single float32 number as the sum of three bfloat16
    numbers (because float32 has 23 mantissa bits while bfloat16 has 7 explicitly stored, and both have the
    same number of exponent bits).  This means that the product of two float32 numbers can
    be exactly given by the sum of nine products of bfloat16 numbers.  We can then trade
    accuracy for speed by dropping some of these products.  The "high" precision algorithm
    specifically keeps only the three most significant products, which conveniently excludes
    all of the products involving the last 8 mantissa bits of either input.  This means that
    we can represent our inputs as the sum of two bfloat16 numbers rather than three.
    Because bfloat16 fused-multiply-add (FMA) instructions are typically >10x faster than
    float32 ones, it's faster to do three multiplications and 2 additions with bfloat16
    precision than it is to do a single multiplication with float32 precision.

    .. [Henry2019] http://arxiv.org/abs/1904.06376

    .. note::

        This does not change the output dtype of float32 matrix multiplications,
        it controls how the internal computation of the matrix multiplication is performed.

    .. note::

        This does not change the precision of convolution operations. Other flags,
        like `torch.backends.cudnn.allow_tf32`, may control the precision of convolution
        operations.

    .. note::

        This flag currently only affects one native device type: CUDA.
        If "high" or "medium" are set then the TensorFloat32 datatype will be used
        when computing float32 matrix multiplications, equivalent to setting
        `torch.backends.cuda.matmul.allow_tf32 = True`. When "highest" (the default)
        is set then the float32 datatype is used for internal computations, equivalent
        to setting `torch.backends.cuda.matmul.allow_tf32 = False`.

    Args:
        precision(str): can be set to "highest" (default), "high", or "medium" (see above).

    """
    _C._set_float32_matmul_precision(precision)

def set_warn_always(b: builtins.bool) -> None:
    r"""When this flag is False (default) then some PyTorch warnings may only
    appear once per process. This helps avoid excessive warning information.
    Setting it to True causes these warnings to always appear, which may be
    helpful when debugging.

    Args:
        b (:class:`bool`): If True, force warnings to always be emitted
                           If False, set to the default behaviour
    """
    _C._set_warnAlways(b)

def is_warn_always_enabled() -> builtins.bool:
    r"""Returns True if the global warn_always flag is turned on. Refer to
    :func:`torch.set_warn_always` documentation for more details.
    """
    return _C._get_warnAlways()

################################################################################
# Define error checking functions
################################################################################

# These error checking functions must be kept consistent with their C++
# equivalents. Their C++ equivalents are mentioned where applicable.

def _check_with(error_type, cond: Union[builtins.bool, SymBool], message: Callable[[], str]):  # noqa: F811
    if not isinstance(cond, (builtins.bool, torch.SymBool)):
        raise TypeError(f'cond must be a bool, but got {type(cond)}')

    from torch.fx.experimental.symbolic_shapes import expect_true
    if expect_true(cond):
        return

    # error_type must be a subclass of Exception and not subclass of Warning
    assert issubclass(error_type, Exception) and not issubclass(error_type, Warning)

    if message is None:
        message_evaluated = (
            'Expected cond to be True, but got False. (Could this error '
            'message be improved? If so, please report an enhancement request '
            'to PyTorch.)')

    else:
        if not callable(message):
            raise TypeError('message must be a callable')

        message_evaluated = str(message())

    raise error_type(message_evaluated)

def _check(cond, message=None):  # noqa: F811
    r"""Throws error containing an optional message if the specified condition
    is False.

    Error type: ``RuntimeError``

    C++ equivalent: ``TORCH_CHECK``

    Args:
        cond (:class:`bool`): If False, throw error

        message (Callable, optional): Callable that returns either a string or
            an object that has a ``__str__()`` method to be used as the error
            message. Default: ``None``
    """
    _check_with(RuntimeError, cond, message)

def _check_is_size(i, message=None):
    """Checks that a given integer is a valid size (i.e., is non-negative).
    You should use this over _check(i >= 0) because we can use the semantic
    information (that i is a size) to make some further inferences in case
    i is an unbacked SymInt.

    NB: Do NOT use this in contexts where a -1 size would be valid (indicating
    to infer the size from context, or if you should wrap-around or truncate).
    Only use this if the only valid value is an honest to goodness size.
    """
    # This is responsible for the expect_true
    _check(i >= 0, message)
    from torch.fx.experimental.symbolic_shapes import _advise_is_size
    _advise_is_size(i)

def _check_index(cond, message=None):  # noqa: F811
    r"""Throws error containing an optional message if the specified condition
    is False.

    Error type: ``IndexError``

    C++ equivalent: ``TORCH_CHECK_INDEX``

    Args:
        cond (:class:`bool`): If False, throw error

        message (Callable, optional): Callable that returns either a string or
            an object that has a ``__str__()`` method to be used as the error
            message. Default: ``None``
    """
    _check_with(IndexError, cond, message)

def _check_value(cond, message=None):  # noqa: F811
    r"""Throws error containing an optional message if the specified condition
    is False.

    Error type: ``ValueError``

    C++ equivalent: ``TORCH_CHECK_VALUE``

    Args:
        cond (:class:`bool`): If False, throw error

        message (Callable, optional): Callable that returns either a string or
            an object that has a ``__str__()`` method to be used as the error
            message. Default: ``None``
    """
    _check_with(ValueError, cond, message)

def _check_type(cond, message=None):  # noqa: F811
    r"""Throws error containing an optional message if the specified condition
    is False.

    Error type: ``TypeError``

    C++ equivalent: ``TORCH_CHECK_TYPE``

    Args:
        cond (:class:`bool`): If False, throw error

        message (Callable, optional): Callable that returns either a string or
            an object that has a ``__str__()`` method to be used as the error
            message. Default: ``None``
    """
    _check_with(TypeError, cond, message)

def _check_not_implemented(cond, message=None):  # noqa: F811
    r"""Throws error containing an optional message if the specified condition
    is False.

    Error type: ``NotImplementedError``

    C++ equivalent: ``TORCH_CHECK_NOT_IMPLEMENTED``

    Args:
        cond (:class:`bool`): If False, throw error

        message (Callable, optional): Callable that returns either a string or
            an object that has a ``__str__()`` method to be used as the error
            message. Default: ``None``
    """
    _check_with(NotImplementedError, cond, message)

def _check_tensor_all_with(error_type, cond, message=None):  # noqa: F811
    if not torch.is_tensor(cond):
        raise TypeError(f'cond must be a tensor, but got {type(cond)}')

    if not cond.dtype == torch.bool:
        raise TypeError(
            f'cond tensor must have dtype torch.bool, but got {cond.dtype}')

    _check_with(error_type, cond._is_all_true().item(), message)

# C++ equivalent: `TORCH_CHECK_TENSOR_ALL`
def _check_tensor_all(cond, message=None):  # noqa: F811
    r"""Throws error containing an optional message if the specified condition
    is False.

    Error type: ``RuntimeError``

    C++ equivalent: ``TORCH_CHECK_TENSOR_ALL``

    Args:
        cond (:class:`torch.Tensor`): Tensor of dtype ``torch.bool``. If any
            element is ``False``, throw error

        message (Callable, optional): Callable that returns either a string or
            an object that has a ``__str__()`` method to be used as the error
            message. Default: ``None``
    """
    _check_tensor_all_with(RuntimeError, cond, message)

################################################################################
# Define numeric constants
################################################################################

# For Python Array API (https://data-apis.org/array-api/latest/API_specification/constants.html) and
# NumPy consistency (https://numpy.org/devdocs/reference/constants.html)
from math import e, nan , inf , pi
newaxis: None = None
__all__.extend(['e', 'pi', 'nan', 'inf', 'newaxis'])

################################################################################
# Define Storage and Tensor classes
################################################################################

from ._tensor import Tensor
from .storage import _StorageBase, TypedStorage, _LegacyStorage, UntypedStorage, _warn_typed_storage_removal

# NOTE: New <type>Storage classes should never be added. When adding a new
# dtype, use torch.storage.TypedStorage directly.

class ByteStorage(_LegacyStorage):
    @classproperty
    def dtype(self):
        _warn_typed_storage_removal(stacklevel=3)
        return self._dtype

    @classproperty
    def _dtype(self):
        return torch.uint8

class DoubleStorage(_LegacyStorage):
    @classproperty
    def dtype(self):
        _warn_typed_storage_removal(stacklevel=3)
        return self._dtype

    @classproperty
    def _dtype(self):
        return torch.double

class FloatStorage(_LegacyStorage):
    @classproperty
    def dtype(self):
        _warn_typed_storage_removal(stacklevel=3)
        return self._dtype

    @classproperty
    def _dtype(self):
        return torch.float

class HalfStorage(_LegacyStorage):
    @classproperty
    def dtype(self):
        _warn_typed_storage_removal(stacklevel=3)
        return self._dtype

    @classproperty
    def _dtype(self):
        return torch.half

class LongStorage(_LegacyStorage):
    @classproperty
    def dtype(self):
        _warn_typed_storage_removal(stacklevel=3)
        return self._dtype

    @classproperty
    def _dtype(self):
        return torch.long

class IntStorage(_LegacyStorage):
    @classproperty
    def dtype(self):
        _warn_typed_storage_removal(stacklevel=3)
        return self._dtype

    @classproperty
    def _dtype(self):
        return torch.int

class ShortStorage(_LegacyStorage):
    @classproperty
    def dtype(self):
        _warn_typed_storage_removal(stacklevel=3)
        return self._dtype

    @classproperty
    def _dtype(self):
        return torch.short

class CharStorage(_LegacyStorage):
    @classproperty
    def dtype(self):
        _warn_typed_storage_removal(stacklevel=3)
        return self._dtype

    @classproperty
    def _dtype(self):
        return torch.int8

class BoolStorage(_LegacyStorage):
    @classproperty
    def dtype(self):
        _warn_typed_storage_removal(stacklevel=3)
        return self._dtype

    @classproperty
    def _dtype(self):
        return torch.bool

class BFloat16Storage(_LegacyStorage):
    @classproperty
    def dtype(self):
        _warn_typed_storage_removal(stacklevel=3)
        return self._dtype

    @classproperty
    def _dtype(self):
        return torch.bfloat16

class ComplexDoubleStorage(_LegacyStorage):
    @classproperty
    def dtype(self):
        _warn_typed_storage_removal(stacklevel=3)
        return self._dtype

    @classproperty
    def _dtype(self):
        return torch.cdouble

class ComplexFloatStorage(_LegacyStorage):
    @classproperty
    def dtype(self):
        _warn_typed_storage_removal(stacklevel=3)
        return self._dtype

    @classproperty
    def _dtype(self):
        return torch.cfloat

class QUInt8Storage(_LegacyStorage):
    @classproperty
    def dtype(self):
        _warn_typed_storage_removal(stacklevel=3)
        return self._dtype

    @classproperty
    def _dtype(self):
        return torch.quint8

class QInt8Storage(_LegacyStorage):
    @classproperty
    def dtype(self):
        _warn_typed_storage_removal(stacklevel=3)
        return self._dtype

    @classproperty
    def _dtype(self):
        return torch.qint8

class QInt32Storage(_LegacyStorage):
    @classproperty
    def dtype(self):
        _warn_typed_storage_removal(stacklevel=3)
        return self._dtype

    @classproperty
    def _dtype(self):
        return torch.qint32

class QUInt4x2Storage(_LegacyStorage):
    @classproperty
    def dtype(self):
        _warn_typed_storage_removal(stacklevel=3)
        return self._dtype

    @classproperty
    def _dtype(self):
        return torch.quint4x2

class QUInt2x4Storage(_LegacyStorage):
    @classproperty
    def dtype(self):
        _warn_typed_storage_removal(stacklevel=3)
        return self._dtype

    @classproperty
    def _dtype(self):
        return torch.quint2x4

_storage_classes = {
    UntypedStorage, DoubleStorage, FloatStorage, LongStorage, IntStorage,
    ShortStorage, CharStorage, ByteStorage, HalfStorage, BoolStorage,
    QUInt8Storage, QInt8Storage, QInt32Storage, BFloat16Storage,
    ComplexFloatStorage, ComplexDoubleStorage, QUInt4x2Storage, QUInt2x4Storage,
    TypedStorage
}

# The _tensor_classes set is initialized by the call to initialize_python_bindings.
_tensor_classes: Set[Type] = set()

# If you edit these imports, please update torch/__init__.py.in as well
from .random import set_rng_state, get_rng_state, manual_seed, initial_seed, seed
from .serialization import save, load
from ._tensor_str import set_printoptions

################################################################################
# Initialize extension
################################################################################

def manager_path():
    if _running_with_deploy() or platform.system() == 'Windows':
        return b""
    path = get_file_path('torch', 'bin', 'torch_shm_manager')
    prepare_multiprocessing_environment(get_file_path('torch'))
    if not os.path.exists(path):
        raise RuntimeError("Unable to find torch_shm_manager at " + path)
    return path.encode('utf-8')

from torch.amp import autocast, GradScaler

# Initializing the extension shadows the built-in python float / int classes;
# store them for later use by SymInt / SymFloat.
py_float = float
py_int = int

# Shared memory manager needs to know the exact location of manager executable
_C._initExtension(manager_path())
del manager_path

# Appease the type checker: it can't deal with direct setting of globals().
# Note that we will see "too many" functions when reexporting this way; there
# is not a good way to fix this problem.  Perhaps, try to redesign VariableFunctions
# so that this import is good enough
if TYPE_CHECKING:
    # Some type signatures pulled in from _VariableFunctions here clash with
    # signatures already imported. For now these clashes are ignored; see
    # PR #43339 for details.
    from torch._C._VariableFunctions import *  # type: ignore[assignment, misc] # noqa: F403
    # Fixup segment_reduce visibility
    _segment_reduce = segment_reduce
    del segment_reduce  # noqa: F821

# Ops not to be exposed in `torch` namespace,
# mostly helper ops.
PRIVATE_OPS = (
    'unique_dim',
)

for name in dir(_C._VariableFunctions):
    if name.startswith('__') or name in PRIVATE_OPS:
        continue
    obj = getattr(_C._VariableFunctions, name)
    obj.__module__ = 'torch'
    # Hide some APIs that should not be public
    if name == "segment_reduce":
        # TODO: Once the undocumented FC window is passed, remove the line bellow
        globals()[name] = obj
        name = "_" + name
    globals()[name] = obj
    if not name.startswith("_"):
        __all__.append(name)


################################################################################
# Add torch.dtype instances to the public API
################################################################################

import torch

for attribute in dir(torch):
    if isinstance(getattr(torch, attribute), torch.dtype):
        __all__.append(attribute)

################################################################################
# Import TorchDynamo's lazy APIs to avoid circular dependenices
################################################################################

# needs to be before from .functional import * to avoid circular dependencies
from ._compile import _disable_dynamo

################################################################################
# Import interface functions defined in Python
################################################################################

# needs to be after the above ATen bindings so we can overwrite from Python side
from .functional import *  # noqa: F403


################################################################################
# Remove unnecessary members
################################################################################

del _StorageBase
del _LegacyStorage

################################################################################
# Define _assert
################################################################################

# needs to be before the submodule imports to avoid circular dependencies
def _assert(condition, message):
    r"""A wrapper around Python's assert which is symbolically traceable.
    """
    from .overrides import has_torch_function, handle_torch_function

    if type(condition) is not torch.Tensor and has_torch_function((condition,)):
        return handle_torch_function(_assert, (condition,), condition, message)
    assert condition, message

################################################################################
# Import most common subpackages
################################################################################

# Use the redundant form so that type checkers know that these are a part of
# the public API. The "regular" import lines are there solely for the runtime
# side effect of adding to the imported module's members for other users.
from torch import cuda as cuda
from torch import cpu as cpu
from torch import mps as mps
from torch import xpu as xpu
from torch import mtia as mtia
from torch import autograd as autograd
from torch.autograd import (
    no_grad as no_grad,
    enable_grad as enable_grad,
    set_grad_enabled as set_grad_enabled,
    inference_mode as inference_mode,
)
from torch import fft as fft
from torch import futures as futures
from torch import _awaits as _awaits
from torch import nested as nested
from torch import nn as nn
from torch.signal import windows as windows
from torch import optim as optim
import torch.optim._multi_tensor
from torch import multiprocessing as multiprocessing
from torch import sparse as sparse
from torch import special as special
import torch.utils.backcompat
from torch import jit as jit
from torch import linalg as linalg
from torch import hub as hub
from torch import random as random
from torch import distributions as distributions
from torch import testing as testing
from torch import backends as backends
import torch.utils.data
from torch import __config__ as __config__
from torch import __future__ as __future__
from torch import profiler as profiler

# Quantized, sparse, AO, etc. should be last to get imported, as nothing
# is expected to depend on them.
from torch import ao as ao
# nn.quant* depends on ao -- so should be after those.
import torch.nn.quantizable
import torch.nn.quantized
import torch.nn.qat
import torch.nn.intrinsic

_C._init_names(list(torch._storage_classes))

# attach docstrings to torch and tensor functions
from . import _torch_docs, _tensor_docs, _storage_docs, _size_docs
del _torch_docs, _tensor_docs, _storage_docs, _size_docs


def compiled_with_cxx11_abi() -> builtins.bool:
    r"""Returns whether PyTorch was built with _GLIBCXX_USE_CXX11_ABI=1"""
    return _C._GLIBCXX_USE_CXX11_ABI


# Import the ops "namespace"
from torch._ops import ops
from torch._classes import classes
import torch._library

# quantization depends on torch.fx
# Import quantization
from torch import quantization as quantization

# Import the quasi random sampler
from torch import quasirandom as quasirandom

# If you are seeing this, it means that this call site was not checked if
# the memory format could be preserved, and it was switched to old default
# behaviour of contiguous
legacy_contiguous_format = contiguous_format

# Register fork handler to initialize OpenMP in child processes (see gh-28389)
from torch.multiprocessing._atfork import register_after_fork
register_after_fork(torch.get_num_threads)
del register_after_fork

# Import tools that require fully imported torch (for applying
# torch.jit.script as a decorator, for instance):
from ._lobpcg import lobpcg as lobpcg

# These were previously defined in native_functions.yaml and appeared on the
# `torch` namespace, but we moved them to c10 dispatch to facilitate custom
# class usage. We add these lines here to preserve backward compatibility.
quantized_lstm = torch.ops.aten.quantized_lstm
quantized_gru = torch.ops.aten.quantized_gru

from torch.utils.dlpack import from_dlpack, to_dlpack

# Import experimental masked operations support. See
# [RFC-0016](https://github.com/pytorch/rfcs/pull/27) for more
# information.
from . import masked

# Import removed ops with error message about removal
from ._linalg_utils import (  # type: ignore[misc]
    matrix_rank,
    eig,
    solve,
    lstsq,
)
from ._linalg_utils import _symeig as symeig  # type: ignore[misc]

class _TorchCompileInductorWrapper:
    compiler_name = "inductor"

    def __init__(self, mode, options, dynamic):
        self.config: Dict[str, Any] = dict()
        self.dynamic = dynamic
        self.apply_mode(mode)
        self.apply_options(options)

        # Stash the compiler_fn to be used for backend match guard.
        from torch._inductor.compile_fx import compile_fx
        self.compiler_fn = compile_fx
        if self.config.get("triton.cudagraphs", False):
            os.environ["DISABLE_CUPTI_LAZY_REINIT"] = "1"
            # FIXME: CUDA Graph does not work well with CUPTI teardown.
            #   1) crashes on 1st lazy CUPTI re-init after teardown (CUDA 11)
            #   2) crashes on 2nd non-lazy CUPTI re-init after teardown (CUDA 12)
            # Workaround: turn off CUPTI teardown when using CUDA Graphs.
            os.environ["TEARDOWN_CUPTI"] = "0"

    def __eq__(self, other):
        return (isinstance(other, _TorchCompileInductorWrapper) and
                self.config == other.config and
                self.dynamic == other.dynamic)

    def apply_mode(self, mode: Optional[str]):
        if mode is None or mode == "default":
            pass
        elif mode in ("reduce-overhead", "max-autotune", "max-autotune-no-cudagraphs"):
            from torch._inductor import list_mode_options
            self.apply_options(list_mode_options(mode, self.dynamic))
        else:
            raise RuntimeError(
                f"Unrecognized mode={mode}, should be one of: default, reduce-overhead, max-autotune, max-autotune-no-cudagraphs"
            )

    def apply_options(self, options: Optional[Dict[str, Any]]):
        if not options:
            return

        from torch._inductor import config
        current_config: Dict[str, Any] = config.shallow_copy_dict()

        for key, val in options.items():
            attr_name = key.replace("-", "_")
            if attr_name not in current_config:
                raise RuntimeError(
                    f"Unexpected optimization option {key}, known options are {list(current_config.keys())}"
                )
            if type(val) is not type(current_config[attr_name]):
                val_type_str = type(val).__name__
                expected_type_str = type(current_config[attr_name]).__name__
                raise RuntimeError(
                    f"Unexpected type of attr {key}, got {val_type_str} should be {expected_type_str}"
                )
            self.config[attr_name] = val

    def __call__(self, model_, inputs_):
        from torch._inductor.compile_fx import compile_fx

        return compile_fx(model_, inputs_, config_patches=self.config)

    def get_compiler_config(self):
        from torch._inductor.compile_fx import get_patched_config_dict
        return get_patched_config_dict(config_patches=self.config)

    def reset(self):
        from torch._inductor import config
        if "triton.cudagraphs" in self.config or config.triton.cudagraphs:
            if self.config.get("triton.cudagraphs", True):
                from torch._inductor.cudagraph_trees import reset_cudagraph_trees
                reset_cudagraph_trees()

class _TorchCompileWrapper:
    def __init__(self, backend, mode, options, dynamic):
        from torch._dynamo.backends.registry import lookup_backend

        if isinstance(backend, str):
            self.compiler_name = backend
        elif hasattr(backend, "__name__"):
            self.compiler_name = backend.__name__
        else:
            self.compiler_name = str(backend)
        self.dynamic = dynamic
        self.compiler_fn = lookup_backend(backend)
        self.kwargs = {}
        # only pass the args if they non-empty
        if mode and mode != "default":
            self.kwargs["mode"] = mode
        if options:
            self.kwargs["options"] = options

    def __eq__(self, other):
        return (isinstance(other, _TorchCompileWrapper) and
                self.compiler_fn == other.compiler_fn and
                self.kwargs == other.kwargs and
                self.dynamic == other.dynamic)

    def __call__(self, model_, inputs_):
        return self.compiler_fn(model_, inputs_, **self.kwargs)

    def reset(self):
        if hasattr(self.compiler_fn, "reset"):
            self.compiler_fn.reset()


def compile(model: Optional[Callable] = None, *,
            fullgraph: builtins.bool = False,
            dynamic: Optional[builtins.bool] = None,
            backend: Union[str, Callable] = "inductor",
            mode: Union[str, None] = None,
            options: Optional[Dict[str, Union[str, builtins.int, builtins.bool]]] = None,
            disable: builtins.bool = False) -> Callable:
    """
    Optimizes given model/function using TorchDynamo and specified backend.
    If you are compiling an :class:`torch.nn.Module`, you can also use :meth:`torch.nn.Module.compile`
    to compile the module inplace without changing its structure.

    Concretely, for every frame executed within the compiled region, we will attempt
    to compile it and cache the compiled result on the code object for future
    use.  A single frame may be compiled multiple times if previous compiled
    results are not applicable for subsequent calls (this is called a "guard
    failure), you can use TORCH_LOGS=guards to debug these situations.
    Multiple compiled results can be associated with a frame up to
    ``torch._dynamo.config.cache_size_limit``, which defaults to 8; at which
    point we will fall back to eager.  Note that compile caches are per
    *code object*, not frame; if you dynamically create multiple copies of a
    function, they will all share the same code cache.

    Args:
       model (Callable): Module/function to optimize
       fullgraph (bool): If False (default), torch.compile attempts to discover compileable regions
        in the function that it will optimize. If True, then we require that the entire function be
        capturable into a single graph. If this is not possible (that is, if there are graph breaks),
        then this will raise an error.
       dynamic (bool or None): Use dynamic shape tracing.  When this is True, we will up-front attempt
        to generate a kernel that is as dynamic as possible to avoid recompilations when
        sizes change.  This may not always work as some operations/optimizations will
        force specialization; use TORCH_LOGS=dynamic to debug overspecialization.
        When this is False, we will NEVER generate dynamic kernels, we will always specialize.
        By default (None), we automatically detect if dynamism has occurred and compile a more
        dynamic kernel upon recompile.
       backend (str or Callable): backend to be used

        - "inductor" is the default backend, which is a good balance between performance and overhead

        - Non experimental in-tree backends can be seen with `torch._dynamo.list_backends()`

        - Experimental or debug in-tree backends can be seen with `torch._dynamo.list_backends(None)`

        - To register an out-of-tree custom backend:
       https://pytorch.org/docs/main/torch.compiler_custom_backends.html#registering-custom-backends
       mode (str): Can be either "default", "reduce-overhead", "max-autotune" or "max-autotune-no-cudagraphs"

        - "default" is the default mode, which is a good balance between performance and overhead

        - "reduce-overhead" is a mode that reduces the overhead of python with CUDA graphs,
          useful for small batches.  Reduction of overhead can come at the cost of more memory
          usage, as we will cache the workspace memory required for the invocation so that we
          do not have to reallocate it on subsequent runs.  Reduction of overhead is not guaranteed
          to work; today, we only reduce overhead for CUDA only graphs which do not mutate inputs.
          There are other circumstances where CUDA graphs are not applicable; use TORCH_LOG=perf_hints
          to debug.

        - "max-autotune" is a mode that leverages Triton based matrix multiplications and convolutions
          It enables CUDA graphs by default.

        - "max-autotune-no-cudagraphs" is a mode similar to "max-autotune" but without CUDA graphs

        - To see the exact configs that each mode sets you can call `torch._inductor.list_mode_options()`

       options (dict): A dictionary of options to pass to the backend. Some notable ones to try out are

        - `epilogue_fusion` which fuses pointwise ops into templates. Requires `max_autotune` to also be set

        - `max_autotune` which will profile to pick the best matmul configuration

        - `fallback_random` which is useful when debugging accuracy issues

        - `shape_padding` which pads matrix shapes to better align loads on GPUs especially for tensor cores

        - `triton.cudagraphs` which will reduce the overhead of python with CUDA graphs

        - `trace.enabled` which is the most useful debugging flag to turn on

        - `trace.graph_diagram` which will show you a picture of your graph after fusion

        - For inductor you can see the full list of configs that it supports by calling `torch._inductor.list_options()`
       disable (bool): Turn torch.compile() into a no-op for testing

    Example::

        @torch.compile(options={"triton.cudagraphs": True}, fullgraph=True)
        def foo(x):
            return torch.sin(x) + torch.cos(x)

    """
    _C._log_api_usage_once("torch.compile")
    if sys.version_info >= (3, 13):
        raise RuntimeError("Dynamo is not supported on Python 3.13+")

    # Decorator mode
    if model is None:
        def fn(model: Callable):
            if model is None:
                raise RuntimeError("Model can't be None")
            return compile(model,
                           fullgraph=fullgraph,
                           dynamic=dynamic,
                           backend=backend,
                           mode=mode,
                           options=options,
                           disable=disable)
        return fn

    if mode is not None and options is not None:
        raise RuntimeError("Either mode or options can be specified, but both can't be specified at the same time.")
    if mode is None and options is None:
        mode = "default"
    if backend == "inductor":
        backend = _TorchCompileInductorWrapper(mode, options, dynamic)
    else:
        backend = _TorchCompileWrapper(backend, mode, options, dynamic)

    return torch._dynamo.optimize(backend=backend, nopython=fullgraph, dynamic=dynamic, disable=disable)(model)


from torch import export as export

from torch._higher_order_ops import cond

def _register_device_module(device_type, module):
    r"""Register an external runtime module of the specific :attr:`device_type`
    supported by torch.

    After the :attr:`module` is registered correctly, the user can refer
    the external runtime module as part of torch with attribute torch.xxx.
    """
    # Make sure the device_type represent a supported device type for torch.
    device_type = torch.device(device_type).type
    m = sys.modules[__name__]
    if hasattr(m, device_type):
        raise RuntimeError(f"The runtime module of '{device_type}' has already "
                           f"been registered with '{getattr(m, device_type)}'")
    setattr(m, device_type, module)
    torch_module_name = '.'.join([__name__, device_type])
    sys.modules[torch_module_name] = module

# expose return_types
from . import return_types
from . import library
if not TYPE_CHECKING:
    from . import _meta_registrations

# Enable CUDA Sanitizer
if 'TORCH_CUDA_SANITIZER' in os.environ:
    import torch.cuda._sanitizer as csan

    csan.enable_cuda_sanitizer()

# Populate magic methods on SymInt and SymFloat
import torch.fx.experimental.sym_node

from torch import func as func
from torch.func import vmap


# Register MPS specific decomps
torch.backends.mps._init()

if not _running_with_deploy():
    from torch import compiler as compiler

    class _TritonLibrary:
        lib = torch.library.Library("triton", "DEF")
        ops_table: Dict[Tuple[str, str], Callable] = {}

        @classmethod
        def registerOp(cls, op_key, full_schema, op_impl, dispatch_key):
            if (op_key, dispatch_key) not in cls.ops_table:
                cls.lib.define(full_schema)
                cls.lib.impl("triton::" + op_key, op_impl, dispatch_key)
                cls.ops_table[(op_key, dispatch_key)] = op_impl

            return cls.ops_table[(op_key, dispatch_key)]


# Deprecated attributes
_deprecated_attrs = {
    "has_mps": torch.backends.mps.is_built,
    "has_cuda": torch.backends.cuda.is_built,
    "has_cudnn": torch.backends.cudnn.is_available,
    "has_mkldnn": torch.backends.mkldnn.is_available,
}

if TYPE_CHECKING:
    # Import the following modules during type checking to enable code intelligence features,
    # such as auto-completion in tools like pylance, even when these modules are not explicitly
    # imported in user code.
    from torch import _dynamo as _dynamo
    from torch import _inductor as _inductor
    from torch import onnx as onnx

else:
    _lazy_modules = {
        "_dynamo",
        "_inductor",
        "_export",
        # ONNX must be imported after _dynamo, _ops, _subclasses, fx, func and jit
        "onnx",
    }

    def __getattr__(name):
        # Deprecated attrs
        replacement = _deprecated_attrs.get(name)
        if replacement is not None:
            import warnings
            warnings.warn(f"'{name}' is deprecated, please use '{replacement.__module__}.{replacement.__name__}()'", stacklevel=2)
            return replacement()

        # Lazy modules
        if name in _lazy_modules:
            import importlib
            return importlib.import_module(f".{name}", __name__)

        raise AttributeError(f"module '{__name__}' has no attribute '{name}'")

def get_device_module(device: Optional[Union[torch.device, str]] = None):
    """
    Returns the module associated with a given device(e.g., torch.device('cuda'), "mtia:0", "xpu", ...).
    If no device is given, return the module for the current accelerator or CPU if none is present.
    """
    if isinstance(device, torch.device):
        device_module_name = device.type
    elif isinstance(device, str):
        device_module_name = torch.device(device).type
    elif device is None:
        # Using default accelerator type. If no accelerator is available, it automatically returns CPU device.
        device_module_name = torch._C._get_accelerator().type
    else:
        raise RuntimeError(f"Invalid value of device '{device}', expect torch.device, str, or None")
    device_module = getattr(torch, device_module_name, None)
    if device_module is None:
        raise RuntimeError(
            f"Device '{device_module_name}' does not have a corresponding module registered as 'torch.{device_module_name}'."
        )
    return device_module


def _constrain_as_size(symbol, min: Optional[builtins.int] = None, max: Optional[builtins.int] = None):
    """
    This indicates that a given int is size-like, and can be used in any context where a size is expected.
    You will typically use this when reading out integers from Tensors, e.g., max.item() or lengths.tolist()
    which then need to be used as tensor constructors. Providing these assertions to PyTorch can help resolve
      GuardOnDataDependentSymNode errors upon export, since we cannot guard on unbacked SymInts.

    This function has unusual semantics in some circumstances in framework
    code, we will treat this int as >= 2 (when we do a size-oblivious guard).
    This makes it easier to use the unbacked int in size contexts,
    as we will often attempt to guard on a size being zero/one
    (e.g., when computing the contiguity of a tensor, or testing if
    broadcasting can occur), which will not work on unbacked SymInts.
    However, if we conservatively assume that the size is not zero/one, we will
    end up with a graph that will still work even if the size is zero/one.

    For more details, see https://docs.google.com/document/d/1HSuTTVvYH1pTew89Rtpeu84Ht3nQEFTYhAX3Ypa_xJs/edit
    ```
    """
    torch.sym_constrain_range_for_size(symbol, min=min, max=max)


from . import _logging
_logging._init_logs()<|MERGE_RESOLUTION|>--- conflicted
+++ resolved
@@ -215,17 +215,10 @@
     lib_name = 'libtorch_global_deps' + ('.dylib' if platform.system() == 'Darwin' else '.so')
     here = os.path.abspath(__file__)
     global_deps_lib_path = os.path.join(os.path.dirname(here), 'lib', lib_name)
-<<<<<<< HEAD
 
     split_build_lib_name = LIBTORCH_PKG_NAME
     library_path = find_package_path(split_build_lib_name)
 
-=======
-
-    split_build_lib_name = LIBTORCH_PKG_NAME
-    library_path = find_package_path(split_build_lib_name)
-
->>>>>>> 3f8b8f08
     if library_path:
         global_deps_lib_path = os.path.join(library_path, 'lib', lib_name)
     try:
