--- conflicted
+++ resolved
@@ -519,9 +519,6 @@
     def _sympy_(self):
         return self.node.expr
 
-    def _sympy_(self):
-        return self.node.expr
-
     def __hash__(self) -> builtins.int:
         return hash(self._get_int())
 
@@ -539,12 +536,7 @@
         if self.node.is_nested_int():
             return self.node.nested_int()
         else:
-<<<<<<< HEAD
-            # Force specialization
-            return hash(builtins.int(self))
-=======
             return builtins.int(self)
->>>>>>> d3ab8cec
 
 
 class SymFloat:
@@ -659,16 +651,6 @@
 
     def _get_float(self) -> builtins.float:
         return self.node.float_() if self.node.is_constant() else builtins.float(self)
-
-    def _sympy_(self):
-        return self.node.expr
-
-    def __hash__(self):
-        if self.node.is_constant():
-            return hash(self.node.float_())
-        else:
-            # Force specialization
-            return hash(builtins.float(self))
 
 
 class SymBool:
@@ -727,9 +709,6 @@
 
     def __repr__(self):
         return self.node._graph_repr()
-
-    def _sympy_(self):
-        return self.node.expr
 
     def _sympy_(self):
         return self.node.expr
