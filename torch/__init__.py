"""
The torch package contains data structures for multi-dimensional
tensors and defines mathematical operations over these tensors.
Additionally, it provides many utilities for efficient serialization of
Tensors and arbitrary types, and other useful utilities.

It has a CUDA counterpart, that enables you to run your tensor computations
on an NVIDIA GPU with compute capability >= 3.0.
"""

# mypy: allow-untyped-defs

import builtins
import ctypes
import glob
import importlib
import importlib.util
import inspect
import math
import os
import platform
import sys
import textwrap
import threading
from typing import Any, Callable, Dict, Optional, Set, Tuple, Type, TYPE_CHECKING, Union


# multipy/deploy is setting this import before importing torch, this is the most
# reliable way we have to detect if we're running within deploy.
# https://github.com/pytorch/multipy/blob/d60f34ad38c371e441fe7ffdb77a3c3dda5a5d19/multipy/runtime/interpreter/interpreter_impl.cpp#L134-L137
def _running_with_deploy():
    return sys.modules.get("torch._meta_registrations", None) is object


from torch._utils import (
    _functionalize_sync as _sync,
    _import_dotted_name,
    classproperty,
)
from torch._utils_internal import (
    get_file_path,
    prepare_multiprocessing_environment,
    USE_GLOBAL_DEPS,
    USE_RTLD_GLOBAL_WITH_LIBTORCH,
)

# TODO(torch_deploy) figure out how to freeze version.py in fbcode build
if _running_with_deploy():
    __version__ = "torch-deploy-1.8"
else:
    from torch.torch_version import __version__ as __version__


__all__ = [
    "BoolStorage",
    "BoolTensor",
    "ByteStorage",
    "ByteTensor",
    "CharStorage",
    "CharTensor",
    "DoubleStorage",
    "DoubleTensor",
    "FloatStorage",
    "FloatTensor",
    "GradScaler",
    "IntStorage",
    "IntTensor",
    "LongStorage",
    "LongTensor",
    "ShortStorage",
    "ShortTensor",
    "SymBool",
    "SymFloat",
    "SymInt",
    "Tensor",
    "TypedStorage",
    "UntypedStorage",
    "are_deterministic_algorithms_enabled",
    "autocast",
    "chunk",
    "compile",
    "cond",
    "enable_grad",
    "export",
    "get_default_device",
    "get_deterministic_debug_mode",
    "get_device_module",
    "get_float32_matmul_precision",
    "get_rng_state",
    "inference_mode",
    "initial_seed",
    "is_deterministic_algorithms_warn_only_enabled",
    "is_storage",
    "is_tensor",
    "is_warn_always_enabled",
    "load",
    "lobpcg",
    "manual_seed",
    "matmul",
    "no_grad",
    "rand",
    "randn",
    "save",
    "seed",
    "set_default_device",
    "set_default_tensor_type",
    "set_deterministic_debug_mode",
    "set_float32_matmul_precision",
    "set_printoptions",
    "set_rng_state",
    "set_warn_always",
    "split",
    "stack",
    "sym_float",
    "sym_int",
    "sym_ite",
    "sym_max",
    "sym_min",
    "sym_not",
    "typename",
    "unravel_index",
    "use_deterministic_algorithms",
    "vmap",
]

# Please keep this list sorted
assert __all__ == sorted(__all__)

################################################################################
# Load the extension module
################################################################################

if sys.platform == "win32":

    def _load_dll_libraries():
        import sysconfig

<<<<<<< HEAD
    from .version import cuda as cuda_version
    import glob
    if cuda_version and all(not glob.glob(os.path.join(p, 'cudart64*.dll')) for p in dll_paths):
        cuda_version_1 = cuda_version.replace('.', '_')
        cuda_path_var = 'CUDA_PATH_V' + cuda_version_1
        default_path = os.path.join(pfiles_path, 'NVIDIA GPU Computing Toolkit', 'CUDA', 'v' + cuda_version)
        cuda_path = os.path.join(os.getenv(cuda_path_var, default_path), 'bin')
    else:
        cuda_path = ''

    dll_paths.extend(filter(os.path.exists, [cuda_path]))
=======
        from torch.version import cuda as cuda_version

        pfiles_path = os.getenv("ProgramFiles", r"C:\Program Files")
        py_dll_path = os.path.join(sys.exec_prefix, "Library", "bin")
        th_dll_path = os.path.join(os.path.dirname(__file__), "lib")
        usebase_path = os.path.join(
            sysconfig.get_config_var("userbase"), "Library", "bin"
        )
>>>>>>> 7a39755d

        # When users create a virtualenv that inherits the base environment,
        # we will need to add the corresponding library directory into
        # DLL search directories. Otherwise, it will rely on `PATH` which
        # is dependent on user settings.
        if sys.exec_prefix != sys.base_exec_prefix:
            base_py_dll_path = os.path.join(sys.base_exec_prefix, "Library", "bin")
        else:
            base_py_dll_path = ""

        dll_paths = [
            p
            for p in (th_dll_path, py_dll_path, base_py_dll_path, usebase_path)
            if os.path.exists(p)
        ]

        if not builtins.any(
            os.path.exists(os.path.join(p, "nvToolsExt64_1.dll")) for p in dll_paths
        ):
            nvtoolsext_dll_path = os.path.join(
                os.getenv(
                    "NVTOOLSEXT_PATH",
                    os.path.join(pfiles_path, "NVIDIA Corporation", "NvToolsExt"),
                ),
                "bin",
                "x64",
            )
        else:
            nvtoolsext_dll_path = ""

        if cuda_version and builtins.all(
            not glob.glob(os.path.join(p, "cudart64*.dll")) for p in dll_paths
        ):
            cuda_version_1 = cuda_version.replace(".", "_")
            cuda_path_var = "CUDA_PATH_V" + cuda_version_1
            default_path = os.path.join(
                pfiles_path, "NVIDIA GPU Computing Toolkit", "CUDA", f"v{cuda_version}"
            )
            cuda_path = os.path.join(os.getenv(cuda_path_var, default_path), "bin")
        else:
            cuda_path = ""

        dll_paths.extend(
            p for p in (nvtoolsext_dll_path, cuda_path) if os.path.exists(p)
        )

        kernel32 = ctypes.WinDLL("kernel32.dll", use_last_error=True)
        with_load_library_flags = hasattr(kernel32, "AddDllDirectory")
        prev_error_mode = kernel32.SetErrorMode(0x0001)

        kernel32.LoadLibraryW.restype = ctypes.c_void_p
        if with_load_library_flags:
            kernel32.LoadLibraryExW.restype = ctypes.c_void_p

        for dll_path in dll_paths:
            os.add_dll_directory(dll_path)

        try:
            ctypes.CDLL("vcruntime140.dll")
            ctypes.CDLL("msvcp140.dll")
            ctypes.CDLL("vcruntime140_1.dll")
        except OSError:
            print(
                textwrap.dedent(
                    """
                    Microsoft Visual C++ Redistributable is not installed, this may lead to the DLL load failure.
                    It can be downloaded at https://aka.ms/vs/16/release/vc_redist.x64.exe
                    """
                ).strip()
            )

        dlls = glob.glob(os.path.join(th_dll_path, "*.dll"))
        path_patched = False
        for dll in dlls:
            is_loaded = False
            if with_load_library_flags:
                res = kernel32.LoadLibraryExW(dll, None, 0x00001100)
                last_error = ctypes.get_last_error()
                if res is None and last_error != 126:
                    err = ctypes.WinError(last_error)
                    err.strerror += (
                        f' Error loading "{dll}" or one of its dependencies.'
                    )
                    raise err
                elif res is not None:
                    is_loaded = True
            if not is_loaded:
                if not path_patched:
                    os.environ["PATH"] = ";".join(dll_paths + [os.environ["PATH"]])
                    path_patched = True
                res = kernel32.LoadLibraryW(dll)
                if res is None:
                    err = ctypes.WinError(ctypes.get_last_error())
                    err.strerror += (
                        f' Error loading "{dll}" or one of its dependencies.'
                    )
                    raise err

        kernel32.SetErrorMode(prev_error_mode)

    _load_dll_libraries()
    del _load_dll_libraries


def _preload_cuda_deps(lib_folder, lib_name):
    """Preloads cuda deps if they could not be found otherwise."""
    # Should only be called on Linux if default path resolution have failed
    assert platform.system() == "Linux", "Should only be called on Linux"

    lib_path = None
    for path in sys.path:
        nvidia_path = os.path.join(path, "nvidia")
        if not os.path.exists(nvidia_path):
            continue
        candidate_lib_paths = glob.glob(
            os.path.join(nvidia_path, lib_folder, "lib", lib_name)
        )
        if candidate_lib_paths and not lib_path:
            lib_path = candidate_lib_paths[0]
        if lib_path:
            break
    if not lib_path:
        raise ValueError(f"{lib_name} not found in the system path {sys.path}")
    ctypes.CDLL(lib_path)


# See Note [Global dependencies]
def _load_global_deps() -> None:
    LIBTORCH_PKG_NAME = "libtorchsplit"

    def find_package_path(package_name):
        spec = importlib.util.find_spec(package_name)
        if spec:
            # The package might be a namespace package, so get_data may fail
            try:
                loader = spec.loader
                if loader is not None:
                    file_path = loader.get_filename()  # type: ignore[attr-defined]
                    return os.path.dirname(file_path)
            except AttributeError:
                pass
        return None

    def load_shared_libraries(library_path):
        lib_dir = os.path.join(library_path, "lib")
        if not os.path.exists(lib_dir):
            return

        # Find all shared library files with the appropriate extension
        library_files = [f for f in os.listdir(lib_dir) if f.endswith(lib_ext)]
        if not library_files:
            return

        for lib_file in library_files:
            lib_path = os.path.join(lib_dir, lib_file)
            try:
                ctypes.CDLL(lib_path, mode=ctypes.RTLD_GLOBAL)
            except OSError as err:
                print(f"Failed to load {lib_path}: {err}")

    if _running_with_deploy() or platform.system() == "Windows":
        return

    # Determine the file extension based on the platform
    lib_ext = ".dylib" if platform.system() == "Darwin" else ".so"
    lib_name = f"libtorch_global_deps{lib_ext}"
    here = os.path.abspath(__file__)
    global_deps_lib_path = os.path.join(os.path.dirname(here), "lib", lib_name)

    split_build_lib_name = LIBTORCH_PKG_NAME
    library_path = find_package_path(split_build_lib_name)

    if library_path:
        global_deps_lib_path = os.path.join(library_path, "lib", lib_name)
    try:
        ctypes.CDLL(global_deps_lib_path, mode=ctypes.RTLD_GLOBAL)
    except OSError as err:
        # Can only happen for wheel with cuda libs as PYPI deps
        # As PyTorch is not purelib, but nvidia-*-cu12 is
        cuda_libs: Dict[str, str] = {
<<<<<<< HEAD
            'cublas': 'libcublas.so.*[0-9]',
            'cudnn': 'libcudnn.so.*[0-9]',
            'cuda_nvrtc': 'libnvrtc.so.*[0-9]',
            'cuda_runtime': 'libcudart.so.*[0-9]',
            'cuda_cupti': 'libcupti.so.*[0-9]',
            'cufft': 'libcufft.so.*[0-9]',
            'curand': 'libcurand.so.*[0-9]',
            'cusolver': 'libcusolver.so.*[0-9]',
            'cusparse': 'libcusparse.so.*[0-9]',
            'nccl': 'libnccl.so.*[0-9]',
=======
            "cublas": "libcublas.so.*[0-9]",
            "cudnn": "libcudnn.so.*[0-9]",
            "cuda_nvrtc": "libnvrtc.so.*[0-9]",
            "cuda_runtime": "libcudart.so.*[0-9]",
            "cuda_cupti": "libcupti.so.*[0-9]",
            "cufft": "libcufft.so.*[0-9]",
            "curand": "libcurand.so.*[0-9]",
            "cusolver": "libcusolver.so.*[0-9]",
            "cusparse": "libcusparse.so.*[0-9]",
            "nccl": "libnccl.so.*[0-9]",
            "nvtx": "libnvToolsExt.so.*[0-9]",
>>>>>>> 7a39755d
        }
        is_cuda_lib_err = [
            lib for lib in cuda_libs.values() if lib.split(".")[0] in err.args[0]
        ]
        if not is_cuda_lib_err:
            raise err
        for lib_folder, lib_name in cuda_libs.items():
            _preload_cuda_deps(lib_folder, lib_name)
        ctypes.CDLL(global_deps_lib_path, mode=ctypes.RTLD_GLOBAL)

    if library_path:
        # loading libtorch_global_deps first due its special logic
        load_shared_libraries(library_path)


if (USE_RTLD_GLOBAL_WITH_LIBTORCH or os.getenv("TORCH_USE_RTLD_GLOBAL")) and (
    _running_with_deploy() or platform.system() != "Windows"
):
    # Do it the hard way.  You might want to load libtorch with RTLD_GLOBAL in a
    # few circumstances:
    #
    #   1. You're in a build environment (e.g., fbcode) where
    #      libtorch_global_deps is not available, but you still need
    #      to get mkl to link in with RTLD_GLOBAL or it will just
    #      not work.
    #
    #   2. You're trying to run PyTorch under UBSAN and you need
    #      to ensure that only one copy of libtorch is loaded, so
    #      vptr checks work properly
    #
    # If you're using this setting, you must verify that all the libraries
    # you load consistently use the same libstdc++, or you may have
    # mysterious segfaults.
    #
    old_flags = sys.getdlopenflags()
    sys.setdlopenflags(os.RTLD_GLOBAL | os.RTLD_LAZY)

    from torch._C import *  # noqa: F403

    sys.setdlopenflags(old_flags)
    del old_flags

else:
    # Easy way.  You want this most of the time, because it will prevent
    # C++ symbols from libtorch clobbering C++ symbols from other
    # libraries, leading to mysterious segfaults.
    #
    # If building in an environment where libtorch_global_deps isn't available
    # like parts of fbsource, but where RTLD_GLOBAL causes segfaults, you will
    # want USE_RTLD_GLOBAL_WITH_LIBTORCH = False and USE_GLOBAL_DEPS = False
    #
    # See Note [Global dependencies]
    if USE_GLOBAL_DEPS:
        _load_global_deps()
    from torch._C import *  # noqa: F403


class SymInt:
    """
    Like an int (including magic methods), but redirects all operations on the
    wrapped node. This is used in particular to symbolically record operations
    in the symbolic shape workflow.
    """

    def __init__(self, node):
        # This field MUST be named node; C++ binding code assumes that this
        # class has a field named node that stores SymNode
        self.node = node

    def __bool__(self):
        return builtins.bool(self != 0)

    def __int__(self):
        return self.node.int_()

    def __index__(self):
        return self.node.int_()

    # Magic methods installed by torch.fx.experimental.sym_node

    def __round__(self, ndigits=None):
        return self

    def __truediv__(self, other):
        if isinstance(other, (builtins.float, SymFloat)):
            return sym_float(self).__float_truediv__(other)
        if not isinstance(other, (builtins.int, SymInt)):
            return NotImplemented
        return self.__int_truediv__(other)

    def __rtruediv__(self, other):
        if isinstance(other, (builtins.float, SymFloat)):
            return sym_float(self).__rfloat_truediv__(other)
        if not isinstance(other, (builtins.int, SymInt)):
            return NotImplemented
        return self.__rint_truediv__(other)

    def __floordiv__(self, other):
        if isinstance(other, (builtins.float, SymFloat)):
            return torch.sym_float(math.floor(sym_float(self) / other))
        if not isinstance(other, (builtins.int, SymInt)):
            return NotImplemented
        return self.__int_floordiv__(other)

    def __rfloordiv__(self, other):
        if isinstance(other, (builtins.float, SymFloat)):
            return torch.sym_float(math.floor(other / sym_float(self)))
        if not isinstance(other, (builtins.int, SymInt)):
            return NotImplemented
        return self.__rint_floordiv__(other)

    # nb: complex is impossible to handle correctly lol, with
    # negative base and integral float need to diverge semantics and
    # just always return complex.  Neener neener pretend this problem
    # doesn't exist
    def __pow__(self, other):
        if isinstance(other, (builtins.float, SymFloat)):
            return sym_float(self).__pow__(other)
        if not isinstance(other, (builtins.int, SymInt)):
            return NotImplemented
        # Guards!  This guard is necessary because we need to know it to
        # determine the output type of this operation
        if other >= 0:
            return self.__pow_by_natural__(other)
        else:
            # Mercifully, when the exponent is negative, Python just promotes
            # to doubles and does a float pow:
            #
            #   if (Py_SIZE(b) < 0 && c == NULL) {
            #       /* if exponent is negative and there's no modulus:
            #              return a float.  This works because we know
            #              that this calls float_pow() which converts its
            #              arguments to double. */
            #       Py_DECREF(a);
            #       Py_DECREF(b);
            #       return PyFloat_Type.tp_as_number->nb_power(v, w, x);
            #   }
            return sym_float(self).__pow__(sym_float(other))

    def __rpow__(self, other):
        if isinstance(other, (builtins.float, SymFloat)):
            return sym_float(self).__rpow__(other)
        if not isinstance(other, (builtins.int, SymInt)):
            return NotImplemented
        if self >= 0:  # self is exponent
            return self.__rpow_by_natural__(other)
        else:
            return sym_float(self).__rpow__(sym_float(other))

    def __eq__(self, other: object) -> builtins.bool:
        raise TypeError("type stub not overridden")

    def __lt__(self, other) -> builtins.bool:
        raise TypeError("type stub not overridden")

    def __gt__(self, other) -> builtins.bool:
        raise TypeError("type stub not overridden")

    def __le__(self, other) -> builtins.bool:
        raise TypeError("type stub not overridden")

    def __ge__(self, other) -> builtins.bool:
        raise TypeError("type stub not overridden")

    def __add__(self, other) -> "SymInt":
        raise TypeError("type stub not overridden")

    def __mul__(self, other) -> "SymInt":
        raise TypeError("type stub not overridden")

    def __pow_by_natural__(self, other) -> "SymInt":
        raise TypeError("type stub not overridden")

    def __rpow_by_natural__(self, other) -> "SymInt":
        raise TypeError("type stub not overridden")

    def __int_truediv__(self, other) -> "SymFloat":
        raise TypeError("type stub not overridden")

    def __rint_truediv__(self, other) -> "SymFloat":
        raise TypeError("type stub not overridden")

    def __int_floordiv__(self, other) -> "SymFloat":
        raise TypeError("type stub not overridden")

    def __rint_floordiv__(self, other) -> "SymFloat":
        raise TypeError("type stub not overridden")

    def __sym_max__(self, other):
        raise TypeError("type stub not overridden")

    def __sym_min__(self, other):
        raise TypeError("type stub not overridden")

    def __sym_float__(self):
        raise TypeError("type stub not overridden")

    def __neg__(self):
        raise TypeError("type stub not overridden")

    def __repr__(self):
        return str(self.node)

    def __hash__(self) -> builtins.int:
        if self.node.is_nested_int():
            return hash(self.node.nested_int())
        else:
            # We could support constant SymInts as well, but not doing it for now
            raise TypeError("unhashable type: non-nested SymInt")


class SymFloat:
    """
    Like an float (including magic methods), but redirects all operations on the
    wrapped node. This is used in particular to symbolically record operations
    in the symbolic shape workflow.
    """

    def __init__(self, node):
        # This field MUST be named node; C++ binding code assumes that this
        # class has a field named node that stores SymNode
        self.node = node

    def __truediv__(self, other):
        if not isinstance(other, (builtins.int, builtins.float, SymInt, SymFloat)):
            return NotImplemented
        return self.__float_truediv__(sym_float(other))

    def __rtruediv__(self, other):
        if not isinstance(other, (builtins.int, builtins.float, SymInt, SymFloat)):
            return NotImplemented
        return self.__rfloat_truediv__(sym_float(other))

    def __floordiv__(self, other):
        if not isinstance(other, (builtins.int, builtins.float, SymInt, SymFloat)):
            return NotImplemented
        return torch.sym_float(math.floor(self / sym_float(other)))

    def __rfloordiv__(self, other):
        if not isinstance(other, (builtins.int, builtins.float, SymInt, SymFloat)):
            return NotImplemented
        return torch.sym_float(math.floor(sym_float(other) / self))

    def __bool__(self):
        return self.node.bool_()

    # Symbolic power does NOT work with negative base, this is to avoid
    # potential complex outputs
    def __pow__(self, other):
        if not isinstance(other, (builtins.int, builtins.float, SymInt, SymFloat)):
            return NotImplemented
        torch._check(self >= 0)
        return self.__float_pow__(other)

    def __rpow__(self, other):
        if not isinstance(other, (builtins.int, builtins.float, SymInt, SymFloat)):
            return NotImplemented
        torch._check(other >= 0)
        return self.__rfloat_pow__(other)

    # Magic methods installed by torch.fx.experimental.sym_node

    def __eq__(self, other: object) -> builtins.bool:
        raise TypeError("type stub not overridden")

    def __lt__(self, other) -> builtins.bool:
        raise TypeError("type stub not overridden")

    def __gt__(self, other) -> builtins.bool:
        raise TypeError("type stub not overridden")

    def __le__(self, other) -> builtins.bool:
        raise TypeError("type stub not overridden")

    def __ge__(self, other) -> builtins.bool:
        raise TypeError("type stub not overridden")

    def __float_pow__(self, other) -> "SymFloat":
        raise TypeError("type stub not overridden")

    def __rfloat_pow__(self, other) -> "SymFloat":
        raise TypeError("type stub not overridden")

    def __float_truediv__(self, other) -> "SymFloat":
        raise TypeError("type stub not overridden")

    def __rfloat_truediv__(self, other) -> "SymFloat":
        raise TypeError("type stub not overridden")

    def __trunc__(self):
        raise TypeError("type stub not overridden")

    def __sym_max__(self, other):
        raise TypeError("type stub not overridden")

    def __sym_min__(self, other):
        raise TypeError("type stub not overridden")

    def __sym_int__(self):
        raise TypeError("type stub not overridden")

    def is_integer(self):
        """Return True if the float is an integer."""
        raise TypeError("type stub not overridden")

    def __repr__(self):
        return self.node.str()


class SymBool:
    """
    Like an bool (including magic methods), but redirects all operations on the
    wrapped node. This is used in particular to symbolically record operations
    in the symbolic shape workflow.

    Unlike regular bools, regular boolean operators will force extra guards instead
    of symbolically evaluate.  Use the bitwise operators instead to handle this.
    """

    def __init__(self, node):
        # This field MUST be named node; C++ binding code assumes that this
        # class has a field named node that stores SymNode
        self.node = node

    def __bool__(self):
        return self.node.bool_()

    def __int__(self):
        return builtins.int(self.node.bool_())

    # Magic methods installed by torch.fx.experimental.sym_node
    def __and__(self, other) -> "SymBool":
        raise TypeError("type stub not overridden")

    def __or__(self, other) -> "SymBool":
        raise TypeError("type stub not overridden")

    # We very carefully define __sym_not__, and not a number of other
    # plausible alternatives:
    #
    #   - We do not override __not__ because this is not a real magic
    #     method; you cannot override the meaning of the not builtin in
    #     Python.  We use the name 'sym_not' to clarify that in user code you
    #     cannot use the builtin not or operator.not_ or operator.__not__ and
    #     hit this magic method; you must use our custom sym_not operator.
    #
    #   - We do not override the __invert__ method because SymBool is
    #     meant to be usable in situations where bool is expected.  However,
    #     bitwise negation ~a does the wrong thing with booleans (because
    #     bool is a subclass of int, so ~1 = -2 which is not falseish.)
    #     This would be a giant footgun, so we get around it by defining
    #     our own operator.  Note that bitwise and/or do the right thing,
    #     so we reuse the conventional operators there for readability.
    #
    def __sym_not__(self) -> "SymBool":
        raise TypeError("type stub not overridden")

    def __sym_ite__(self, then_val, else_val):
        raise TypeError("type stub not overridden")

    def __eq__(self, other) -> builtins.bool:
        raise TypeError("type stub not overridden")

    def __repr__(self):
        return str(self.node)

    def __hash__(self):
        if self.node.is_constant():
            return hash(self.node.bool_())
        else:
            raise TypeError("unhashable type: SymBool")


def sym_not(a):
    r"""SymInt-aware utility for logical negation.

    Args:
        a (SymBool or bool): Object to negate
    """
    import sympy

    if overrides.has_torch_function_unary(a):
        return overrides.handle_torch_function(sym_not, (a,), a)
    if hasattr(a, "__sym_not__"):
        return a.__sym_not__()
    if isinstance(a, sympy.Basic):
        return ~a  # type: ignore[operator]
    return not a


def sym_float(a):
    r"""SymInt-aware utility for float casting.

    Args:
        a (SymInt, SymFloat, or object): Object to cast
    """
    if overrides.has_torch_function_unary(a):
        return overrides.handle_torch_function(sym_float, (a,), a)
    if isinstance(a, SymFloat):
        return a
    elif hasattr(a, "__sym_float__"):
        return a.__sym_float__()
    return builtins.float(a)  # type: ignore[operator]


def sym_int(a):
    r"""SymInt-aware utility for int casting.

    Args:
        a (SymInt, SymFloat, or object): Object to cast
    """
    if overrides.has_torch_function_unary(a):
        return overrides.handle_torch_function(sym_int, (a,), a)
    if isinstance(a, SymInt):
        return a
    elif isinstance(a, SymFloat):
        return math.trunc(a)
    return builtins.int(a)  # type: ignore[operator]


def sym_max(a, b):
    """
    SymInt-aware utility for max which avoids branching on a < b.
    Unlike builtins.max(), this only works for int/float, and it always
    promotes to float if any argument is float (unlike builtins.max, which
    will faithfully preserve the type of the input argument).
    """
    if overrides.has_torch_function((a, b)):
        return overrides.handle_torch_function(sym_max, (a, b), a, b)
    if isinstance(a, (SymInt, SymFloat)):
        return a.__sym_max__(b)
    elif isinstance(b, (SymInt, SymFloat)):
        # Due to promotion semantics, this is operator is commutative:
        # max(1, 1.0) === max(1.0, 1) === 1.0
        return b.__sym_max__(a)
    # TODO: Probably can make bool work too, just lazy
    assert isinstance(a, (builtins.int, builtins.float)), type(a)
    assert isinstance(b, (builtins.int, builtins.float)), type(b)
    if isinstance(a, builtins.float) or isinstance(b, builtins.float):
        return builtins.float(builtins.max(a, b))
    else:
        return builtins.max(a, b)


def sym_min(a, b):
    """SymInt-aware utility for min()."""
    if overrides.has_torch_function((a, b)):
        return overrides.handle_torch_function(sym_min, (a, b), a, b)
    if isinstance(a, (SymInt, SymFloat)):
        return a.__sym_min__(b)
    elif isinstance(b, (SymInt, SymFloat)):
        return b.__sym_min__(a)
    assert isinstance(a, (builtins.int, builtins.float)), type(a)
    assert isinstance(b, (builtins.int, builtins.float)), type(b)
    if isinstance(a, builtins.float) or isinstance(b, builtins.float):
        return builtins.float(builtins.min(a, b))
    else:
        return builtins.min(a, b)


# Drop in replacement for math.sqrt, math.sin, math.cos etc
def _get_sym_math_fn(name):
    def fn(a):
        if overrides.has_torch_function_unary(a):
            return overrides.handle_torch_function(fn, (a,), a)
        if hasattr(a, f"__sym_{name}__"):
            return getattr(a, f"__sym_{name}__")()
        return getattr(math, name)(a)

    return fn


__fn, __name, __sym_name = None, "", ""
for __name in (
    "sqrt",
    "cos",
    "cosh",
    "sin",
    "sinh",
    "tan",
    "tanh",
    "asin",
    "acos",
    "atan",
):
    __sym_name = f"_sym_{__name}"
    __fn = _get_sym_math_fn(__name)
    __fn.__qualname__ = __fn.__name__ = __sym_name
    globals()[__sym_name] = __fn

del __fn, __name, __sym_name, _get_sym_math_fn

# Adding temporary shortcut
sym_sqrt = globals()["_sym_sqrt"]
__all__.append("sym_sqrt")


def sym_ite(b, t, f):
    if overrides.has_torch_function((b, t, f)):
        return overrides.handle_torch_function(sym_ite, (b, t, f), b, t, f)
    assert isinstance(b, (SymBool, builtins.bool)) and type(t) == type(f)
    if isinstance(b, SymBool):
        return b.__sym_ite__(t, f)
    return t if b else f


# Check to see if we can load C extensions, and if not provide some guidance
# on what the problem might be.
try:
    # _initExtension is chosen (arbitrarily) as a sentinel.
    from torch._C import _initExtension
except ImportError:
    import torch._C as _C_for_compiled_check

    # The __file__ check only works for Python 3.7 and above.
    if _C_for_compiled_check.__file__ is None:
        raise ImportError(
            textwrap.dedent(
                """
                Failed to load PyTorch C extensions:
                    It appears that PyTorch has loaded the `torch/_C` folder
                    of the PyTorch repository rather than the C extensions which
                    are expected in the `torch._C` namespace. This can occur when
                    using the `install` workflow. e.g.
                        $ python setup.py install && python -c "import torch"

                    This error can generally be solved using the `develop` workflow
                        $ python setup.py develop && python -c "import torch"  # This should succeed
                    or by running Python from a different directory.
                """
            ).strip()
        ) from None
    raise  # If __file__ is not None the cause is unknown, so just re-raise.

# The torch._C submodule is already loaded via `from torch._C import *` above
# Make an explicit reference to the _C submodule to appease linters
from torch import _C as _C

__name, __obj = "", None
for __name in dir(_C):
    if __name[0] != "_" and not __name.endswith("Base"):
        __all__.append(__name)
        __obj = getattr(_C, __name)
        if callable(__obj) or inspect.isclass(__obj):
            if __obj.__module__ != __name__:  # "torch"
                # TODO: fix their module from C++ side
                if __name not in {
                    "DisableTorchFunctionSubclass",
                    "DisableTorchFunction",
                    "Generator",
                }:
                    __obj.__module__ = __name__  # "torch"
    elif __name == "TensorBase":
        # issue 109438 / pr 109940. Prevent TensorBase from being copied into torch.
        delattr(sys.modules[__name__], __name)

del __name, __obj

if not TYPE_CHECKING:
    # issue 38137 and python issue 43367. Submodules of a C extension are
    # non-standard, and attributes of those submodules cannot be pickled since
    # pickle expect to be able to import them as "from _C.sub import attr"
    # which fails with "_C is not a package
    __name, __candidate = "", None
    for __name in dir(_C):
        __candidate = getattr(_C, __name)
        if type(__candidate) is type(_C):
            # submodule
            sys.modules.setdefault(f"{__name__}._C.{__name}", __candidate)

    del __name, __candidate


################################################################################
# Define basic utilities
################################################################################


def typename(o):
    """
    String representation of the type of an object.

    This function returns a fully qualified string representation of an object's type.
    Args:
        o (Object): The object whose type to represent
    Returns:
        str: the type of the object `o`
    Example:
        >>> x = torch.tensor([1,2,3])
        >>> torch.typename(x)
        'torch.LongTensor'
    """
    if isinstance(o, torch.Tensor):
        return o.type()

    module = ""
    class_name = ""
    if (
        hasattr(o, "__module__")
        and o.__module__ != "builtins"
        and o.__module__ != "__builtin__"
        and o.__module__ is not None
    ):
        module = o.__module__ + "."

    if hasattr(o, "__qualname__"):
        class_name = o.__qualname__
    elif hasattr(o, "__name__"):
        class_name = o.__name__
    else:
        class_name = o.__class__.__name__

    return module + class_name


def is_tensor(obj):
    r"""Returns True if `obj` is a PyTorch tensor.

    Note that this function is simply doing ``isinstance(obj, Tensor)``.
    Using that ``isinstance`` check is better for typechecking with mypy,
    and more explicit - so it's recommended to use that instead of
    ``is_tensor``.

    Args:
        obj (Object): Object to test
    Example::

        >>> x = torch.tensor([1, 2, 3])
        >>> torch.is_tensor(x)
        True

    """
    return isinstance(obj, torch.Tensor)


def is_storage(obj):
    r"""Returns True if `obj` is a PyTorch storage object.

    Args:
        obj (Object): Object to test
    """
    return type(obj) in _storage_classes


_GLOBAL_DEVICE_CONTEXT = threading.local()


def get_default_device() -> "torch.device":
    r"""Gets the default ``torch.Tensor`` to be allocated on ``device``"""
    global _GLOBAL_DEVICE_CONTEXT
    if hasattr(_GLOBAL_DEVICE_CONTEXT, "device_context"):
        device = _GLOBAL_DEVICE_CONTEXT.device_context.device
        if device.index is not None:
            return device
        else:
            # TODO: Call like get_device_index() method corresponding to
            # each device type
            return torch.tensor([]).device
    else:
        return torch.device("cpu")


def set_default_device(device):
    """Sets the default ``torch.Tensor`` to be allocated on ``device``.  This
    does not affect factory function calls which are called with an explicit
    ``device`` argument.  Factory calls will be performed as if they
    were passed ``device`` as an argument.

    To only temporarily change the default device instead of setting it
    globally, use ``with torch.device(device):`` instead.

    The default device is initially ``cpu``.  If you set the default tensor
    device to another device (e.g., ``cuda``) without a device index, tensors
    will be allocated on whatever the current device for the device type,
    even after :func:`torch.cuda.set_device` is called.

    .. warning::

        This function imposes a slight performance cost on every Python
        call to the torch API (not just factory functions).  If this
        is causing problems for you, please comment on
        https://github.com/pytorch/pytorch/issues/92701

    .. note::

        This doesn't affect functions that create tensors that share the same memory as the input, like:
        :func:`torch.from_numpy` and :func:`torch.frombuffer`

    Args:
        device (device or string): the device to set as default

    Example::

        >>> # xdoctest: +SKIP("requires cuda, changes global state")
        >>> torch.get_default_device()
        device(type='cpu')
        >>> torch.set_default_device('cuda')  # current device is 0
        >>> torch.get_default_device()
        device(type='cuda', index=0)
        >>> torch.set_default_device('cuda')
        >>> torch.cuda.set_device('cuda:1')  # current device is 1
        >>> torch.get_default_device()
        device(type='cuda', index=1)
        >>> torch.set_default_device('cuda:1')
        >>> torch.get_default_device()
        device(type='cuda', index=1)

    """
    global _GLOBAL_DEVICE_CONTEXT
    if hasattr(_GLOBAL_DEVICE_CONTEXT, "device_context"):
        device_context = _GLOBAL_DEVICE_CONTEXT.device_context
        if device_context is not None:
            device_context.__exit__(None, None, None)

    if device is None:
        device_context = None
    else:
        from torch.utils._device import DeviceContext

        device_context = DeviceContext(device)
        device_context.__enter__()
    _GLOBAL_DEVICE_CONTEXT.device_context = device_context


def set_default_tensor_type(t):
    r"""
    .. warning::

        This function is deprecated as of PyTorch 2.1, please use :func:`torch.set_default_dtype()` and
        :func:`torch.set_default_device()` as alternatives.

    Sets the default ``torch.Tensor`` type to floating point tensor type
    ``t``. This type will also be used as default floating point type for
    type inference in :func:`torch.tensor`.

    The default floating point tensor type is initially ``torch.FloatTensor``.

    Args:
        t (type or string): the floating point tensor type or its name

    Example::

        >>> # xdoctest: +SKIP("Other tests may have changed the default type. Can we reset it?")
        >>> torch.tensor([1.2, 3]).dtype    # initial default for floating point is torch.float32
        torch.float32
        >>> torch.set_default_tensor_type(torch.DoubleTensor)
        >>> torch.tensor([1.2, 3]).dtype    # a new floating point tensor
        torch.float64

    """
    if isinstance(t, str):
        t = _import_dotted_name(t)
    _C._set_default_tensor_type(t)


def set_default_dtype(d):
    r"""

    Sets the default floating point dtype to :attr:`d`. Supports floating point dtype
    as inputs. Other dtypes will cause torch to raise an exception.

    When PyTorch is initialized its default floating point dtype is torch.float32,
    and the intent of set_default_dtype(torch.float64) is to facilitate NumPy-like
    type inference. The default floating point dtype is used to:

    1. Implicitly determine the default complex dtype. When the default floating type is float16,
       the default complex dtype is complex32. For float32, the default complex dtype is complex64.
       For float64, it is complex128. For bfloat16, an exception will be raised because
       there is no corresponding complex type for bfloat16.
    2. Infer the dtype for tensors constructed using Python floats or complex Python
       numbers. See examples below.
    3. Determine the result of type promotion between bool and integer tensors and
       Python floats and complex Python numbers.

    Args:
        d (:class:`torch.dtype`): the floating point dtype to make the default.

    Example:
        >>> # xdoctest: +SKIP("Other tests may have changed the default type. Can we reset it?")
        >>> # initial default for floating point is torch.float32
        >>> # Python floats are interpreted as float32
        >>> torch.tensor([1.2, 3]).dtype
        torch.float32
        >>> # initial default for floating point is torch.complex64
        >>> # Complex Python numbers are interpreted as complex64
        >>> torch.tensor([1.2, 3j]).dtype
        torch.complex64

        >>> torch.set_default_dtype(torch.float64)
        >>> # Python floats are now interpreted as float64
        >>> torch.tensor([1.2, 3]).dtype    # a new floating point tensor
        torch.float64
        >>> # Complex Python numbers are now interpreted as complex128
        >>> torch.tensor([1.2, 3j]).dtype   # a new complex tensor
        torch.complex128

        >>> torch.set_default_dtype(torch.float16)
        >>> # Python floats are now interpreted as float16
        >>> torch.tensor([1.2, 3]).dtype    # a new floating point tensor
        torch.float16
        >>> # Complex Python numbers are now interpreted as complex128
        >>> torch.tensor([1.2, 3j]).dtype   # a new complex tensor
        torch.complex32

    """
    _C._set_default_dtype(d)


def use_deterministic_algorithms(
    mode: builtins.bool,
    *,
    warn_only: builtins.bool = False,
) -> None:
    r"""Sets whether PyTorch operations must use "deterministic"
    algorithms. That is, algorithms which, given the same input, and when
    run on the same software and hardware, always produce the same output.
    When enabled, operations will use deterministic algorithms when available,
    and if only nondeterministic algorithms are available they will throw a
    :class:`RuntimeError` when called.

    .. note:: This setting alone is not always enough to make an application
        reproducible. Refer to :ref:`reproducibility` for more information.

    .. note:: :func:`torch.set_deterministic_debug_mode` offers an alternative
        interface for this feature.

    The following normally-nondeterministic operations will act
    deterministically when ``mode=True``:

        * :class:`torch.nn.Conv1d` when called on CUDA tensor
        * :class:`torch.nn.Conv2d` when called on CUDA tensor
        * :class:`torch.nn.Conv3d` when called on CUDA tensor
        * :class:`torch.nn.ConvTranspose1d` when called on CUDA tensor
        * :class:`torch.nn.ConvTranspose2d` when called on CUDA tensor
        * :class:`torch.nn.ConvTranspose3d` when called on CUDA tensor
        * :class:`torch.nn.ReplicationPad2d` when attempting to differentiate a CUDA tensor
        * :func:`torch.bmm` when called on sparse-dense CUDA tensors
        * :func:`torch.Tensor.__getitem__` when attempting to differentiate a CPU tensor
          and the index is a list of tensors
        * :func:`torch.Tensor.index_put` with ``accumulate=False``
        * :func:`torch.Tensor.index_put` with ``accumulate=True`` when called on a CPU
          tensor
        * :func:`torch.Tensor.put_` with ``accumulate=True`` when called on a CPU
          tensor
        * :func:`torch.Tensor.scatter_add_` when called on a CUDA tensor
        * :func:`torch.gather` when called on a CUDA tensor that requires grad
        * :func:`torch.index_add` when called on CUDA tensor
        * :func:`torch.index_select` when attempting to differentiate a CUDA tensor
        * :func:`torch.repeat_interleave` when attempting to differentiate a CUDA tensor
        * :func:`torch.Tensor.index_copy` when called on a CPU or CUDA tensor
        * :func:`torch.Tensor.scatter` when `src` type is Tensor and called on CUDA tensor
        * :func:`torch.Tensor.scatter_reduce` when ``reduce='sum'`` or ``reduce='mean'`` and called on CUDA tensor

    The following normally-nondeterministic operations will throw a
    :class:`RuntimeError` when ``mode=True``:

        * :class:`torch.nn.AvgPool3d` when attempting to differentiate a CUDA tensor
        * :class:`torch.nn.AdaptiveAvgPool2d` when attempting to differentiate a CUDA tensor
        * :class:`torch.nn.AdaptiveAvgPool3d` when attempting to differentiate a CUDA tensor
        * :class:`torch.nn.MaxPool3d` when attempting to differentiate a CUDA tensor
        * :class:`torch.nn.AdaptiveMaxPool2d` when attempting to differentiate a CUDA tensor
        * :class:`torch.nn.FractionalMaxPool2d` when attempting to differentiate a CUDA tensor
        * :class:`torch.nn.FractionalMaxPool3d` when attempting to differentiate a CUDA tensor
        * :class:`torch.nn.MaxUnpool1d`
        * :class:`torch.nn.MaxUnpool2d`
        * :class:`torch.nn.MaxUnpool3d`
        * :func:`torch.nn.functional.interpolate` when attempting to differentiate a CUDA tensor
          and one of the following modes is used:

          - ``linear``
          - ``bilinear``
          - ``bicubic``
          - ``trilinear``

        * :class:`torch.nn.ReflectionPad1d` when attempting to differentiate a CUDA tensor
        * :class:`torch.nn.ReflectionPad2d` when attempting to differentiate a CUDA tensor
        * :class:`torch.nn.ReflectionPad3d` when attempting to differentiate a CUDA tensor
        * :class:`torch.nn.ReplicationPad1d` when attempting to differentiate a CUDA tensor
        * :class:`torch.nn.ReplicationPad3d` when attempting to differentiate a CUDA tensor
        * :class:`torch.nn.NLLLoss` when called on a CUDA tensor
        * :class:`torch.nn.CTCLoss` when attempting to differentiate a CUDA tensor
        * :class:`torch.nn.EmbeddingBag` when attempting to differentiate a CUDA tensor when
          ``mode='max'``
        * :func:`torch.Tensor.put_` when ``accumulate=False``
        * :func:`torch.Tensor.put_` when ``accumulate=True`` and called on a CUDA tensor
        * :func:`torch.histc` when called on a CUDA tensor
        * :func:`torch.bincount` when called on a CUDA tensor and ``weights``
          tensor is given
        * :func:`torch.kthvalue` with called on a CUDA tensor
        * :func:`torch.median` with indices output when called on a CUDA tensor
        * :func:`torch.nn.functional.grid_sample` when attempting to differentiate a CUDA tensor
        * :func:`torch.cumsum` when called on a CUDA tensor when dtype is floating point or complex
        * :func:`torch.Tensor.scatter_reduce` when ``reduce='prod'`` and called on CUDA tensor
        * :func:`torch.Tensor.resize_` when called with a quantized tensor

    In addition, several operations fill uninitialized memory when this setting
    is turned on and when
    :attr:`torch.utils.deterministic.fill_uninitialized_memory` is turned on.
    See the documentation for that attribute for more information.

    A handful of CUDA operations are nondeterministic if the CUDA version is
    10.2 or greater, unless the environment variable ``CUBLAS_WORKSPACE_CONFIG=:4096:8``
    or ``CUBLAS_WORKSPACE_CONFIG=:16:8`` is set. See the CUDA documentation for more
    details: `<https://docs.nvidia.com/cuda/cublas/index.html#results-reproducibility>`_
    If one of these environment variable configurations is not set, a :class:`RuntimeError`
    will be raised from these operations when called with CUDA tensors:

        * :func:`torch.mm`
        * :func:`torch.mv`
        * :func:`torch.bmm`

    Note that deterministic operations tend to have worse performance than
    nondeterministic operations.

    .. note::

        This flag does not detect or prevent nondeterministic behavior caused
        by calling an inplace operation on a tensor with an internal memory
        overlap or by giving such a tensor as the :attr:`out` argument for an
        operation. In these cases, multiple writes of different data may target
        a single memory location, and the order of writes is not guaranteed.

    Args:
        mode (:class:`bool`): If True, makes potentially nondeterministic
            operations switch to a deterministic algorithm or throw a runtime
            error. If False, allows nondeterministic operations.

    Keyword args:
        warn_only (:class:`bool`, optional): If True, operations that do not
            have a deterministic implementation will throw a warning instead of
            an error. Default: ``False``

    Example::

        >>> # xdoctest: +SKIP
        >>> torch.use_deterministic_algorithms(True)

        # Forward mode nondeterministic error
        >>> torch.randn(10, device='cuda').kthvalue(1)
        ...
        RuntimeError: kthvalue CUDA does not have a deterministic implementation...

        # Backward mode nondeterministic error
        >>> torch.nn.AvgPool3d(1)(torch.randn(3, 4, 5, 6, requires_grad=True).cuda()).sum().backward()
        ...
        RuntimeError: avg_pool3d_backward_cuda does not have a deterministic implementation...
    """
    _C._set_deterministic_algorithms(mode, warn_only=warn_only)


def are_deterministic_algorithms_enabled() -> builtins.bool:
    r"""Returns True if the global deterministic flag is turned on. Refer to
    :func:`torch.use_deterministic_algorithms` documentation for more details.
    """
    return _C._get_deterministic_algorithms()


def is_deterministic_algorithms_warn_only_enabled() -> builtins.bool:
    r"""Returns True if the global deterministic flag is set to warn only.
    Refer to :func:`torch.use_deterministic_algorithms` documentation for more
    details.
    """
    return _C._get_deterministic_algorithms_warn_only()


def set_deterministic_debug_mode(debug_mode: Union[builtins.int, str]) -> None:
    r"""Sets the debug mode for deterministic operations.

    .. note:: This is an alternative interface for
        :func:`torch.use_deterministic_algorithms`. Refer to that function's
        documentation for details about affected operations.

    Args:
        debug_mode(str or int): If "default" or 0, don't error or warn on
            nondeterministic operations. If "warn" or 1, warn on
            nondeterministic operations. If "error" or 2, error on
            nondeterministic operations.
    """

    # NOTE: builtins.int is used here because int in this scope resolves
    # to torch.int
    if not isinstance(debug_mode, (builtins.int, str)):
        raise TypeError(f"debug_mode must be str or int, but got {type(debug_mode)}")

    if isinstance(debug_mode, str):
        if debug_mode == "default":
            debug_mode = 0
        elif debug_mode == "warn":
            debug_mode = 1
        elif debug_mode == "error":
            debug_mode = 2
        else:
            raise RuntimeError(
                "invalid value of debug_mode, expected one of `default`, "
                f"`warn`, `error`, but got {debug_mode}"
            )

    if debug_mode == 0:
        _C._set_deterministic_algorithms(False)
    elif debug_mode == 1:
        _C._set_deterministic_algorithms(True, warn_only=True)
    elif debug_mode == 2:
        _C._set_deterministic_algorithms(True)
    else:
        raise RuntimeError(
            "invalid value of debug_mode, expected 0, 1, or 2, " f"but got {debug_mode}"
        )


def get_deterministic_debug_mode() -> builtins.int:
    r"""Returns the current value of the debug mode for deterministic
    operations. Refer to :func:`torch.set_deterministic_debug_mode`
    documentation for more details.
    """

    if _C._get_deterministic_algorithms():
        if _C._get_deterministic_algorithms_warn_only():
            return 1
        else:
            return 2
    else:
        return 0


def get_float32_matmul_precision() -> builtins.str:
    r"""Returns the current value of float32 matrix multiplication precision. Refer to
    :func:`torch.set_float32_matmul_precision` documentation for more details.
    """
    return _C._get_float32_matmul_precision()


def set_float32_matmul_precision(precision: str) -> None:
    r"""Sets the internal precision of float32 matrix multiplications.

    Running float32 matrix multiplications in lower precision may significantly increase
    performance, and in some programs the loss of precision has a negligible impact.

    Supports three settings:

        * "highest", float32 matrix multiplications use the float32 datatype (24 mantissa
          bits with 23 bits explicitly stored) for internal computations.
        * "high", float32 matrix multiplications either use the TensorFloat32 datatype (10
          mantissa bits explicitly stored) or treat each float32 number as the sum of two bfloat16 numbers
          (approximately 16 mantissa bits with 14 bits explicitly stored), if the appropriate fast matrix multiplication
          algorithms are available.  Otherwise float32 matrix multiplications are computed
          as if the precision is "highest".  See below for more information on the bfloat16
          approach.
        * "medium", float32 matrix multiplications use the bfloat16 datatype (8 mantissa
          bits with 7 bits explicitly stored) for internal computations, if a fast matrix multiplication algorithm
          using that datatype internally is available. Otherwise float32
          matrix multiplications are computed as if the precision is "high".

    When using "high" precision, float32 multiplications may use a bfloat16-based algorithm
    that is more complicated than simply truncating to some smaller number mantissa bits
    (e.g. 10 for TensorFloat32, 7 for bfloat16 explicitly stored).  Refer to [Henry2019]_ for a complete
    description of this algorithm.  To briefly explain here, the first step is to realize
    that we can perfectly encode a single float32 number as the sum of three bfloat16
    numbers (because float32 has 23 mantissa bits while bfloat16 has 7 explicitly stored, and both have the
    same number of exponent bits).  This means that the product of two float32 numbers can
    be exactly given by the sum of nine products of bfloat16 numbers.  We can then trade
    accuracy for speed by dropping some of these products.  The "high" precision algorithm
    specifically keeps only the three most significant products, which conveniently excludes
    all of the products involving the last 8 mantissa bits of either input.  This means that
    we can represent our inputs as the sum of two bfloat16 numbers rather than three.
    Because bfloat16 fused-multiply-add (FMA) instructions are typically >10x faster than
    float32 ones, it's faster to do three multiplications and 2 additions with bfloat16
    precision than it is to do a single multiplication with float32 precision.

    .. [Henry2019] http://arxiv.org/abs/1904.06376

    .. note::

        This does not change the output dtype of float32 matrix multiplications,
        it controls how the internal computation of the matrix multiplication is performed.

    .. note::

        This does not change the precision of convolution operations. Other flags,
        like `torch.backends.cudnn.allow_tf32`, may control the precision of convolution
        operations.

    .. note::

        This flag currently only affects one native device type: CUDA.
        If "high" or "medium" are set then the TensorFloat32 datatype will be used
        when computing float32 matrix multiplications, equivalent to setting
        `torch.backends.cuda.matmul.allow_tf32 = True`. When "highest" (the default)
        is set then the float32 datatype is used for internal computations, equivalent
        to setting `torch.backends.cuda.matmul.allow_tf32 = False`.

    Args:
        precision(str): can be set to "highest" (default), "high", or "medium" (see above).

    """
    _C._set_float32_matmul_precision(precision)


def set_warn_always(b: builtins.bool) -> None:
    r"""When this flag is False (default) then some PyTorch warnings may only
    appear once per process. This helps avoid excessive warning information.
    Setting it to True causes these warnings to always appear, which may be
    helpful when debugging.

    Args:
        b (:class:`bool`): If True, force warnings to always be emitted
                           If False, set to the default behaviour
    """
    _C._set_warnAlways(b)


def is_warn_always_enabled() -> builtins.bool:
    r"""Returns True if the global warn_always flag is turned on. Refer to
    :func:`torch.set_warn_always` documentation for more details.
    """
    return _C._get_warnAlways()


################################################################################
# Define error checking functions
################################################################################

# These error checking functions must be kept consistent with their C++
# equivalents. Their C++ equivalents are mentioned where applicable.


def _check_with(
    error_type,
    cond: Union[builtins.bool, SymBool],
    message: Callable[[], str],
):  # noqa: F811
    if not isinstance(cond, (builtins.bool, torch.SymBool)):
        raise TypeError(f"cond must be a bool, but got {type(cond)}")

    from torch.fx.experimental.symbolic_shapes import expect_true

    if expect_true(cond):
        return

    # error_type must be a subclass of Exception and not subclass of Warning
    assert issubclass(error_type, Exception) and not issubclass(error_type, Warning)

    if message is None:
        message_evaluated = (
            "Expected cond to be True, but got False. (Could this error "
            "message be improved? If so, please report an enhancement request "
            "to PyTorch.)"
        )

    else:
        if not callable(message):
            raise TypeError("message must be a callable")

        message_evaluated = str(message())

    raise error_type(message_evaluated)


def _check(cond, message=None):  # noqa: F811
    r"""Throws error containing an optional message if the specified condition
    is False.

    Error type: ``RuntimeError``

    C++ equivalent: ``TORCH_CHECK``

    Args:
        cond (:class:`bool`): If False, throw error

        message (Callable, optional): Callable that returns either a string or
            an object that has a ``__str__()`` method to be used as the error
            message. Default: ``None``
    """
    _check_with(RuntimeError, cond, message)


def _check_is_size(i, message=None):
    """Checks that a given integer is a valid size (i.e., is non-negative).
    You should use this over _check(i >= 0) because we can use the semantic
    information (that i is a size) to make some further inferences in case
    i is an unbacked SymInt.

    NB: Do NOT use this in contexts where a -1 size would be valid (indicating
    to infer the size from context, or if you should wrap-around or truncate).
    Only use this if the only valid value is an honest to goodness size.
    """
    # This is responsible for the expect_true
    _check(i >= 0, message)
    from torch.fx.experimental.symbolic_shapes import _advise_is_size

    _advise_is_size(i)


def _check_index(cond, message=None):  # noqa: F811
    r"""Throws error containing an optional message if the specified condition
    is False.

    Error type: ``IndexError``

    C++ equivalent: ``TORCH_CHECK_INDEX``

    Args:
        cond (:class:`bool`): If False, throw error

        message (Callable, optional): Callable that returns either a string or
            an object that has a ``__str__()`` method to be used as the error
            message. Default: ``None``
    """
    _check_with(IndexError, cond, message)


def _check_value(cond, message=None):  # noqa: F811
    r"""Throws error containing an optional message if the specified condition
    is False.

    Error type: ``ValueError``

    C++ equivalent: ``TORCH_CHECK_VALUE``

    Args:
        cond (:class:`bool`): If False, throw error

        message (Callable, optional): Callable that returns either a string or
            an object that has a ``__str__()`` method to be used as the error
            message. Default: ``None``
    """
    _check_with(ValueError, cond, message)


def _check_type(cond, message=None):  # noqa: F811
    r"""Throws error containing an optional message if the specified condition
    is False.

    Error type: ``TypeError``

    C++ equivalent: ``TORCH_CHECK_TYPE``

    Args:
        cond (:class:`bool`): If False, throw error

        message (Callable, optional): Callable that returns either a string or
            an object that has a ``__str__()`` method to be used as the error
            message. Default: ``None``
    """
    _check_with(TypeError, cond, message)


def _check_not_implemented(cond, message=None):  # noqa: F811
    r"""Throws error containing an optional message if the specified condition
    is False.

    Error type: ``NotImplementedError``

    C++ equivalent: ``TORCH_CHECK_NOT_IMPLEMENTED``

    Args:
        cond (:class:`bool`): If False, throw error

        message (Callable, optional): Callable that returns either a string or
            an object that has a ``__str__()`` method to be used as the error
            message. Default: ``None``
    """
    _check_with(NotImplementedError, cond, message)


def _check_tensor_all_with(error_type, cond, message=None):  # noqa: F811
    if not torch.is_tensor(cond):
        raise TypeError(f"cond must be a tensor, but got {type(cond)}")

    if not cond.dtype == torch.bool:
        raise TypeError(f"cond tensor must have dtype torch.bool, but got {cond.dtype}")

    _check_with(error_type, cond._is_all_true().item(), message)


# C++ equivalent: `TORCH_CHECK_TENSOR_ALL`
def _check_tensor_all(cond, message=None):  # noqa: F811
    r"""Throws error containing an optional message if the specified condition
    is False.

    Error type: ``RuntimeError``

    C++ equivalent: ``TORCH_CHECK_TENSOR_ALL``

    Args:
        cond (:class:`torch.Tensor`): Tensor of dtype ``torch.bool``. If any
            element is ``False``, throw error

        message (Callable, optional): Callable that returns either a string or
            an object that has a ``__str__()`` method to be used as the error
            message. Default: ``None``
    """
    _check_tensor_all_with(RuntimeError, cond, message)


################################################################################
# Define numeric constants
################################################################################

# For Python Array API (https://data-apis.org/array-api/latest/API_specification/constants.html) and
# NumPy consistency (https://numpy.org/devdocs/reference/constants.html)
from math import e, inf, nan, pi

newaxis: None = None

__all__.extend(["e", "pi", "nan", "inf", "newaxis"])

################################################################################
# Define Storage and Tensor classes
################################################################################

from torch._tensor import Tensor  # usort: skip

# needs to be after torch.Tensor is defined to avoid circular dependencies
from torch import storage as storage  # usort: skip
from torch.storage import (
    _LegacyStorage,
    _StorageBase,
    _warn_typed_storage_removal,
    TypedStorage,
    UntypedStorage,
)

# NOTE: New <type>Storage classes should never be added. When adding a new
# dtype, use torch.storage.TypedStorage directly.


class ByteStorage(_LegacyStorage):
    @classproperty
    def dtype(self):
        _warn_typed_storage_removal(stacklevel=3)
        return self._dtype

    @classproperty
    def _dtype(self):
        return torch.uint8


class DoubleStorage(_LegacyStorage):
    @classproperty
    def dtype(self):
        _warn_typed_storage_removal(stacklevel=3)
        return self._dtype

    @classproperty
    def _dtype(self):
        return torch.double


class FloatStorage(_LegacyStorage):
    @classproperty
    def dtype(self):
        _warn_typed_storage_removal(stacklevel=3)
        return self._dtype

    @classproperty
    def _dtype(self):
        return torch.float


class HalfStorage(_LegacyStorage):
    @classproperty
    def dtype(self):
        _warn_typed_storage_removal(stacklevel=3)
        return self._dtype

    @classproperty
    def _dtype(self):
        return torch.half


class LongStorage(_LegacyStorage):
    @classproperty
    def dtype(self):
        _warn_typed_storage_removal(stacklevel=3)
        return self._dtype

    @classproperty
    def _dtype(self):
        return torch.long


class IntStorage(_LegacyStorage):
    @classproperty
    def dtype(self):
        _warn_typed_storage_removal(stacklevel=3)
        return self._dtype

    @classproperty
    def _dtype(self):
        return torch.int


class ShortStorage(_LegacyStorage):
    @classproperty
    def dtype(self):
        _warn_typed_storage_removal(stacklevel=3)
        return self._dtype

    @classproperty
    def _dtype(self):
        return torch.short


class CharStorage(_LegacyStorage):
    @classproperty
    def dtype(self):
        _warn_typed_storage_removal(stacklevel=3)
        return self._dtype

    @classproperty
    def _dtype(self):
        return torch.int8


class BoolStorage(_LegacyStorage):
    @classproperty
    def dtype(self):
        _warn_typed_storage_removal(stacklevel=3)
        return self._dtype

    @classproperty
    def _dtype(self):
        return torch.bool


class BFloat16Storage(_LegacyStorage):
    @classproperty
    def dtype(self):
        _warn_typed_storage_removal(stacklevel=3)
        return self._dtype

    @classproperty
    def _dtype(self):
        return torch.bfloat16


class ComplexDoubleStorage(_LegacyStorage):
    @classproperty
    def dtype(self):
        _warn_typed_storage_removal(stacklevel=3)
        return self._dtype

    @classproperty
    def _dtype(self):
        return torch.cdouble


class ComplexFloatStorage(_LegacyStorage):
    @classproperty
    def dtype(self):
        _warn_typed_storage_removal(stacklevel=3)
        return self._dtype

    @classproperty
    def _dtype(self):
        return torch.cfloat


class QUInt8Storage(_LegacyStorage):
    @classproperty
    def dtype(self):
        _warn_typed_storage_removal(stacklevel=3)
        return self._dtype

    @classproperty
    def _dtype(self):
        return torch.quint8


class QInt8Storage(_LegacyStorage):
    @classproperty
    def dtype(self):
        _warn_typed_storage_removal(stacklevel=3)
        return self._dtype

    @classproperty
    def _dtype(self):
        return torch.qint8


class QInt32Storage(_LegacyStorage):
    @classproperty
    def dtype(self):
        _warn_typed_storage_removal(stacklevel=3)
        return self._dtype

    @classproperty
    def _dtype(self):
        return torch.qint32


class QUInt4x2Storage(_LegacyStorage):
    @classproperty
    def dtype(self):
        _warn_typed_storage_removal(stacklevel=3)
        return self._dtype

    @classproperty
    def _dtype(self):
        return torch.quint4x2


class QUInt2x4Storage(_LegacyStorage):
    @classproperty
    def dtype(self):
        _warn_typed_storage_removal(stacklevel=3)
        return self._dtype

    @classproperty
    def _dtype(self):
        return torch.quint2x4


_storage_classes = {
    UntypedStorage,
    DoubleStorage,
    FloatStorage,
    LongStorage,
    IntStorage,
    ShortStorage,
    CharStorage,
    ByteStorage,
    HalfStorage,
    BoolStorage,
    QUInt8Storage,
    QInt8Storage,
    QInt32Storage,
    BFloat16Storage,
    ComplexFloatStorage,
    ComplexDoubleStorage,
    QUInt4x2Storage,
    QUInt2x4Storage,
    TypedStorage,
}

# The _tensor_classes set is initialized by the call to initialize_python_bindings.
_tensor_classes: Set[Type] = set()

# If you edit these imports, please update torch/__init__.py.in as well
from torch import amp as amp, random as random, serialization as serialization
from torch._tensor_str import set_printoptions
from torch.amp import autocast, GradScaler
from torch.random import get_rng_state, initial_seed, manual_seed, seed, set_rng_state
from torch.serialization import load, save

################################################################################
# Initialize extension
################################################################################


# Shared memory manager needs to know the exact location of manager executable
def _manager_path():
    if _running_with_deploy() or platform.system() == "Windows":
        return b""
    path = get_file_path("torch", "bin", "torch_shm_manager")
    prepare_multiprocessing_environment(get_file_path("torch"))
    if not os.path.exists(path):
        raise RuntimeError("Unable to find torch_shm_manager at " + path)
    return path.encode("utf-8")


_C._initExtension(_manager_path())

del _manager_path

# Appease the type checker: it can't deal with direct setting of globals().
# Note that we will see "too many" functions when reexporting this way; there
# is not a good way to fix this problem.  Perhaps, try to redesign VariableFunctions
# so that this import is good enough
if TYPE_CHECKING:
    # Some type signatures pulled in from _VariableFunctions here clash with
    # signatures already imported. For now these clashes are ignored; see
    # PR #43339 for details.
    from torch._C._VariableFunctions import *  # type: ignore[assignment, misc] # noqa: F403

    # Fixup segment_reduce visibility
    _segment_reduce = segment_reduce
    del segment_reduce  # noqa: F821

# Ops not to be exposed in `torch` namespace,
# mostly helper ops.
PRIVATE_OPS = ("unique_dim",)

__name, __obj = "", None
for __name in dir(_C._VariableFunctions):
    if __name.startswith("__") or __name in PRIVATE_OPS:
        continue
    __obj = getattr(_C._VariableFunctions, __name)
    __obj.__module__ = __name__  # "torch"
    # Hide some APIs that should not be public
    if __name == "segment_reduce":
        # TODO: Once the undocumented FC window is passed, remove the line bellow
        globals()[__name] = __obj
        __name = "_" + __name
    globals()[__name] = __obj
    if not __name.startswith("_"):
        __all__.append(__name)

del __name, __obj

################################################################################
# Add torch.dtype instances to the public API
################################################################################

import torch

__all__.extend(
    name for name in dir(torch) if isinstance(getattr(torch, name), torch.dtype)
)

################################################################################
# Import TorchDynamo's lazy APIs to avoid circular dependenices
################################################################################

# needs to be before from torch.functional import * to avoid circular dependencies
from torch._compile import _disable_dynamo  # usort: skip

################################################################################
# Import interface functions defined in Python
################################################################################

# needs to be after the above ATen bindings so we can overwrite from Python side
from torch import functional as functional  # usort: skip
from torch.functional import *  # usort: skip # noqa: F403

################################################################################
# Remove unnecessary members
################################################################################

del _StorageBase
del _LegacyStorage

################################################################################
# Define _assert
################################################################################


# needs to be before the submodule imports to avoid circular dependencies
def _assert(condition, message):
    r"""A wrapper around Python's assert which is symbolically traceable."""
    if type(condition) is not torch.Tensor and overrides.has_torch_function(
        (condition,)
    ):
        return overrides.handle_torch_function(
            _assert, (condition,), condition, message
        )
    assert condition, message


################################################################################
# Import most common subpackages
################################################################################

# Use the redundant form so that type checkers know that these are a part of
# the public API. The "regular" import lines are there solely for the runtime
# side effect of adding to the imported module's members for other users.

# needs to be before import torch.nn as nn to avoid circular dependencies
from torch.autograd import (  # usort: skip
    enable_grad as enable_grad,
    inference_mode as inference_mode,
    no_grad as no_grad,
    set_grad_enabled as set_grad_enabled,
)

from torch import (
    __config__ as __config__,
    __future__ as __future__,
    _awaits as _awaits,
    autograd as autograd,
    backends as backends,
    cpu as cpu,
    cuda as cuda,
    distributions as distributions,
    fft as fft,
    futures as futures,
    hub as hub,
    jit as jit,
    linalg as linalg,
    mps as mps,
    mtia as mtia,
    multiprocessing as multiprocessing,
    nested as nested,
    nn as nn,
    optim as optim,
    overrides as overrides,
    profiler as profiler,
    sparse as sparse,
    special as special,
    testing as testing,
    types as types,
    utils as utils,
    xpu as xpu,
)
from torch.signal import windows as windows

# Quantized, sparse, AO, etc. should be last to get imported, as nothing
# is expected to depend on them.
from torch import ao as ao  # usort: skip

# nn.quant* depends on ao -- so should be after those.
import torch.nn.intrinsic
import torch.nn.qat
import torch.nn.quantizable
import torch.nn.quantized

_C._init_names(list(_storage_classes))

# attach docstrings to torch and tensor functions
from torch import _size_docs, _storage_docs, _tensor_docs, _torch_docs

del _torch_docs, _tensor_docs, _storage_docs, _size_docs


def compiled_with_cxx11_abi() -> builtins.bool:
    r"""Returns whether PyTorch was built with _GLIBCXX_USE_CXX11_ABI=1"""
    return _C._GLIBCXX_USE_CXX11_ABI


import torch._library

# Import the ops "namespace"
from torch._classes import classes as classes
from torch._ops import ops as ops  # usort: skip

# quantization depends on torch.fx and torch.ops
# Import quantization
from torch import quantization as quantization  # usort: skip

# Import the quasi random sampler
from torch import quasirandom as quasirandom  # usort: skip

# If you are seeing this, it means that this call site was not checked if
# the memory format could be preserved, and it was switched to old default
# behaviour of contiguous
legacy_contiguous_format = contiguous_format  # defined by _C._initExtension()

# Register fork handler to initialize OpenMP in child processes (see gh-28389)
from torch.multiprocessing._atfork import register_after_fork

register_after_fork(torch.get_num_threads)
del register_after_fork

# Import tools that require fully imported torch (for applying
# torch.jit.script as a decorator, for instance):
from torch._lobpcg import lobpcg as lobpcg

# These were previously defined in native_functions.yaml and appeared on the
# `torch` namespace, but we moved them to c10 dispatch to facilitate custom
# class usage. We add these lines here to preserve backward compatibility.
quantized_lstm = ops.aten.quantized_lstm
quantized_gru = ops.aten.quantized_gru

# Import experimental masked operations support. See
# [RFC-0016](https://github.com/pytorch/rfcs/pull/27) for more
# information.
from torch import masked as masked

# Import removed ops with error message about removal
from torch._linalg_utils import (  # type: ignore[misc]
    _symeig as symeig,
    eig,
    lstsq,
    matrix_rank,
    solve,
)

from torch.utils.dlpack import from_dlpack, to_dlpack


class _TorchCompileInductorWrapper:
    compiler_name = "inductor"

    def __init__(self, mode, options, dynamic):
        self.config: Dict[str, Any] = dict()
        self.dynamic = dynamic
        self.apply_mode(mode)
        self.apply_options(options)

        # Stash the compiler_fn to be used for backend match guard.
        from torch._inductor.compile_fx import compile_fx

        self.compiler_fn = compile_fx
        if self.config.get("triton.cudagraphs", False):
            os.environ["DISABLE_CUPTI_LAZY_REINIT"] = "1"
            # FIXME: CUDA Graph does not work well with CUPTI teardown.
            #   1) crashes on 1st lazy CUPTI re-init after teardown (CUDA 11)
            #   2) crashes on 2nd non-lazy CUPTI re-init after teardown (CUDA 12)
            # Workaround: turn off CUPTI teardown when using CUDA Graphs.
            os.environ["TEARDOWN_CUPTI"] = "0"

    def __eq__(self, other):
        return (
            isinstance(other, _TorchCompileInductorWrapper)
            and self.config == other.config
            and self.dynamic == other.dynamic
        )

    def apply_mode(self, mode: Optional[str]):
        if mode is None or mode == "default":
            pass
        elif mode in {"reduce-overhead", "max-autotune", "max-autotune-no-cudagraphs"}:
            from torch._inductor import list_mode_options

            self.apply_options(list_mode_options(mode, self.dynamic))
        else:
            raise RuntimeError(
                f"Unrecognized mode={mode}, should be one of: default, reduce-overhead, max-autotune, max-autotune-no-cudagraphs"
            )

    def apply_options(self, options: Optional[Dict[str, Any]]):
        if not options:
            return

        from torch._inductor import config

        current_config: Dict[str, Any] = config.shallow_copy_dict()

        for key, val in options.items():
            attr_name = key.replace("-", "_")
            if attr_name not in current_config:
                raise RuntimeError(
                    f"Unexpected optimization option {key}, known options are {list(current_config.keys())}"
                )
            if type(val) is not type(current_config[attr_name]):
                val_type_str = type(val).__name__
                expected_type_str = type(current_config[attr_name]).__name__
                raise RuntimeError(
                    f"Unexpected type of attr {key}, got {val_type_str} should be {expected_type_str}"
                )
            self.config[attr_name] = val

    def __call__(self, model_, inputs_):
        from torch._inductor.compile_fx import compile_fx

        return compile_fx(model_, inputs_, config_patches=self.config)

    def get_compiler_config(self):
        from torch._inductor.compile_fx import get_patched_config_dict

        return get_patched_config_dict(config_patches=self.config)

    def reset(self):
        from torch._inductor import config

        if "triton.cudagraphs" in self.config or config.triton.cudagraphs:
            if self.config.get("triton.cudagraphs", True):
                from torch._inductor.cudagraph_trees import reset_cudagraph_trees

                reset_cudagraph_trees()


class _TorchCompileWrapper:
    def __init__(self, backend, mode, options, dynamic):
        from torch._dynamo.backends.registry import lookup_backend

        if isinstance(backend, str):
            self.compiler_name = backend
        elif hasattr(backend, "__name__"):
            self.compiler_name = backend.__name__
        else:
            self.compiler_name = str(backend)
        self.dynamic = dynamic
        self.compiler_fn = lookup_backend(backend)
        self.kwargs = {}
        # only pass the args if they non-empty
        if mode and mode != "default":
            self.kwargs["mode"] = mode
        if options:
            self.kwargs["options"] = options

    def __eq__(self, other):
        return (
            isinstance(other, _TorchCompileWrapper)
            and self.compiler_fn == other.compiler_fn
            and self.kwargs == other.kwargs
            and self.dynamic == other.dynamic
        )

    def __call__(self, model_, inputs_):
        return self.compiler_fn(model_, inputs_, **self.kwargs)

    def reset(self):
        if hasattr(self.compiler_fn, "reset"):
            self.compiler_fn.reset()


def compile(
    model: Optional[Callable] = None,
    *,
    fullgraph: builtins.bool = False,
    dynamic: Optional[builtins.bool] = None,
    backend: Union[str, Callable] = "inductor",
    mode: Union[str, None] = None,
    options: Optional[Dict[str, Union[str, builtins.int, builtins.bool]]] = None,
    disable: builtins.bool = False,
) -> Callable:
    """
    Optimizes given model/function using TorchDynamo and specified backend.
    If you are compiling an :class:`torch.nn.Module`, you can also use :meth:`torch.nn.Module.compile`
    to compile the module inplace without changing its structure.

    Concretely, for every frame executed within the compiled region, we will attempt
    to compile it and cache the compiled result on the code object for future
    use.  A single frame may be compiled multiple times if previous compiled
    results are not applicable for subsequent calls (this is called a "guard
    failure), you can use TORCH_LOGS=guards to debug these situations.
    Multiple compiled results can be associated with a frame up to
    ``torch._dynamo.config.cache_size_limit``, which defaults to 8; at which
    point we will fall back to eager.  Note that compile caches are per
    *code object*, not frame; if you dynamically create multiple copies of a
    function, they will all share the same code cache.

    Args:
       model (Callable): Module/function to optimize
       fullgraph (bool): If False (default), torch.compile attempts to discover compileable regions
        in the function that it will optimize. If True, then we require that the entire function be
        capturable into a single graph. If this is not possible (that is, if there are graph breaks),
        then this will raise an error.
       dynamic (bool or None): Use dynamic shape tracing.  When this is True, we will up-front attempt
        to generate a kernel that is as dynamic as possible to avoid recompilations when
        sizes change.  This may not always work as some operations/optimizations will
        force specialization; use TORCH_LOGS=dynamic to debug overspecialization.
        When this is False, we will NEVER generate dynamic kernels, we will always specialize.
        By default (None), we automatically detect if dynamism has occurred and compile a more
        dynamic kernel upon recompile.
       backend (str or Callable): backend to be used

        - "inductor" is the default backend, which is a good balance between performance and overhead

        - Non experimental in-tree backends can be seen with `torch._dynamo.list_backends()`

        - Experimental or debug in-tree backends can be seen with `torch._dynamo.list_backends(None)`

        - To register an out-of-tree custom backend:
       https://pytorch.org/docs/main/torch.compiler_custom_backends.html#registering-custom-backends
       mode (str): Can be either "default", "reduce-overhead", "max-autotune" or "max-autotune-no-cudagraphs"

        - "default" is the default mode, which is a good balance between performance and overhead

        - "reduce-overhead" is a mode that reduces the overhead of python with CUDA graphs,
          useful for small batches.  Reduction of overhead can come at the cost of more memory
          usage, as we will cache the workspace memory required for the invocation so that we
          do not have to reallocate it on subsequent runs.  Reduction of overhead is not guaranteed
          to work; today, we only reduce overhead for CUDA only graphs which do not mutate inputs.
          There are other circumstances where CUDA graphs are not applicable; use TORCH_LOG=perf_hints
          to debug.

        - "max-autotune" is a mode that leverages Triton based matrix multiplications and convolutions
          It enables CUDA graphs by default.

        - "max-autotune-no-cudagraphs" is a mode similar to "max-autotune" but without CUDA graphs

        - To see the exact configs that each mode sets you can call `torch._inductor.list_mode_options()`

       options (dict): A dictionary of options to pass to the backend. Some notable ones to try out are

        - `epilogue_fusion` which fuses pointwise ops into templates. Requires `max_autotune` to also be set

        - `max_autotune` which will profile to pick the best matmul configuration

        - `fallback_random` which is useful when debugging accuracy issues

        - `shape_padding` which pads matrix shapes to better align loads on GPUs especially for tensor cores

        - `triton.cudagraphs` which will reduce the overhead of python with CUDA graphs

        - `trace.enabled` which is the most useful debugging flag to turn on

        - `trace.graph_diagram` which will show you a picture of your graph after fusion

        - For inductor you can see the full list of configs that it supports by calling `torch._inductor.list_options()`
       disable (bool): Turn torch.compile() into a no-op for testing

    Example::

        @torch.compile(options={"triton.cudagraphs": True}, fullgraph=True)
        def foo(x):
            return torch.sin(x) + torch.cos(x)

    """
    _C._log_api_usage_once("torch.compile")
    if sys.version_info >= (3, 13):
        raise RuntimeError("Dynamo is not supported on Python 3.13+")

    # Decorator mode
    if model is None:

        def fn(model: Callable):
            if model is None:
                raise RuntimeError("Model can't be None")
            return compile(
                model,
                fullgraph=fullgraph,
                dynamic=dynamic,
                backend=backend,
                mode=mode,
                options=options,
                disable=disable,
            )

        return fn

    if mode is not None and options is not None:
        raise RuntimeError(
            "Either mode or options can be specified, but both can't be specified at the same time."
        )
    if mode is None and options is None:
        mode = "default"
    if backend == "inductor":
        backend = _TorchCompileInductorWrapper(mode, options, dynamic)
    else:
        backend = _TorchCompileWrapper(backend, mode, options, dynamic)

    return torch._dynamo.optimize(
        backend=backend,
        nopython=fullgraph,
        dynamic=dynamic,
        disable=disable,
    )(model)


from torch import export as export

from torch._higher_order_ops import cond, while_loop


def _register_device_module(device_type, module):
    r"""Register an external runtime module of the specific :attr:`device_type`
    supported by torch.

    After the :attr:`module` is registered correctly, the user can refer
    the external runtime module as part of torch with attribute torch.xxx.
    """
    # Make sure the device_type represent a supported device type for torch.
    device_type = torch.device(device_type).type
    m = sys.modules[__name__]
    if hasattr(m, device_type):
        raise RuntimeError(
            f"The runtime module of '{device_type}' has already "
            f"been registered with '{getattr(m, device_type)}'"
        )
    setattr(m, device_type, module)
    torch_module_name = ".".join([__name__, device_type])
    sys.modules[torch_module_name] = module


# expose return_types
from torch import library as library, return_types as return_types

if not TYPE_CHECKING:
    from torch import _meta_registrations

# Enable CUDA Sanitizer
if "TORCH_CUDA_SANITIZER" in os.environ:
    import torch.cuda._sanitizer as csan

    csan.enable_cuda_sanitizer()

# Populate magic methods on SymInt and SymFloat
import torch.fx.experimental.sym_node

from torch import func as func
from torch.func import vmap as vmap


# Register MPS specific decomps
torch.backends.mps._init()

if not _running_with_deploy():
    from torch import compiler as compiler

    class _TritonLibrary:
        lib = torch.library.Library("triton", "DEF")
        ops_table: Dict[Tuple[str, str], Callable] = {}

        @classmethod
        def registerOp(cls, op_key, full_schema, op_impl, dispatch_key):
            if (op_key, dispatch_key) not in cls.ops_table:
                cls.lib.define(full_schema)
                cls.lib.impl("triton::" + op_key, op_impl, dispatch_key)
                cls.ops_table[(op_key, dispatch_key)] = op_impl

            return cls.ops_table[(op_key, dispatch_key)]


# Deprecated attributes
_deprecated_attrs = {
    "has_mps": torch.backends.mps.is_built,
    "has_cuda": torch.backends.cuda.is_built,
    "has_cudnn": torch.backends.cudnn.is_available,
    "has_mkldnn": torch.backends.mkldnn.is_available,
}

if TYPE_CHECKING:
    # Import the following modules during type checking to enable code intelligence features,
    # such as auto-completion in tools like pylance, even when these modules are not explicitly
    # imported in user code.
    from torch import _dynamo as _dynamo, _inductor as _inductor, onnx as onnx

else:
    _lazy_modules = {
        "_dynamo",
        "_inductor",
        "_export",
        # ONNX must be imported after _dynamo, _ops, _subclasses, fx, func and jit
        "onnx",
    }

    def __getattr__(name):
        # Deprecated attrs
        replacement = _deprecated_attrs.get(name)
        if replacement is not None:
            import warnings

            warnings.warn(
                f"'{name}' is deprecated, please use '{replacement.__module__}.{replacement.__name__}()'",
                stacklevel=2,
            )
            return replacement()

        # Lazy modules
        if name in _lazy_modules:
            return importlib.import_module(f".{name}", __name__)

        raise AttributeError(f"module '{__name__}' has no attribute '{name}'")


def get_device_module(device: Optional[Union[torch.device, str]] = None):
    """
    Returns the module associated with a given device(e.g., torch.device('cuda'), "mtia:0", "xpu", ...).
    If no device is given, return the module for the current accelerator or CPU if none is present.
    """
    if isinstance(device, torch.device):
        device_module_name = device.type
    elif isinstance(device, str):
        device_module_name = torch.device(device).type
    elif device is None:
        # Using default accelerator type. If no accelerator is available, it automatically returns CPU device.
        device_module_name = torch._C._get_accelerator().type
    else:
        raise RuntimeError(
            f"Invalid value of device '{device}', expect torch.device, str, or None"
        )
    device_module = getattr(torch, device_module_name, None)
    if device_module is None:
        raise RuntimeError(
            f"Device '{device_module_name}' does not have a corresponding module registered as 'torch.{device_module_name}'."
        )
    return device_module


def _constrain_as_size(
    symbol,
    min: Optional[builtins.int] = None,
    max: Optional[builtins.int] = None,
):
    """
    This indicates that a given int is size-like, and can be used in any context where a size is expected.
    You will typically use this when reading out integers from Tensors, e.g., max.item() or lengths.tolist()
    which then need to be used as tensor constructors. Providing these assertions to PyTorch can help resolve
      GuardOnDataDependentSymNode errors upon export, since we cannot guard on unbacked SymInts.

    This function has unusual semantics in some circumstances in framework
    code, we will treat this int as >= 2 (when we do a size-oblivious guard).
    This makes it easier to use the unbacked int in size contexts,
    as we will often attempt to guard on a size being zero/one
    (e.g., when computing the contiguity of a tensor, or testing if
    broadcasting can occur), which will not work on unbacked SymInts.
    However, if we conservatively assume that the size is not zero/one, we will
    end up with a graph that will still work even if the size is zero/one.

    For more details, see https://docs.google.com/document/d/1HSuTTVvYH1pTew89Rtpeu84Ht3nQEFTYhAX3Ypa_xJs/edit
    ```
    """
    torch.sym_constrain_range_for_size(symbol, min=min, max=max)


from torch import _logging

_logging._init_logs()<|MERGE_RESOLUTION|>--- conflicted
+++ resolved
@@ -135,19 +135,6 @@
     def _load_dll_libraries():
         import sysconfig
 
-<<<<<<< HEAD
-    from .version import cuda as cuda_version
-    import glob
-    if cuda_version and all(not glob.glob(os.path.join(p, 'cudart64*.dll')) for p in dll_paths):
-        cuda_version_1 = cuda_version.replace('.', '_')
-        cuda_path_var = 'CUDA_PATH_V' + cuda_version_1
-        default_path = os.path.join(pfiles_path, 'NVIDIA GPU Computing Toolkit', 'CUDA', 'v' + cuda_version)
-        cuda_path = os.path.join(os.getenv(cuda_path_var, default_path), 'bin')
-    else:
-        cuda_path = ''
-
-    dll_paths.extend(filter(os.path.exists, [cuda_path]))
-=======
         from torch.version import cuda as cuda_version
 
         pfiles_path = os.getenv("ProgramFiles", r"C:\Program Files")
@@ -156,7 +143,6 @@
         usebase_path = os.path.join(
             sysconfig.get_config_var("userbase"), "Library", "bin"
         )
->>>>>>> 7a39755d
 
         # When users create a virtualenv that inherits the base environment,
         # we will need to add the corresponding library directory into
@@ -337,18 +323,6 @@
         # Can only happen for wheel with cuda libs as PYPI deps
         # As PyTorch is not purelib, but nvidia-*-cu12 is
         cuda_libs: Dict[str, str] = {
-<<<<<<< HEAD
-            'cublas': 'libcublas.so.*[0-9]',
-            'cudnn': 'libcudnn.so.*[0-9]',
-            'cuda_nvrtc': 'libnvrtc.so.*[0-9]',
-            'cuda_runtime': 'libcudart.so.*[0-9]',
-            'cuda_cupti': 'libcupti.so.*[0-9]',
-            'cufft': 'libcufft.so.*[0-9]',
-            'curand': 'libcurand.so.*[0-9]',
-            'cusolver': 'libcusolver.so.*[0-9]',
-            'cusparse': 'libcusparse.so.*[0-9]',
-            'nccl': 'libnccl.so.*[0-9]',
-=======
             "cublas": "libcublas.so.*[0-9]",
             "cudnn": "libcudnn.so.*[0-9]",
             "cuda_nvrtc": "libnvrtc.so.*[0-9]",
@@ -359,8 +333,6 @@
             "cusolver": "libcusolver.so.*[0-9]",
             "cusparse": "libcusparse.so.*[0-9]",
             "nccl": "libnccl.so.*[0-9]",
-            "nvtx": "libnvToolsExt.so.*[0-9]",
->>>>>>> 7a39755d
         }
         is_cuda_lib_err = [
             lib for lib in cuda_libs.values() if lib.split(".")[0] in err.args[0]
