# mypy: allow-untyped-defs
import logging
import operator
<<<<<<< HEAD
=======
import warnings

>>>>>>> 26386fc2
from typing import Any, Dict, List, Optional, Set, Tuple, Union

import torch
import torch.export._trace
from torch.export.exported_program import ExportedProgram
from torch.export.graph_signature import (
    ConstantArgument,
    InputKind,
    InputSpec,
    OutputKind,
    OutputSpec,
    TensorArgument,
)
from torch.fx import subgraph_rewriter
from torch.onnx.utils import _create_jit_graph


log = logging.getLogger(__name__)


def inplace_optimize_sym_size_div(gm: torch.fx.GraphModule):
    def pattern(im, dim, scale):
        sym_size_int = torch.ops.aten.sym_size.int(im, dim)
        scalar_tensor = torch.ops.aten.scalar_tensor(sym_size_int)
        div_scalar_mode = torch.ops.aten.div.Scalar_mode(
            scalar_tensor, scale, rounding_mode="trunc"
        )
        int_tensor = torch.ops.aten.Int.Tensor(div_scalar_mode)
        return int_tensor

    def replacement(im, dim, scale):
        sym_size_int = torch.ops.aten.sym_size.int(im, dim)
        return sym_size_int // scale

    replaced_patterns = subgraph_rewriter.replace_pattern(gm, pattern, replacement)


def normalize_name(name: str) -> str:
    return name.replace(".", "_")


def ir_name_to_func_name(name: str) -> str:
    """prim::If -> convert_prim_If"""
    name_list = name.split("::")
    return "convert_" + "_".join(name_list)


def get_node_for_param_and_buffer(fx_graph, name, is_top_level_graph):
    if is_top_level_graph:
        return fx_graph.get_attr(name)
    return fx_graph.placeholder(name)


_TORCH_DTYPE_TO_ENUM = {
    torch.uint8: 0,
    torch.int8: 1,
    torch.int16: 2,
    torch.int32: 3,
    torch.int64: 4,
    torch.float16: 5,
    torch.float32: 6,
    torch.float64: 7,
    torch.complex32: 8,
    torch.complex64: 9,
    torch.complex128: 10,
    torch.bool: 11,
    torch.bfloat16: 15,
}


def get_dtype_as_int(tensor):
    """
    prim::dtype has the signature "Tensor a) -> int", where it gets the dtype of
    the tensor and returns the integer corresponding to this dtype based on the
    enum in ScalarType.h
    """
    dtype = tensor.dtype
    if dtype not in _TORCH_DTYPE_TO_ENUM:
        raise RuntimeError(f"Unsupported dtype {dtype}")
    return _TORCH_DTYPE_TO_ENUM[dtype]


# Those operators will be automatically populated to a instance method
# of TS2FXGraphConverter with name convert_<namespace>_<opname>().
# Please check __init__ for method population implementations.
kind_to_standard_operators = {
    "prim::TupleIndex": operator.getitem,
    "aten::__is__": operator.is_,
    "aten::__isnot__": operator.is_not,
    "aten::__not__": operator.not_,
    "aten::__contains__": operator.contains,
    "prim::dtype": get_dtype_as_int,
    "aten::len": len,
}


def get_ir_value_parent_name_and_attr_name(node):
    irv_parent_name, irv_name = node.input().debugName(), node.output().debugName()
    attr_name = node.s("name")
    return irv_name, irv_parent_name, attr_name


def construct_fqn(ir, ref_map, name_map):
    name_list = []
    while ir in ref_map:
        name_list.append(name_map[ir])
        ir = ref_map[ir]
    return ".".join(reversed(name_list))


def get_block_to_lifted_attrs(graph: torch._C.Graph) -> Dict[torch._C.Block, Set[str]]:
    """
    Perform two passes to get a mapping of blocks to a set of FQNs of its lifted attributes.
    When a graph has control flow, the graph will be divided into multiple blocks. We want to convert
    each block to a graph which will be passed into torch.cond. A restriction for torch.cond is that model
    parameters/buffers are expected to be lifted as inputs to the subgraphs. Before converting the model,
    we will run this pass which will:
        1. Figure out which params/buffers are used within blocks through tracing the GetAttr calls.
        2. Process the graph bottom up to find the lifted attributes of each block by taking the union
        of the attributes used in the current block, and the lifted attributes of all its child blocks.

    Returns:
        A mapping of blocks to a set of FQNs of its lifted attributes.
    """

    # A map from a block to its expected to be lifted arguments.
    blocks_to_lifted_attrs: Dict[torch._C.Block, Set[str]] = dict()

    # Reference map stores the input (i.e., src) and output (i.e., dest) IR of a
    # GetAttr node. By traversing this reference map, we can figure out the
    # full IR aliasing pass and figure out the FQN of an attribute.
    # E.g., %2 = GetAttr(linear)[%1] --> node_to_parent_map["%2"] = "%1"
    node_to_parent_map: Dict[str, str] = dict()

    # Used for reconstructing the FQN of an attribute based on the reference map.
    # In nutshell, for each GetAttr call, GetAttr(input IR, attribute name) -> output IR
    # This name map stores which attribute name is called for a src IR --> dest IR action.
    # E.g., %2 = GetAttr(linear)[%1] --> node_to_attr_name["%2"] = "linear"
    node_to_attr_name: Dict[str, str] = dict()

    def _dfs_get_attr_dependency(entry):
        """
        First DFS path to construct reference map and name map.
        """
        for node in entry.nodes():
            if node.kind() == "prim::GetAttr":
                (
                    irv_name,
                    irv_parent_name,
                    attr_name,
                ) = get_ir_value_parent_name_and_attr_name(node)
                node_to_parent_map[irv_name] = irv_parent_name
                node_to_attr_name[irv_name] = attr_name
            for block in node.blocks():
                _dfs_get_attr_dependency(block)

    def _map_blocks_to_lifted_attrs(entry):
        """
        Walk the graph in a bottom-up fashion to build the expected to be
        lifted arguments for each block.
        """
        arguments: Set[str] = set()
        for node in entry.nodes():
            for block in node.blocks():
                # Recursively build.
                arguments = arguments.union(_map_blocks_to_lifted_attrs(block))
            if node.kind() == "prim::GetAttr":
                irv_name = node.output().debugName()
                # Skip for intermediate GetAttr, which will anyway not result a FQN.
                # E.g., node_to_parent_name: {"%3": "%2", "%2": "%1"}
                #       node_to_attr_name: {"%3": "weight", "%2": "linear", "%1": "self"}
                #       There is only one FQN %3-->%2-->%1: self.linear.weight
                #       %2-->%1 is not a FQN: self.linear
                if irv_name not in set(node_to_parent_map.values()):
                    arguments.add(
                        construct_fqn(irv_name, node_to_parent_map, node_to_attr_name)
                    )
        if not isinstance(entry, torch._C.Graph):  # Skip the top level.
            blocks_to_lifted_attrs[entry] = arguments
        return arguments

    _dfs_get_attr_dependency(graph)
    _map_blocks_to_lifted_attrs(graph)

    return blocks_to_lifted_attrs


def get_attribute_fqn_from_ts_node(
    name_to_attribute_fqn: Dict[str, str], node: torch._C.Node
) -> str:
    def get_attr(name: str):
        if name in name_to_attribute_fqn:
            return name_to_attribute_fqn[name]
        else:
            raise ValueError(f"Attribute {name} not found")

    if node.kind() == "prim::SetAttr":
        input_name = next(node.inputs()).debugName()
    elif node.kind() == "prim::GetAttr":
        input_name = node.input().debugName()
    else:
        raise RuntimeError(
            f"Unexpected node kind when getting attribute fqn. node: {node} "
        )

    attr_name = node.s("name")
    root_attr_name = get_attr(input_name)
    attr_fqn = f"{root_attr_name}.{attr_name}" if root_attr_name else attr_name

    return attr_fqn


def get_op_overload(node: torch._C.Node):
    schema_str = node.schema()
    schema: torch._C.FunctionSchema = torch._C.parse_schema(schema_str)
    ns, op_name = str(schema.name).split("::")
    override = schema.overload_name

    try:
        op_overload_mod = getattr(torch.ops, ns)
        op_overload_packet = getattr(op_overload_mod, op_name)
        if override:
            op_overload = getattr(op_overload_packet, override)
        else:
            op_overload = op_overload_packet.default
    except Exception as e:
        raise RuntimeError(
            f"Unable to find operator {node.kind()} with schema {node.schema}"
        ) from e

    return op_overload


class TS2FXGraphConverter:
    def __init__(
        self,
        ts_graph: Union[torch._C.Graph, torch._C.Block],
        name_to_param_map: Dict[str, torch.Tensor],
        name_to_buffer_map: Dict[str, torch.Tensor],
        blocks_to_lifted_attrs: Dict[torch._C.Block, Set[str]],
        name_to_non_tensor_attribute: Dict[str, Any],
    ):
        self.ts_graph = ts_graph
        self.name_to_param_map = name_to_param_map
        self.name_to_buffer_map = name_to_buffer_map

        self.fx_graph: torch.fx.Graph = torch.fx.Graph()
        self.input_specs: List[InputSpec] = []
        self.output_specs: List[OutputSpec] = []

        self.name_to_node: Dict[
            str, Union[torch.fx.Node, List[torch.fx.Node], Dict[Any, torch.fx.Node]]
        ] = {}
        self.constant_map: Dict[str, Any] = {}

        # Mapping from torchscript node output name to attribute fully qualified name
        self.name_to_attribute_fqn: Dict[str, str] = {}

        self.name_to_tensor_constants: Dict[str, torch.Tensor] = {}

        # Mapping from fully qualified name to real values or a fx graph node
        # During convert, this represents the current value of a non-tensor attribute
        # One use case is:
        #   def forward(self, x):
        #        c1 = self.count
        #        self.count += 1
        #        c2 = self.count
        #        return x + c1 + c2
        self.name_to_non_tensor_attribute_node: Dict[str, Any] = {}

        # Mapping from fully qualified name to initial real values inputs
        # We separate it from self.name_to_non_tensor_attribute_node since
        # we need initial real value input when we construct fx.GraphModule
        self.name_to_non_tensor_attribute: Dict[str, Any] = name_to_non_tensor_attribute

        self.subgraphs: Dict[str, torch.fx.GraphModule] = {}

        self.blocks_to_lifted_attrs = blocks_to_lifted_attrs

        # Populate methods for the standard operators.
        for k in kind_to_standard_operators.keys():
            handler_func_name = ir_name_to_func_name(k)
            # Create an indirect function call:
            # convert_<namespace>_<opname> --> lambda node: _convert_standard_operator(node)
            setattr(
                self,
                handler_func_name,
                lambda node: self._convert_standard_operators(node),
            )

    def is_top_level_graph(self):
        return isinstance(self.ts_graph, torch._C.Graph)

    def add_subgraph(self, subgraph) -> str:
        name = f"subgraph_{len(self.subgraphs)}"
        self.subgraphs[name] = subgraph
        return name

    def get_args_kwargs(self, node: torch._C.Node, schema):
        args = []
        kwargs = {}
        for input, schema_arg in zip(node.inputs(), schema.arguments):
            if schema_arg.kwarg_only:
                kwargs[schema_arg.name] = self.get_fx_value(input)
            else:
                args.append(self.get_fx_value(input))

        return tuple(args), kwargs

    def get_fx_value(self, value: torch._C.Value):
        value_name = value.debugName()
        if value_name in self.name_to_node:
            input_node = self.name_to_node[value_name]
            return input_node
        elif value_name in self.constant_map:
            return self.constant_map[value_name]
        else:
            raise ValueError(f"Input {value_name} not found")

    def convert(self) -> torch.fx.GraphModule:
        self.convert_graph_inputs()

        for node in self.ts_graph.nodes():
            self.convert_node(node)

        self.convert_graph_outputs()

        # Pass parameter and buffer to the root for lookup.
        gm = torch.fx.GraphModule(
            {
                **self.subgraphs,
                **self.name_to_param_map,
                **self.name_to_buffer_map,
                **self.name_to_tensor_constants,
                **self.name_to_non_tensor_attribute,
            },
            self.fx_graph,
        )

        inplace_optimize_sym_size_div(gm)

        gm.graph.lint()

        return gm

    def convert_graph_inputs(self):
        for graph_input in self.ts_graph.inputs():
            name = graph_input.debugName()
            normalized_name = normalize_name(name)

            if name in self.name_to_param_map:
                self.input_specs.append(
                    InputSpec(
                        InputKind.PARAMETER,
                        arg=TensorArgument(name=normalized_name),
                        target=name,
                    )
                )
                fx_node = get_node_for_param_and_buffer(
                    self.fx_graph, name, self.is_top_level_graph()
                )
            elif name in self.name_to_buffer_map:
                self.input_specs.append(
                    InputSpec(
                        InputKind.BUFFER,
                        arg=TensorArgument(name=normalized_name),
                        target=name,
                        persistent=True,
                    )
                )
                fx_node = get_node_for_param_and_buffer(
                    self.fx_graph, name, self.is_top_level_graph()
                )
            else:
                self.input_specs.append(
                    InputSpec(
                        InputKind.USER_INPUT,
                        arg=TensorArgument(name=normalized_name),
                        target=name,
                    )
                )
                fx_node = self.fx_graph.placeholder(normalized_name)

            self.name_to_node[name] = fx_node

    def convert_aten_tensor(self, node: torch._C.Node):
        """aten::tensor creates a constant tensor ad-hoc --> GetAttr"""
        args, kwargs = self.get_args_kwargs(node, torch.ops.aten.tensor.default._schema)
        for k in kwargs:
            if k == "requires_grad":
                kwargs[k] = bool(kwargs[k])  # 0 -> False, 1 -> True
        tensor = torch.tensor(*args, **kwargs)

        output_name = node.output().debugName()
        alias_name = f"lifted_tensor_{output_name}"
        fx_node = self.fx_graph.get_attr(alias_name)
        self.name_to_node[output_name] = fx_node
        self.name_to_tensor_constants[alias_name] = tensor

    def convert_prim_Constant(self, node: torch._C.Node):
        name = node.output().debugName()

        value: Any = None
        if node.hasAttribute("value"):
            constant_kind = node.kindOf("value")
            if constant_kind == "i":
                value = node.i("value")
            elif constant_kind == "f":
                value = node.f("value")
            elif constant_kind == "s":
                value = node.s("value")
            elif constant_kind == "t":
                alias_name = (
                    f"lifted_tensor_{name}"  # Follow naming convention from EP tracing.
                )
                fx_node = self.fx_graph.get_attr(alias_name)
                self.name_to_tensor_constants[alias_name] = node.t("value")
                value = fx_node
            elif constant_kind == "ival":
                value = node.ival("value")
            else:
                raise ValueError(f"Unsupported constant type: {node.kindOf('value')}")
        else:
            value = None

        self.constant_map[name] = value

    def convert_prim_device(self, node: torch._C.Node):
        input_type = node.input().type()
        if input_type.isSubtypeOf(torch._C.TensorType.get()):
            device = input_type.device()  # type: ignore[attr-defined]
            output_name = node.output().debugName()
            self.constant_map[output_name] = device
        else:
            raise ValueError(f"Unsupported JitType ({input_type}) when get device")

    def convert_prim_GetAttr(self, node: torch._C.Node):
        # Build fully qulified name
        attr_fqn = get_attribute_fqn_from_ts_node(self.name_to_attribute_fqn, node)
        output_name = node.output().debugName()
        self.name_to_attribute_fqn[output_name] = attr_fqn

        attr_value = node.output()
        if self.is_top_level_graph():
            if attr_value.type().annotation_str == "Tensor":
                # We insert a get_attr node due to two reasons.
                # First, ts graph does not lift tensor constants as input nodes. So
                # tensor constants may be ignored by in convert_graph_inputs().
                # Second, attr_fqn may have been written to via SetAttr. Two
                # GetAttr may give different values.
                self.name_to_node[output_name] = self.fx_graph.get_attr(attr_fqn)
            else:
                if attr_fqn not in self.name_to_non_tensor_attribute_node:
                    self.name_to_non_tensor_attribute_node[
                        attr_fqn
                    ] = self.name_to_non_tensor_attribute[attr_fqn]
                self.name_to_node[output_name] = self.name_to_non_tensor_attribute_node[
                    attr_fqn
                ]
        else:
            # Special support for if blocks which do not allow SetAttr TorchScript
            # node and get_attr FX Graph Node.
            if attr_value.type().annotation_str == "Tensor":
                self.name_to_node[output_name] = self.name_to_node[attr_fqn]

    def convert_prim_SetAttr(self, node: torch._C.Node):
        attr_fqn = get_attribute_fqn_from_ts_node(self.name_to_attribute_fqn, node)
        attr_value = tuple(node.inputs())[1]
        ts_graph_tensor_input = self.get_fx_value(attr_value)
        if attr_value.type().annotation_str == "Tensor":
            fx_attr_node = self.fx_graph.get_attr(attr_fqn)
            self.fx_graph.call_function(
                torch.Tensor.copy_, (fx_attr_node, ts_graph_tensor_input)
            )
        else:
            self.name_to_non_tensor_attribute_node[attr_fqn] = ts_graph_tensor_input

    def convert_call_function_op(self, node: torch._C.Node):
        target = get_op_overload(node)

        if target is torch.ops.aten.size.int:
            target = torch.ops.aten.sym_size.int

        args, kwargs = self.get_args_kwargs(node, target._schema)

        fx_node = self.fx_graph.call_function(target, args, kwargs)

        # TODO: covnert sourceRange() into stack_trace
        # fx_node.meta["stack_trace"] = node.sourceRange()

        output_name = node.output().debugName()
        self.name_to_node[output_name] = fx_node

    def convert_prim_TupleConstruct(self, node: torch._C.Node):
        self._convert_prim_iterator(node)

    def convert_prim_ListConstruct(self, node: torch._C.Node):
        self._convert_prim_iterator(node)

    def _convert_prim_iterator(self, node: torch._C.Node):
        output_list = []
        for inp in node.inputs():
            output_list.append(self.get_fx_value(inp))

        output_name = node.output().debugName()
        self.name_to_node[output_name] = output_list

    def convert_prim_DictConstruct(self, node: torch._C.Node):
        output_dict = {}
        k, v = None, None
        for i, inp in enumerate(node.inputs()):
            # We assume key value are stored in pair in the DictConstruct.
            # The first element is the key and the following is the value.
            if i % 2 == 0:
                k = self.get_fx_value(inp)
            else:
                v = self.get_fx_value(inp)
                assert (
                    k is not None and v is not None
                ), "DictConstruct has an empty key value pair."
                output_dict[k] = v
                k, v = None, None

        assert (
            k is None and v is None
        ), "DictConstruct has an odd number of elements (violating our assumption)."

        output_name = node.output().debugName()
        self.name_to_node[output_name] = output_dict

    def convert_prim_ListUnpack(self, node: torch._C.Node):
        self._convert_prim_unpack_iterator(node)

    def convert_prim_TupleUnpack(self, node: torch._C.Node):
        self._convert_prim_unpack_iterator(node)

    def _convert_prim_unpack_iterator(self, node: torch._C.Node):
        # Single input and multiple outputs for unpacking.
        for i, outp in enumerate(node.outputs()):
            outp_name = outp.debugName()
            inp = self.get_fx_value(node.input())
            fx_node = self.fx_graph.call_function(operator.getitem, (inp, i))
            self.name_to_node[outp_name] = fx_node

    def convert_aten_Int(self, node: torch._C.Node):
        # converts aten::Int as aten._to_copy + aten::_local_scalar_dense
        target = torch.ops.aten._to_copy.default
        args = tuple(self.get_fx_value(input) for input in node.inputs())
        to_copy_node = self.fx_graph.call_function(target, args, {"dtype": torch.int32})

        fx_node = self.fx_graph.call_function(
            torch.ops.aten._local_scalar_dense.default, (to_copy_node,)
        )

        # TODO: covnert sourceRange() into stack_trace
        # fx_node.meta["stack_trace"] = node.sourceRange()

        output_name = node.output().debugName()
        self.name_to_node[output_name] = fx_node

    def convert_prim_NumToTensor(self, node: torch._C.Node):
        # Converts prim::NumToTensor as aten.scalar_tensor.
        # prim::NumToTensor IRs are currently triggered by:
        # .size() https://github.com/pytorch/pytorch/blob/main/torch/csrc/jit/frontend/tracer.cpp#L950
        # .numel() https://github.com/pytorch/pytorch/blob/main/torch/csrc/jit/frontend/tracer.cpp#L971
        # For both of those APIs, torch.jit.trace implicitly sets the output tensor type
        # to be LongTensor.
        target = torch.ops.aten.scalar_tensor
        args = tuple(self.get_fx_value(input) for input in node.inputs())

        fx_node = self.fx_graph.call_function(target, args, {"dtype": torch.long})
        output_name = node.output().debugName()
        self.name_to_node[output_name] = fx_node

    def convert_prim_CreateObject(self, node: torch._C.Node):
        output_name = node.output().debugName()
        self.name_to_attribute_fqn[output_name] = ""

    def convert_aten__convolution(self, node: torch._C.Node):
        # converts aten::_convolution as aten.convolution, since aten::_convolution
        # doesn't have a meta function
        target = torch.ops.aten.convolution.default
        args, kwargs = self.get_args_kwargs(node, target._schema)

        fx_node = self.fx_graph.call_function(target, args, kwargs)

        output_name = node.output().debugName()
        self.name_to_node[output_name] = fx_node

    def convert_aten_div(self, node: torch._C.Node):
        target = get_op_overload(node)
        schema = target._schema

        args, kwargs = self.get_args_kwargs(node, schema)

        # converts aten::div.Tensor_mode(x, tensor_constant)
        # as aten.div.Scalar_mode(x, tensor_constant.item())
        if schema.overload_name == "Tensor_mode":
            arg1_name = args[1].name
            if arg1_name in self.name_to_tensor_constants:
                tensor_constant = self.name_to_tensor_constants[arg1_name]
                if tensor_constant.numel() == 1:
                    updated_args = list(args)
                    updated_args[1] = self.name_to_tensor_constants[arg1_name].item()

                    fx_node = self.fx_graph.call_function(
                        torch.ops.aten.div.Scalar_mode,
                        tuple(updated_args),
                        kwargs,
                    )

                    # TODO: covnert sourceRange() into stack_trace
                    # fx_node.meta["stack_trace"] = node.sourceRange()

                    output_name = node.output().debugName()
                    self.name_to_node[output_name] = fx_node
                    return

        self.convert_call_function_op(node)

    def convert_aten___getitem__(self, node: torch._C.Node):
        input_container, index = tuple(
            self.get_fx_value(input) for input in node.inputs()
        )
        fx_node = self.fx_graph.call_function(
            operator.getitem, (input_container, index)
        )
        output_name = node.output().debugName()
        self.name_to_node[output_name] = fx_node

    def _check_set_attr_in_if_block(self, if_node: torch._C.Node):
        for block in if_node.blocks():
            for node in block.nodes():
                if node.kind() == "prim::SetAttr":
                    raise RuntimeError(
                        "During converting prim::If to torch.cond, found prim::SetAttr op"
                        " which is not supported yet. Please file an issue if you come "
                        "across this error."
                    )

    def convert_prim_If(self, node: torch._C.Node):
        self._check_set_attr_in_if_block(node)

        inputs = list(node.inputs())
        assert len(inputs) == 1
        predicate = self.get_fx_value(inputs[0])

        # Get union of inputs to blocks
        arguments = set()
        for block in node.blocks():
            block_args = set()

            # TODO: block.inputs(), not sure what theyre used for

            for block_node in block.nodes():
                for block_node_in in block_node.inputs():
                    if block_node_in.debugName() in self.name_to_node:
                        block_args.add(block_node_in.debugName())

            arguments.update(block_args)

        # Lift parameters as inputs.
        for block in node.blocks():
            arguments = arguments.union(self.blocks_to_lifted_attrs[block])

        arguments = list(arguments)

        # Convert blocks to subgraphs
        subgraph_nodes = []
        for block in node.blocks():
            subgraph_converter = TS2FXGraphConverter(
                block, dict(), dict(), self.blocks_to_lifted_attrs, dict()
            )
            subgraph_converter.constant_map = self.constant_map
            subgraph_converter.name_to_attribute_fqn = self.name_to_attribute_fqn

            for block_arg in arguments:
                normalized_block_arg_name = normalize_name(block_arg)
                placeholder_node = subgraph_converter.fx_graph.placeholder(
                    normalized_block_arg_name
                )
                subgraph_converter.name_to_node[block_arg] = placeholder_node

            subgraph = subgraph_converter.convert()
            subgraph_name = self.add_subgraph(subgraph)
            subgraph_nodes.append(self.fx_graph.get_attr(subgraph_name))

        assert len(subgraph_nodes) == 2

        fx_block_args = []
        for arg_name in arguments:
            if arg_name in self.name_to_node:
                arg_node = self.name_to_node[arg_name]
                fx_block_args.append(arg_node)
            elif arg_name in self.name_to_non_tensor_attribute_node:
                arg_node = self.name_to_non_tensor_attribute_node[arg_name]
                fx_block_args.append(arg_node)
            elif arg_name in self.name_to_non_tensor_attribute:
                arg_value = self.name_to_non_tensor_attribute[arg_name]
                fx_block_args.append(arg_value)
            else:
                raise ValueError(f"Attribute {arg_name} not found")

        args = (
            predicate,
            subgraph_nodes[0],
            subgraph_nodes[1],
            tuple(fx_block_args),
        )

        cond_node = self.fx_graph.call_function(torch.cond, args, {})

        output_name = node.output().debugName()
        self.name_to_node[output_name] = cond_node

    def convert_aten_Bool(self, node: torch._C.Node):
        self._convert_as_noop(node)

    def _convert_as_noop(self, node: torch._C.Node):
        # Converts the node as a no-op by mapping its output node as arg[0]

        target = get_op_overload(node)
        schema = target._schema

        args, kwargs = self.get_args_kwargs(node, schema)

        output_name = node.output().debugName()
        self.name_to_node[output_name] = args[0]

    def convert_profiler__record_function_enter_new(self, node: torch._C.Node):
        target = torch.ops.profiler._record_function_enter_new
        args = tuple(self.get_fx_value(input) for input in node.inputs())
        fx_node = self.fx_graph.call_function(target, args)
        output_name = node.output().debugName()
        self.name_to_node[output_name] = fx_node

    def convert_profiler__record_function_exit(self, node: torch._C.Node):
        # _record_function_exit has side effect so we keep it in fx.graph
        # currently, _record_function_enter_new and _record_function_exit are
        # discarded during `retrace_as_exported_program`.
        target = torch.ops.profiler._record_function_exit
        args = tuple(self.get_fx_value(input) for input in node.inputs())
        self.fx_graph.call_function(target, args)

    def convert_prim_tolist(self, node: torch._C.Node):
        # prim::tolist cannot be supported by `_convert_standard_operators`
        # since it requires call_method instead of call_function.
        target = "tolist"
        args = (self.get_fx_value(next(node.inputs())),)
        fx_node = self.fx_graph.call_method(target, args)
        output_name = node.output().debugName()
        self.name_to_node[output_name] = fx_node

    def _convert_standard_operators(self, node: torch._C.Node):
        target = kind_to_standard_operators[node.kind()]
        args = tuple(self.get_fx_value(input) for input in node.inputs())
        fx_node = self.fx_graph.call_function(target, args)
        output_name = node.output().debugName()
        self.name_to_node[output_name] = fx_node

    def convert_node(self, node: torch._C.Node):
        node_kind = node.kind()

        # Get handler based on namespace and operator name.
        # Provide a default node handler as well in case we don't find
        # matching converter for that.
        handler_func_name = ir_name_to_func_name(node_kind)
        handler_func = getattr(self, handler_func_name, self.convert_call_function_op)

        # str calls print function implemented in CPP. To avoid repeating
        # the entire logic here, we simply keep first line from node string (getting rid
        # of sub-blocks IR prints).
        node_str = "".join(str(node).split("\n")[:1])
        log.debug(f"[{handler_func.__name__}] converts [{node_str}]")  # noqa: G004
        try:
            handler_func(node)
        except Exception as e:
            raise RuntimeError(f"TS2EPConverter failed for node {node_kind}") from e

    def convert_graph_outputs(self):
        args = []
        for graph_output in self.ts_graph.outputs():
            output_name = graph_output.debugName()
            if output_name in self.name_to_node:
                args.append(self.name_to_node[output_name])
                self.output_specs.append(
                    OutputSpec(
                        OutputKind.USER_OUTPUT,
                        arg=TensorArgument(name=output_name),
                        target=output_name,
                    )
                )
            elif output_name in self.constant_map:
                args.append(self.constant_map[output_name])
                self.output_specs.append(
                    OutputSpec(
                        OutputKind.USER_OUTPUT,
                        arg=ConstantArgument(
                            name=output_name, value=self.constant_map[output_name]
                        ),
                        target=output_name,
                    )
                )
            else:
                raise ValueError(f"Output {output_name} not found")

        self.fx_graph.output(
            args[0]
        )  # Get rid of an extra list wrapped around final output.


class TS2EPConverter:
    # TorchScript model to ExportedProgram converter
    def __init__(
        self,
        ts_model: Union[torch.jit.ScriptModule, torch.jit.ScriptFunction],
        sample_args: Tuple[Any, ...],
        sample_kwargs: Optional[Dict[str, Any]] = None,
    ):
        log.info(
            """
TS2EPConverter logging starts from here.

INFO: (TORCH_LOGS="export" <cmd>)
    * Log TorchScript IR.

DEBUG: (TORCH_LOGS="+export" <cmd>), additionaly
    * Log conversion IR by IR in a format of [<conversion handler name>] converts [<IR>].
        """
        )

        self.ts_model = ts_model
        self.ts_graph, self.params, _, _ = _create_jit_graph(ts_model, sample_args)
        log.info(f"TorchScript graph\n\n{self.ts_graph}\n")  # noqa: G004

        self.sample_args = sample_args
        self.sample_kwargs = sample_kwargs

        self.name_to_param_map: Dict[str, torch.Tensor] = (
            dict(ts_model.named_parameters())
            if isinstance(ts_model, torch.jit.ScriptModule)
            else dict()
        )
        self.name_to_buffer_map: Dict[str, torch.Tensor] = (
            dict(ts_model.named_buffers())
            if isinstance(ts_model, torch.jit.ScriptModule)
            else dict()
        )
        self.name_to_non_tensor_attributes: Dict[str, Any] = dict()

        self.lift_tensor_constants_to_buffer()

    def convert(self) -> ExportedProgram:
        blocks_to_lifted_attrs = get_block_to_lifted_attrs(self.ts_graph)
        graph_converter = TS2FXGraphConverter(
            self.ts_graph,
            self.name_to_param_map,
            self.name_to_buffer_map,
            blocks_to_lifted_attrs,
            self.name_to_non_tensor_attributes,
        )
        gm = graph_converter.convert()
        ep = self.retrace_as_exported_program(
            gm, graph_converter.name_to_tensor_constants
        )
        return ep

    def retrace_as_exported_program(
        self, gm: torch.fx.GraphModule, tensor_constants: Dict[str, torch.Tensor]
    ):
        # TODO: adjust input orders to match GraphSignature convention
        ep = torch.export._trace._export(
            gm,
            self.sample_args,
            strict=False,
            pre_dispatch=True,
        )

        # Post-processing to make sure the ExportedProgram states are correct.
        # Because during conversion, we set tensor constants as GetAttr,
        # retracing cannot recognize them as tensor constants but instead
        # treat them as buffers. We need to set them again here.
        ep._constants = tensor_constants
        for k in tensor_constants:
            ep.state_dict.pop(k, None)
        for spec in ep.graph_signature.input_specs:
            # Mark as constant tensors for erroneously traced buffers.
            if spec.kind == InputKind.BUFFER and spec.target in tensor_constants:
                spec.kind = InputKind.CONSTANT_TENSOR
        ep.verifier().check(ep)

        return ep

    def lift_tensor_constants_to_buffer(self):
        # This function lifts tensor constants attributes (e.g., self.data = torch.tensor([2,3]))
        # to buffers. Currently, when there are tensor constants, export
        # would error and ask users to register tensor constants as buffers.
        # Since it is hard to manually do so for TorchScript models
        # (e.g., source code is missing), this function automatically
        # lifts tensor constants to be buffers.
        # This function should happen in TS2EPConverter instead of
        # TS2FXGraphConverter since it gets attributes from self.ts_model
        # which is not accessable in TS2FXGraphConverter. It is similar to where
        # we collect self.name_to_param_map and self.name_to_buffer_map.
        name_to_attribute_fqn: Dict[str, str] = {}

        def get_attr(fqn: str):
            name = fqn.split(".")
            v = self.ts_model
            for n in name:
                v = getattr(v, n)
            return v

        def get_fqn(node: torch._C.Node):
            attr_name = node.s("name")
            input_name = node.input().debugName()
            root_attr_name = name_to_attribute_fqn[input_name]
            attr_fqn = f"{root_attr_name}.{attr_name}" if root_attr_name else attr_name
            return attr_fqn

        def _dfs_get_attr(block):
            for node in block.nodes():
                if node.kind() == "prim::CreateObject":
                    output_name = node.output().debugName()
                    name_to_attribute_fqn[output_name] = ""

                if node.kind() == "prim::GetAttr":
                    attr_fqn = get_fqn(node)
                    value = get_attr(attr_fqn)
                    output_name = node.output().debugName()
                    name_to_attribute_fqn[output_name] = attr_fqn
                    if isinstance(value, torch.Tensor):
                        if attr_fqn not in self.name_to_buffer_map:
                            # Lift tensor constants to be a buffer
                            warnings.warn(
                                f"ts converter lifted tensor constant {attr_fqn} to be a buffer"
                            )
                            self.name_to_buffer_map[attr_fqn] = value
                    else:
                        self.name_to_non_tensor_attributes[attr_fqn] = value

                for subblock in node.blocks():
                    _dfs_get_attr(subblock)

        _dfs_get_attr(self.ts_graph)<|MERGE_RESOLUTION|>--- conflicted
+++ resolved
@@ -1,11 +1,7 @@
 # mypy: allow-untyped-defs
 import logging
 import operator
-<<<<<<< HEAD
-=======
 import warnings
-
->>>>>>> 26386fc2
 from typing import Any, Dict, List, Optional, Set, Tuple, Union
 
 import torch
