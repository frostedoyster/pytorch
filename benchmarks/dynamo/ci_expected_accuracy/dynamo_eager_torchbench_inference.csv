name,accuracy,graph_breaks



torchrec_dlrm,eager_fail_to_run,0



BERT_pytorch,pass,0



Background_Matting,pass_due_to_skip,0



DALLE2_pytorch,pass,12



LearningToPaint,pass,0



Super_SloMo,pass,0



alexnet,pass,0



basic_gnn_edgecnn,pass,0



basic_gnn_gcn,pass,6



basic_gnn_gin,pass,0



basic_gnn_sage,pass,0



cm3leon_generate,pass,4



dcgan,pass,0



demucs,pass,3



densenet121,pass,0



detectron2_fasterrcnn_r_101_c4,eager_fail_to_run,0



detectron2_fasterrcnn_r_101_dc5,eager_fail_to_run,0



detectron2_fasterrcnn_r_101_fpn,eager_fail_to_run,0



detectron2_fasterrcnn_r_50_c4,eager_fail_to_run,0



detectron2_fasterrcnn_r_50_dc5,eager_fail_to_run,0



detectron2_fasterrcnn_r_50_fpn,eager_fail_to_run,0



detectron2_fcos_r_50_fpn,pass,21



detectron2_maskrcnn_r_101_c4,eager_fail_to_run,0



detectron2_maskrcnn_r_101_fpn,eager_fail_to_run,0



detectron2_maskrcnn_r_50_c4,eager_fail_to_run,0



detectron2_maskrcnn_r_50_fpn,eager_fail_to_run,0



dlrm,pass,0



doctr_det_predictor,pass,5



doctr_reco_predictor,pass,4



drq,pass,0



fastNLP_Bert,pass,4



functorch_dp_cifar10,pass,0



functorch_maml_omniglot,pass,0



hf_Albert,pass,0



hf_Bart,pass,0



hf_Bert,pass,0



hf_Bert_large,pass,0



<<<<<<< HEAD
hf_BigBird,pass,16
=======
hf_BigBird,pass,43
>>>>>>> c52eda89



hf_DistilBert,pass,0



hf_GPT2,pass,0



hf_GPT2_large,pass_due_to_skip,0



hf_Reformer,pass,5



hf_T5,pass,0



hf_T5_base,eager_fail_to_run,0



hf_T5_generate,pass,5



hf_T5_large,pass_due_to_skip,0



hf_Whisper,pass,0



hf_distil_whisper,pass,0



lennard_jones,pass,0



llama,pass,0



llama_v2_7b_16h,model_fail_to_load,0



llava,model_fail_to_load,0



maml,pass_due_to_skip,0



maml_omniglot,pass,0



mnasnet1_0,pass,0



mobilenet_v2,pass,0



mobilenet_v2_quantized_qat,model_fail_to_load,0



mobilenet_v3_large,pass,0



moco,pass,5



moondream,model_fail_to_load,0



nanogpt,pass,0



nvidia_deeprecommender,pass,0



opacus_cifar10,pass,0



phlippe_densenet,pass,0



phlippe_resnet,pass,0



pyhpc_equation_of_state,pass,0



pyhpc_isoneutral_mixing,pass,0



pyhpc_turbulent_kinetic_energy,pass,0



pytorch_CycleGAN_and_pix2pix,pass,0



pytorch_stargan,pass,0



pytorch_unet,pass,0



resnet152,pass,0



resnet18,pass,0



resnet50,pass,0



resnet50_quantized_qat,model_fail_to_load,0



resnext50_32x4d,pass,0



sam,pass,0



sam_fast,pass,0



shufflenet_v2_x1_0,pass,0



soft_actor_critic,pass,0



speech_transformer,pass,10



squeezenet1_1,pass,0



stable_diffusion_text_encoder,pass,0



stable_diffusion_unet,pass_due_to_skip,0



timm_efficientnet,pass,0



timm_regnet,pass,0



timm_resnest,pass,0



timm_vision_transformer,pass,0



timm_vision_transformer_large,pass_due_to_skip,0



timm_vovnet,pass,0



torch_multimodal_clip,pass,0



tts_angular,pass,2



vgg16,pass,0



vision_maskrcnn,pass,16



yolov3,pass,2<|MERGE_RESOLUTION|>--- conflicted
+++ resolved
@@ -150,11 +150,7 @@
 
 
 
-<<<<<<< HEAD
 hf_BigBird,pass,16
-=======
-hf_BigBird,pass,43
->>>>>>> c52eda89
 
 
 
