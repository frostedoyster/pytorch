name,accuracy,graph_breaks



torchrec_dlrm,fail_to_run,3



BERT_pytorch,pass,6



Background_Matting,pass_due_to_skip,0



LearningToPaint,pass,6



Super_SloMo,pass,7



alexnet,pass,6



basic_gnn_edgecnn,pass,20



basic_gnn_gcn,pass,13



basic_gnn_gin,pass,7



basic_gnn_sage,pass,7



dcgan,pass,6



demucs,pass,9



densenet121,pass,6



detectron2_maskrcnn_r_50_c4,eager_fail_to_run,0



dlrm,pass,6



drq,pass,7



fastNLP_Bert,pass,10



functorch_dp_cifar10,pass,7



functorch_maml_omniglot,pass,7



hf_Albert,pass,6



hf_Bart,pass,6



hf_Bert,pass,6



hf_Bert_large,pass,6



<<<<<<< HEAD
hf_BigBird,pass,49
=======
hf_BigBird,fail_to_run,3
>>>>>>> d21f311a



hf_DistilBert,pass,6



hf_GPT2,pass,6



hf_GPT2_large,pass_due_to_skip,0



hf_Reformer,pass,25



hf_T5_base,eager_2nd_run_OOM,0



hf_T5_large,pass_due_to_skip,0



hf_Whisper,pass,6



hf_distil_whisper,model_fail_to_load,0



lennard_jones,pass,7



llava,model_fail_to_load,0



maml_omniglot,pass,7



mnasnet1_0,pass,7



mobilenet_v2,pass,6



mobilenet_v2_quantized_qat,eager_fail_to_run,0



mobilenet_v3_large,pass,7



moco,pass,11



nanogpt,pass,7



nvidia_deeprecommender,pass,7



opacus_cifar10,eager_fail_to_run,0



phlippe_densenet,pass,6



phlippe_resnet,pass,6



pytorch_CycleGAN_and_pix2pix,pass,6



pytorch_stargan,pass,6



pytorch_unet,pass_due_to_skip,7



resnet152,pass,7



resnet18,pass,6



resnet50,pass,6



resnet50_quantized_qat,eager_fail_to_run,0



resnext50_32x4d,pass,7



sam,eager_fail_to_run,0



shufflenet_v2_x1_0,pass,6



soft_actor_critic,pass,6



squeezenet1_1,pass,6



stable_diffusion_text_encoder,pass,5



stable_diffusion_unet,pass_due_to_skip,0



timm_efficientnet,pass,7



timm_regnet,pass,6



timm_resnest,pass,7



timm_vision_transformer,pass,6



timm_vision_transformer_large,pass_due_to_skip,0



timm_vovnet,pass,6



torch_multimodal_clip,pass,7



tts_angular,pass,9



vgg16,pass,6



vision_maskrcnn,pass,33



<<<<<<< HEAD
yolov3,pass,8
=======
yolov3,fail_accuracy,8
>>>>>>> d21f311a
<|MERGE_RESOLUTION|>--- conflicted
+++ resolved
@@ -94,11 +94,7 @@
 
 
 
-<<<<<<< HEAD
-hf_BigBird,pass,49
-=======
 hf_BigBird,fail_to_run,3
->>>>>>> d21f311a
 
 
 
@@ -282,8 +278,4 @@
 
 
 
-<<<<<<< HEAD
-yolov3,pass,8
-=======
-yolov3,fail_accuracy,8
->>>>>>> d21f311a
+yolov3,fail_accuracy,8