import argparse
import os
import sys
from pathlib import Path
<<<<<<< HEAD
from typing import Any, cast, Optional
=======
from typing import Any, cast
>>>>>>> 600bf978

import yaml


try:
    # use faster C loader if available
    from yaml import CSafeLoader as YamlLoader
except ImportError:
    from yaml import SafeLoader as YamlLoader  # type: ignore[assignment, misc]


NATIVE_FUNCTIONS_PATH = "aten/src/ATen/native/native_functions.yaml"
TAGS_PATH = "aten/src/ATen/native/tags.yaml"


def generate_code(
    gen_dir: Path,
<<<<<<< HEAD
    native_functions_path: Optional[str] = None,
    tags_path: Optional[str] = None,
    install_dir: Optional[str] = None,
    subset: Optional[str] = None,
=======
    native_functions_path: str | None = None,
    tags_path: str | None = None,
    install_dir: str | None = None,
    subset: str | None = None,
>>>>>>> 600bf978
    disable_autograd: bool = False,
    force_schema_registration: bool = False,
    operator_selector: Any = None,
) -> None:
    from tools.autograd.gen_annotated_fn_args import gen_annotated
    from tools.autograd.gen_autograd import gen_autograd, gen_autograd_python

    from torchgen.selective_build.selector import SelectiveBuilder

    # Build ATen based Variable classes
    if install_dir is None:
        install_dir = os.fspath(gen_dir / "torch/csrc")
        python_install_dir = os.fspath(gen_dir / "torch/testing/_internal/generated")
    else:
        python_install_dir = install_dir
    autograd_gen_dir = os.path.join(install_dir, "autograd", "generated")
    for d in (autograd_gen_dir, python_install_dir):
        os.makedirs(d, exist_ok=True)
    autograd_dir = os.fspath(Path(__file__).parent.parent / "autograd")

    if subset == "pybindings" or not subset:
        gen_autograd_python(
            native_functions_path or NATIVE_FUNCTIONS_PATH,
            tags_path or TAGS_PATH,
            autograd_gen_dir,
            autograd_dir,
        )

    if operator_selector is None:
        operator_selector = SelectiveBuilder.get_nop_selector()

    if subset == "libtorch" or not subset:
        gen_autograd(
            native_functions_path or NATIVE_FUNCTIONS_PATH,
            tags_path or TAGS_PATH,
            autograd_gen_dir,
            autograd_dir,
            disable_autograd=disable_autograd,
            operator_selector=operator_selector,
        )

    if subset == "python" or not subset:
        gen_annotated(
            native_functions_path or NATIVE_FUNCTIONS_PATH,
            tags_path or TAGS_PATH,
            python_install_dir,
            autograd_dir,
        )


def get_selector_from_legacy_operator_selection_list(
    selected_op_list_path: str,
) -> Any:
    with open(selected_op_list_path) as f:
        # strip out the overload part
        # It's only for legacy config - do NOT copy this code!
        selected_op_list = {
            opname.split(".", 1)[0] for opname in yaml.load(f, Loader=YamlLoader)
        }

    # Internal build doesn't use this flag any more. Only used by OSS
    # build now. Every operator should be considered a root operator
    # (hence generating unboxing code for it, which is consistent with
    # the current behavior), and also be considered as used for
    # training, since OSS doesn't support training on mobile for now.
    #
    is_root_operator = True
    is_used_for_training = True

    from torchgen.selective_build.selector import SelectiveBuilder

    selector = SelectiveBuilder.from_legacy_op_registration_allow_list(
        selected_op_list,
        is_root_operator,
        is_used_for_training,
    )

    return selector


def get_selector(
    selected_op_list_path: Optional[str],
    operators_yaml_path: Optional[str],
) -> Any:
    # cwrap depends on pyyaml, so we can't import it earlier
    REPO_ROOT = Path(__file__).absolute().parents[2]
    sys.path.insert(0, str(REPO_ROOT))

    from torchgen.selective_build.selector import SelectiveBuilder

    assert not (
        selected_op_list_path is not None and operators_yaml_path is not None
    ), (
        "Expected at most one of selected_op_list_path and "
        + "operators_yaml_path to be set."
    )

    if selected_op_list_path is None and operators_yaml_path is None:
        return SelectiveBuilder.get_nop_selector()
    elif selected_op_list_path is not None:
        return get_selector_from_legacy_operator_selection_list(selected_op_list_path)
    else:
        return SelectiveBuilder.from_yaml_path(cast(str, operators_yaml_path))


def main() -> None:
    parser = argparse.ArgumentParser(description="Autogenerate code")
    parser.add_argument("--native-functions-path")
    parser.add_argument("--tags-path")
    parser.add_argument(
        "--gen-dir",
        type=Path,
        default=Path("."),
        help="Root directory where to install files. Defaults to the current working directory.",
    )
    parser.add_argument(
        "--install-dir",
        "--install_dir",
        help=(
            "Deprecated. Use --gen-dir instead. The semantics are different, do not change "
            "blindly."
        ),
    )
    parser.add_argument(
        "--subset",
        help='Subset of source files to generate. Can be "libtorch" or "pybindings". Generates both when omitted.',
    )
    parser.add_argument(
        "--disable-autograd",
        default=False,
        action="store_true",
        help="It can skip generating autograd related code when the flag is set",
    )
    parser.add_argument(
        "--selected-op-list-path",
        help="Path to the YAML file that contains the list of operators to include for custom build.",
    )
    parser.add_argument(
        "--operators-yaml-path",
        "--operators_yaml_path",
        help="Path to the model YAML file that contains the list of operators to include for custom build.",
    )
    parser.add_argument(
        "--force-schema-registration",
        "--force_schema_registration",
        action="store_true",
        help="force it to generate schema-only registrations for ops that are not"
        "listed on --selected-op-list",
    )
    parser.add_argument(
        "--gen-lazy-ts-backend",
        "--gen_lazy_ts_backend",
        action="store_true",
        help="Enable generation of the torch::lazy TorchScript backend",
    )
    parser.add_argument(
        "--per-operator-headers",
        "--per_operator_headers",
        action="store_true",
        help="Build lazy tensor ts backend with per-operator ATen headers, must match how ATen was built",
    )
    options = parser.parse_args()

    generate_code(
        options.gen_dir,
        options.native_functions_path,
        options.tags_path,
        options.install_dir,
        options.subset,
        options.disable_autograd,
        options.force_schema_registration,
        # options.selected_op_list
        operator_selector=get_selector(
            options.selected_op_list_path, options.operators_yaml_path
        ),
    )

    if options.gen_lazy_ts_backend:
        aten_path = os.path.dirname(os.path.dirname(options.native_functions_path))
        ts_backend_yaml = os.path.join(aten_path, "native/ts_native_functions.yaml")
        ts_native_functions = "torch/csrc/lazy/ts_backend/ts_native_functions.cpp"
        ts_node_base = "torch/csrc/lazy/ts_backend/ts_node.h"
        install_dir = options.install_dir or os.fspath(options.gen_dir / "torch/csrc")
        lazy_install_dir = os.path.join(install_dir, "lazy/generated")
        os.makedirs(lazy_install_dir, exist_ok=True)

        assert os.path.isfile(
            ts_backend_yaml
        ), f"Unable to access ts_backend_yaml: {ts_backend_yaml}"
        assert os.path.isfile(
            ts_native_functions
        ), f"Unable to access {ts_native_functions}"
        from torchgen.dest.lazy_ir import GenTSLazyIR
        from torchgen.gen_lazy_tensor import run_gen_lazy_tensor

        run_gen_lazy_tensor(
            aten_path=aten_path,
            source_yaml=ts_backend_yaml,
            backend_name="TorchScript",
            output_dir=lazy_install_dir,
            dry_run=False,
            impl_path=ts_native_functions,
            node_base="TsNode",
            node_base_hdr=ts_node_base,
            build_in_tree=True,
            lazy_ir_generator=GenTSLazyIR,
            per_operator_headers=options.per_operator_headers,
            gen_forced_fallback_code=True,
        )


if __name__ == "__main__":
    main()<|MERGE_RESOLUTION|>--- conflicted
+++ resolved
@@ -1,15 +1,12 @@
+from __future__ import annotations
+
 import argparse
 import os
 import sys
 from pathlib import Path
-<<<<<<< HEAD
-from typing import Any, cast, Optional
-=======
 from typing import Any, cast
->>>>>>> 600bf978
 
 import yaml
-
 
 try:
     # use faster C loader if available
@@ -17,31 +14,22 @@
 except ImportError:
     from yaml import SafeLoader as YamlLoader  # type: ignore[assignment, misc]
 
-
 NATIVE_FUNCTIONS_PATH = "aten/src/ATen/native/native_functions.yaml"
 TAGS_PATH = "aten/src/ATen/native/tags.yaml"
 
 
 def generate_code(
     gen_dir: Path,
-<<<<<<< HEAD
-    native_functions_path: Optional[str] = None,
-    tags_path: Optional[str] = None,
-    install_dir: Optional[str] = None,
-    subset: Optional[str] = None,
-=======
     native_functions_path: str | None = None,
     tags_path: str | None = None,
     install_dir: str | None = None,
     subset: str | None = None,
->>>>>>> 600bf978
     disable_autograd: bool = False,
     force_schema_registration: bool = False,
     operator_selector: Any = None,
 ) -> None:
     from tools.autograd.gen_annotated_fn_args import gen_annotated
     from tools.autograd.gen_autograd import gen_autograd, gen_autograd_python
-
     from torchgen.selective_build.selector import SelectiveBuilder
 
     # Build ATen based Variable classes
@@ -116,13 +104,12 @@
 
 
 def get_selector(
-    selected_op_list_path: Optional[str],
-    operators_yaml_path: Optional[str],
+    selected_op_list_path: str | None,
+    operators_yaml_path: str | None,
 ) -> Any:
     # cwrap depends on pyyaml, so we can't import it earlier
-    REPO_ROOT = Path(__file__).absolute().parents[2]
-    sys.path.insert(0, str(REPO_ROOT))
-
+    root = os.path.dirname(os.path.dirname(os.path.dirname(os.path.abspath(__file__))))
+    sys.path.insert(0, root)
     from torchgen.selective_build.selector import SelectiveBuilder
 
     assert not (
