from __future__ import annotations

import os
import tempfile
import unittest
<<<<<<< HEAD
import yaml
=======
from typing import Dict
>>>>>>> 64187670

import yaml

from torchgen.executorch.model import ETKernelIndex, ETKernelKey
from torchgen.gen import LineLoader

from torchgen.gen_executorch import (
    ComputeCodegenUnboxedKernels,
    gen_functions_declarations,
    parse_yaml_files,
    translate_native_yaml,
)
from torchgen.model import (
    BackendIndex,
    BackendMetadata,
    DispatchKey,
    Location,
    NativeFunction,
    OperatorName,
)
from torchgen.selective_build.selector import SelectiveBuilder

TEST_YAML = """
- func: add.out(Tensor self, Tensor other, *, Scalar alpha=1, Tensor(a!) out) -> Tensor(a!)
  device_check: NoCheck   # TensorIterator
  structured: True
  structured_inherits: TensorIteratorBase
  ufunc_inner_loop:
    Generic: add (AllAndComplex, BFloat16, Half, ComplexHalf)
    ScalarOnly: add (Bool)
  dispatch:
    SparseCPU: add_out_sparse_cpu
    SparseCUDA: add_out_sparse_cuda
    SparseCsrCPU: add_out_sparse_csr_cpu
    SparseCsrCUDA: add_out_sparse_csr_cuda
    MkldnnCPU: mkldnn_add_out
    MPS: add_out_mps

- func: add.Tensor(Tensor self, Tensor other, *, Scalar alpha=1) -> Tensor
  device_check: NoCheck   # TensorIterator
  structured_delegate: add.out
  variants: function, method
  dispatch:
    SparseCPU, SparseCUDA: add_sparse
    SparseCsrCPU, SparseCsrCUDA: add_sparse_csr
    MkldnnCPU: mkldnn_add
    ZeroTensor: add_zerotensor
    NestedTensorCPU, NestedTensorCUDA: NestedTensor_add_Tensor
  tags: core

- func: mul.out(Tensor self, Tensor other, *, Tensor(a!) out) -> Tensor(a!)
  device_check: NoCheck   # TensorIterator
  structured: True
  structured_inherits: TensorIteratorBase
  dispatch:
    CPU, CUDA: mul_out
    MPS: mul_out_mps
    SparseCPU: mul_out_sparse_cpu
    SparseCUDA: mul_out_sparse_cuda
    SparseCsrCPU, SparseCsrCUDA: mul_out_sparse_csr
    MkldnnCPU: mkldnn_mul_out

- func: mul.Tensor(Tensor self, Tensor other) -> Tensor
  device_check: NoCheck   # TensorIterator
  structured_delegate: mul.out
  variants: function, method
  dispatch:
    SparseCPU, SparseCUDA: mul_sparse
    SparseCsrCPU, SparseCsrCUDA: mul_sparse_csr
    MkldnnCPU: mkldnn_mul
    ZeroTensor: mul_zerotensor
    NestedTensorCPU, NestedTensorCUDA: NestedTensor_mul_Tensor
  tags: core

"""


TEST_KERNEL_YAML = """
- func: add.out(Tensor self, Tensor other, *, Scalar alpha=1, Tensor(a!) out) -> Tensor(a!)
  device_check: NoCheck   # TensorIterator
  structured: True
  structured_inherits: TensorIteratorBase
  ufunc_inner_loop:
    Generic: add (AllAndComplex, BFloat16, Half, ComplexHalf)
    ScalarOnly: add (Bool)
  type_alias:
    T0: [Float, Double]
    T1: [Double, Int]
  dim_order_alias:
    D0: [0, 1, 2, 3]
    D1: [0, 3, 2, 1]
  kernels:
    - arg_meta: null
      kernel_name: default_impl
    - arg_meta:
        self: [T0, D0]
        other: [T1, D0]
        out: [T0, D0]
      kernel_name: test_impl
    - arg_meta:
        self: [T1, D0]
        other: [T1, D1]
        out: [T0, D1]
      kernel_name: test_impl_2

- func: add.Tensor(Tensor self, Tensor other, *, Scalar alpha=1) -> Tensor
  device_check: NoCheck   # TensorIterator
  structured_delegate: add.out
  variants: function, method
  tags: core

- func: mul.out(Tensor self, Tensor other, *, Tensor(a!) out) -> Tensor(a!)
  device_check: NoCheck   # TensorIterator
  structured: True
  structured_inherits: TensorIteratorBase
  type_alias:
    T0: [Float]
    T1: [Double]
  dim_order_alias:
    D0: [0, 1, 2, 3]
  kernels:
    - arg_meta: null
      kernel_name: default_impl
    - arg_meta:
        self: [T0, D0]
        other: [T1, D0]
        out: [T0, D0]
      kernel_name: test_impl

- func: mul.Tensor(Tensor self, Tensor other) -> Tensor
  device_check: NoCheck   # TensorIterator
  structured_delegate: mul.out
  variants: function, method
  tags: core

"""


class TestParseNativeYaml(unittest.TestCase):
    def setUp(self) -> None:
        self.temp_dir = tempfile.mkdtemp()

        self.aten_yaml_path = os.path.join(self.temp_dir, "test_native_functions.yaml")
        with open(self.aten_yaml_path, "w") as f:
            f.write(TEST_YAML)
        self.ops_yaml_path = os.path.join(self.temp_dir, "test.yaml")
        self.tags_yaml_path = os.path.join(self.temp_dir, "tags.yaml")
        with open(self.tags_yaml_path, "w") as f:
            f.write(
                """
- tag: core
  desc: test
            """
            )
        with open(self.ops_yaml_path, "w") as f:
            f.write(
                """
- op: add.out
  device_check: NoCheck   # TensorIterator
  dispatch:
    CPU: torch::executor::add_out_kernel

- op: mul.out
  device_check: NoCheck   # TensorIterator
  dispatch:
    CPU: torch::executor::mul_out_kernel
                """
            )

    def test_translate_native_yaml_writes_correct_data(self) -> None:
        out_yaml_path = os.path.join(self.temp_dir, "out.yaml")
        with open(out_yaml_path, "w") as out_file:
            translate_native_yaml(
                tags_yaml_path=self.tags_yaml_path,
                aten_yaml_path=self.aten_yaml_path,
                native_yaml_path=self.ops_yaml_path,
                use_aten_lib=False,
                out_file=out_file,
            )
        with open(out_yaml_path) as out_file:
            es = yaml.load(out_file, Loader=LineLoader)
        self.assertTrue(all("func" in e for e in es))
        self.assertTrue(all(e.get("variants") == "function" for e in es))

        # Check that kernel fields aren't introduced in yaml
        for e in es:
            self.assertFalse({"kernels", "type_alias", "dim_order_alias"} < e.keys())

    def test_parse_yaml_files(self) -> None:
        custom_ops_yaml_path = None
        selector = SelectiveBuilder.get_nop_selector()
        use_aten_lib = False

        parsed_yaml, custom_ops_parsed_yaml = parse_yaml_files(
            aten_yaml_path=self.aten_yaml_path,
            tags_yaml_path=self.tags_yaml_path,
            native_yaml_path=self.ops_yaml_path,
            custom_ops_yaml_path=custom_ops_yaml_path,
            selector=selector,
            use_aten_lib=use_aten_lib,
        )

        # Just the default kernel entry
        expected_kernel_entry = {"add.out": 1, "mul.out": 1}
        self.assertTrue(len(parsed_yaml.native_functions) == len(expected_kernel_entry))

        op_entries = parsed_yaml.kernel_index.index
        for op_name, kernel_mapping in op_entries.items():
            self.assertTrue(
                len(kernel_mapping) == expected_kernel_entry.pop(str(op_name))
            )

        self.assertTrue(len(expected_kernel_entry) == 0)

    def tearDown(self) -> None:
        import shutil

        try:
            shutil.rmtree(self.temp_dir)
        except OSError:
            pass


class TestParseKernelYamlFiles(unittest.TestCase):
    def setUp(self) -> None:
        self.temp_dir = tempfile.mkdtemp()

        self.aten_kernel_yaml_path = os.path.join(
            self.temp_dir, "test_kernel_native_functions.yaml"
        )
        with open(self.aten_kernel_yaml_path, "w") as f:
            f.write(TEST_KERNEL_YAML)
        self.ops_yaml_path = os.path.join(self.temp_dir, "test.yaml")
        self.tags_yaml_path = os.path.join(self.temp_dir, "tags.yaml")
        with open(self.tags_yaml_path, "w") as f:
            f.write(
                """
- tag: core
  desc: test
            """
            )
        with open(self.ops_yaml_path, "w") as f:
            f.write(
                """
- op: add.out
  device_check: NoCheck   # TensorIterator
  dispatch:
    CPU: torch::executor::add_out_kernel

- op: mul.out
  device_check: NoCheck   # TensorIterator
  dispatch:
    CPU: torch::executor::mul_out_kernel
                """
            )

    def test_translate_kernel_native_yaml_writes_correct_data(self) -> None:
        out_yaml_path = os.path.join(self.temp_dir, "out2.yaml")
        with open(out_yaml_path, "w") as out_file:
            translate_native_yaml(
                tags_yaml_path=self.tags_yaml_path,
                aten_yaml_path=self.aten_kernel_yaml_path,
                native_yaml_path=self.ops_yaml_path,
                use_aten_lib=False,
                out_file=out_file,
            )
        with open(out_yaml_path) as out_file:
            es = yaml.load(out_file, Loader=LineLoader)
        self.assertTrue(all("func" in e for e in es))
        self.assertTrue(all(e.get("variants") == "function" for e in es))

        # Check persistence of kernel fields in yaml
        for e in es:
            self.assertTrue({"kernels", "type_alias", "dim_order_alias"} < e.keys())

    def test_parse_yaml_files(self) -> None:
        custom_ops_yaml_path = None
        selector = SelectiveBuilder.get_nop_selector()
        use_aten_lib = False

        parsed_yaml, custom_ops_parsed_yaml = parse_yaml_files(
            aten_yaml_path=self.aten_kernel_yaml_path,
            tags_yaml_path=self.tags_yaml_path,
            native_yaml_path=self.ops_yaml_path,
            custom_ops_yaml_path=custom_ops_yaml_path,
            selector=selector,
            use_aten_lib=use_aten_lib,
        )

        expected_kernel_entry = {"add.out": 9, "mul.out": 2}
        self.assertTrue(len(parsed_yaml.native_functions) == len(expected_kernel_entry))

        op_entries = parsed_yaml.kernel_index.index
        for op_name, kernel_mapping in op_entries.items():
            self.assertTrue(
                len(kernel_mapping) == expected_kernel_entry.pop(str(op_name))
            )

        self.assertTrue(len(expected_kernel_entry) == 0)

    def tearDown(self) -> None:
        import shutil

        try:
            shutil.rmtree(self.temp_dir)
        except OSError:
            pass


class TestGenFunctionsDeclarations(unittest.TestCase):
    def setUp(self) -> None:
        (
            self.custom_1_native_function,
            custom_1_backend_index,
        ) = NativeFunction.from_yaml(
            {"func": "custom_1::op_1() -> bool", "dispatch": {"CPU": "kernel_1"}},
            loc=Location(__file__, 1),
            valid_tags=set(),
        )
        (
            self.custom_2_native_function,
            custom_2_backend_index,
        ) = NativeFunction.from_yaml(
            {
                "func": "custom_2::op_2() -> bool",
                "dispatch": {"CPU": "kernel_2"},
            },
            loc=Location(__file__, 1),
            valid_tags=set(),
        )
        (
            self.custom_3_native_function,
            custom_3_backend_index,
        ) = NativeFunction.from_yaml(
            {
                "func": "custom_3::op_3(Tensor(a!) self, Tensor x) -> Tensor(a!)",
                "dispatch": {"CPU": "kernel_3"},
                "variants": "method",
            },
            loc=Location(__file__, 1),
            valid_tags=set(),
        )

        backend_indices: dict[DispatchKey, dict[OperatorName, BackendMetadata]] = {
            DispatchKey.CPU: {},
            DispatchKey.QuantizedCPU: {},
        }
        BackendIndex.grow_index(backend_indices, custom_1_backend_index)
        BackendIndex.grow_index(backend_indices, custom_2_backend_index)
        self.static_dispatch_idx = [
            BackendIndex(
                dispatch_key=k,
                use_out_as_primary=True,
                external=False,
                device_guard=False,
                index=backend_indices[k],
            )
            for k in backend_indices
        ]
        self.kernel_index = ETKernelIndex.from_backend_indices(backend_indices)

    def test_operators_with_different_namespaces_are_grouped_correctly(self) -> None:
        declarations = gen_functions_declarations(
            native_functions=[
                self.custom_1_native_function,
                self.custom_2_native_function,
            ],
            kernel_index=self.kernel_index,
            selector=SelectiveBuilder.get_nop_selector(),
            use_aten_lib=False,
        )
        self.assertTrue(
            """
namespace custom_1 {

// custom_1::op_1() -> bool
TORCH_API inline bool op_1(torch::executor::KernelRuntimeContext & context) {
    return ::at::native::kernel_1(context);
}

} // namespace custom_1
"""
            in declarations
        )

        self.assertTrue(
            """
namespace custom_2 {

// custom_2::op_2() -> bool
TORCH_API inline bool op_2(torch::executor::KernelRuntimeContext & context) {
    return ::at::native::kernel_2(context);
}

} // namespace custom_2
        """
            in declarations
        )

    def test_aten_lib_has_context_arg(self) -> None:
        declarations = gen_functions_declarations(
            native_functions=[
                self.custom_1_native_function,
            ],
            kernel_index=self.kernel_index,
            selector=SelectiveBuilder.get_nop_selector(),
            use_aten_lib=True,
        )
        self.assertTrue(
            """
namespace custom_1 {

// custom_1::op_1() -> bool
TORCH_API inline bool op_1(torch::executor::KernelRuntimeContext & context) {
    return at::op_1();
}

} // namespace custom_1
        """
            in declarations
        )

    def test_aten_lib_method_variant(self) -> None:
        declarations = gen_functions_declarations(
            native_functions=[
                self.custom_3_native_function,
            ],
            kernel_index=self.kernel_index,
            selector=SelectiveBuilder.get_nop_selector(),
            use_aten_lib=True,
        )
        self.assertTrue(
            """
namespace custom_3 {

// custom_3::op_3(Tensor(a!) self, Tensor x) -> Tensor(a!)
TORCH_API inline at::Tensor & op_3(torch::executor::KernelRuntimeContext & context, at::Tensor & self, const at::Tensor & x) {
    return self.op_3(x);
}

} // namespace custom_3
        """
            in declarations
        )


class TestComputeCodegenUnboxedKernels(unittest.TestCase):
    def setUp(self) -> None:
        (
            self.native_function_no_kern,
            _,
        ) = NativeFunction.from_yaml(
            {
                "func": "custom_1::op_1() -> bool",
                "dispatch": {"CPU": "unused_kernel_1"},
            },
            loc=Location(__file__, 1),
            valid_tags=set(),
        )

        self.default_kernel_key = ETKernelKey(default=True)
        self.default_backend_metadata = BackendMetadata(
            "default_kernel", False, "at::native"
        )
        self.default_kernel_entry = (
            [self.default_kernel_key],
            self.default_backend_metadata,
        )

    def test_codegen_unboxed_specialized(self) -> None:
        specialized_kernel_key = ETKernelKey.gen_from_yaml(
            {"self": ("T0", "D0"), "other": ("T0", "D0"), "out": ("T0", "D0")},
            {"T0": ["Double"]},
            {"D0": [0, 1, 2, 3]},
        )
        selector = SelectiveBuilder.from_yaml_dict(
            {
                "include_all_operators": True,
                "et_kernel_metadata": {
                    "custom_1::op_1": ["v1/7;0,1,2,3|7;0,1,2,3|7;0,1,2,3"]
                },
            }
        )
        use_aten_lib = False
        entry = (
            self.native_function_no_kern,
            (specialized_kernel_key, self.default_backend_metadata),
        )

        result = ComputeCodegenUnboxedKernels(selector, use_aten_lib)(entry)
        # Concat used to prevent whitespace stripping
        expected_str = (
            """
Kernel(
    "custom_1::op_1",
    "v1/7;0,1,2,3|7;0,1,2,3|7;0,1,2,3",
    [](torch::executor::KernelRuntimeContext & context, EValue** stack) {
        """
            + """

        internal::EventTracerProfileScope event_tracer_scope(context.internal_event_tracer(), "native_call_op_1");
        EXECUTORCH_SCOPE_PROF("native_call_op_1");
        bool result_ = at::native::default_kernel(context, );
        internal::event_tracer_log_evalue(context.internal_event_tracer(), *stack[0]);

        *stack[0] = EValue(result_);
    }
),
"""
        )

        self.assertEqual(expected_str, result)

    def test_codegen_unboxed_specialized_not_matching(self) -> None:
        specialized_kernel_key = ETKernelKey.gen_from_yaml(
            {"self": ("T0", "D0"), "other": ("T0", "D0"), "out": ("T0", "D0")},
            {"T0": ["Double"]},
            {"D0": [0, 1, 2, 3]},
        )
        selector = SelectiveBuilder.from_yaml_dict(
            {
                "include_all_operators": True,
                "et_kernel_metadata": {
                    "custom_1::op_1": ["v1/8;0,1,2,3|7;0,1,2,3|7;0,1,2,3"]
                },
            }
        )
        use_aten_lib = False
        entry = (
            self.native_function_no_kern,
            (specialized_kernel_key, self.default_backend_metadata),
        )

        self.assertRaises(
            Exception, ComputeCodegenUnboxedKernels(selector, use_aten_lib), entry
        )

    def test_codegen_unboxed_specialized_missing_root_op(self) -> None:
        specialized_kernel_key = ETKernelKey.gen_from_yaml(
            {"self": ("T0", "D0"), "other": ("T0", "D0"), "out": ("T0", "D0")},
            {"T0": ["Double"]},
            {"D0": [0, 1, 2, 3]},
        )
        selector = SelectiveBuilder.from_yaml_dict(
            {
                "et_kernel_metadata": {
                    "custom_1::op_1": ["v1/7;0,1,2,3|7;0,1,2,3|7;0,1,2,3"]
                }
            }
        )
        use_aten_lib = False
        entry = (
            self.native_function_no_kern,
            (specialized_kernel_key, self.default_backend_metadata),
        )

        result = ComputeCodegenUnboxedKernels(selector, use_aten_lib)(entry)
        # Concat used to prevent whitespace stripping
        expected_str = """"""

        self.assertEqual(expected_str, result)

    def test_codegen_unboxed_default(self) -> None:
        """
        This test checks that if there is no specialized kernel, the default kernel is used.
        """
        selector = SelectiveBuilder.from_yaml_dict(
            {
                "include_all_operators": True,
                "et_kernel_metadata": {
                    "custom_1::op_1": ["v1/7;0,1,2,3|7;0,1,2,3|7;0,1,2,3"]
                },
            }
        )
        use_aten_lib = False
        entry = (self.native_function_no_kern, self.default_kernel_entry)

        result = ComputeCodegenUnboxedKernels(selector, use_aten_lib)(entry)
        # Concat used to prevent whitespace stripping
        expected_str = (
            """
Kernel(
    "custom_1::op_1",
    [](torch::executor::KernelRuntimeContext & context, EValue** stack) {
        """
            + """

        internal::EventTracerProfileScope event_tracer_scope(context.internal_event_tracer(), "native_call_op_1");
        EXECUTORCH_SCOPE_PROF("native_call_op_1");
        bool result_ = at::native::default_kernel(context, );
        internal::event_tracer_log_evalue(context.internal_event_tracer(), *stack[0]);

        *stack[0] = EValue(result_);
    }
),
"""
        )

        self.assertEqual(expected_str, result)

    def test_codegen_unboxed_default_kernel_key_selected(self) -> None:
        """
        This test checks that if there is no specialized kernel, the default kernel is used, when the selector only has default key.
        """
        selector = SelectiveBuilder.from_yaml_dict(
            {
                "include_all_operators": True,
                "et_kernel_metadata": {"custom_1::op_1": ["default"]},
            }
        )
        use_aten_lib = False
        entry = (self.native_function_no_kern, self.default_kernel_entry)

        result = ComputeCodegenUnboxedKernels(selector, use_aten_lib)(entry)
        # Concat used to prevent whitespace stripping
        expected_str = (
            """
Kernel(
    "custom_1::op_1",
    [](torch::executor::KernelRuntimeContext & context, EValue** stack) {
        """
            + """

        internal::EventTracerProfileScope event_tracer_scope(context.internal_event_tracer(), "native_call_op_1");
        EXECUTORCH_SCOPE_PROF("native_call_op_1");
        bool result_ = at::native::default_kernel(context, );
        internal::event_tracer_log_evalue(context.internal_event_tracer(), *stack[0]);

        *stack[0] = EValue(result_);
    }
),
"""
        )

        self.assertEqual(expected_str, result)<|MERGE_RESOLUTION|>--- conflicted
+++ resolved
@@ -3,17 +3,11 @@
 import os
 import tempfile
 import unittest
-<<<<<<< HEAD
-import yaml
-=======
-from typing import Dict
->>>>>>> 64187670
 
 import yaml
 
 from torchgen.executorch.model import ETKernelIndex, ETKernelKey
 from torchgen.gen import LineLoader
-
 from torchgen.gen_executorch import (
     ComputeCodegenUnboxedKernels,
     gen_functions_declarations,
@@ -29,6 +23,7 @@
     OperatorName,
 )
 from torchgen.selective_build.selector import SelectiveBuilder
+
 
 TEST_YAML = """
 - func: add.out(Tensor self, Tensor other, *, Scalar alpha=1, Tensor(a!) out) -> Tensor(a!)
