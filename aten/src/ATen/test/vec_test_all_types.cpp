#include <ATen/test/vec_test_all_types.h>
#include <c10/util/irange.h>
namespace {
#if GTEST_HAS_TYPED_TEST
    template <typename T>
    class Memory : public ::testing::Test {};
    template <typename T>
    class Arithmetics : public ::testing::Test {};
    template <typename T>
    class Comparison : public ::testing::Test {};
    template <typename T>
    class Bitwise : public ::testing::Test {};
    template <typename T>
    class MinMax : public ::testing::Test {};
    template <typename T>
    class Nan : public ::testing::Test {};
    template <typename T>
    class Interleave : public ::testing::Test {};
    template <typename T>
    class SignManipulation : public ::testing::Test {};
    template <typename T>
    class SignManipulationHalfPrecision : public ::testing::Test {};
    template <typename T>
    class Rounding : public ::testing::Test {};
    template <typename T>
    class SqrtAndReciprocal : public ::testing::Test {};
    template <typename T>
    class SqrtAndReciprocalReal : public ::testing::Test {};
    template <typename T>
    class FractionAndRemainderReal : public ::testing::Test {};
    template <typename T>
    class Trigonometric : public ::testing::Test {};
    template <typename T>
    class ErrorFunctions : public ::testing::Test {};
    template <typename T>
    class Exponents : public ::testing::Test {};
    template <typename T>
    class Hyperbolic : public ::testing::Test {};
    template <typename T>
    class InverseTrigonometric : public ::testing::Test {};
    template <typename T>
    class InverseTrigonometricReal : public ::testing::Test {};
    template <typename T>
    class LGamma : public ::testing::Test {};
    template <typename T>
    class Logarithm : public ::testing::Test {};
    template <typename T>
    class LogarithmReals : public ::testing::Test {};
    template <typename T>
    class Pow : public ::testing::Test {};
    template <typename T>
    class RangeFactories : public ::testing::Test {};
    template <typename T>
    class BitwiseFloatsAdditional : public ::testing::Test {};
    template <typename T>
    class BitwiseFloatsAdditional2 : public ::testing::Test {};
    template <typename T>
    class RealTests : public ::testing::Test {};
    template <typename T>
    class ComplexTests : public ::testing::Test {};
    template <typename T>
    class QuantizationTests : public ::testing::Test {};
    template <typename T>
    class Quantization8BitWithTailTests : public ::testing::Test {};
    template <typename T>
    class FunctionalTests : public ::testing::Test {};
    template <typename T>
    class FunctionalTestsReducedFloat : public ::testing::Test {};
    template <typename T>
    class InfiniteTests : public ::testing::Test {};
    template <typename T>
    class VecConvertTests : public ::testing::Test {};
    template <typename T>
    class VecMaskTests : public ::testing::Test {};
    using RealFloatTestedTypes = ::testing::Types<vfloat, vdouble>;
    using FloatTestedTypes = ::testing::Types<vfloat, vdouble, vcomplex, vcomplexDbl>;
    using ALLTestedTypes = ::testing::Types<vfloat, vdouble, vcomplex, vlong, vint, vshort, vqint8, vquint8, vqint>;
    using QuantTestedTypes = ::testing::Types<vqint8, vquint8, vqint>;
#if (defined(CPU_CAPABILITY_AVX2) ||  defined(CPU_CAPABILITY_AVX512))  && !defined(_MSC_VER)
    using Quantization8BitWithTailTestedTypes =
        ::testing::Types<vqint8, vquint8>;
#endif
    using RealFloatIntTestedTypes = ::testing::Types<vfloat, vdouble, vlong, vint, vshort>;
    using FloatIntTestedTypes = ::testing::Types<vfloat, vdouble, vcomplex, vcomplexDbl, vlong, vint, vshort>;
    using ComplexTypes = ::testing::Types<vcomplex, vcomplexDbl>;
    using ReducedFloatTestedTypes = ::testing::Types<vBFloat16, vHalf>;
    TYPED_TEST_SUITE(Memory, ALLTestedTypes);
    TYPED_TEST_SUITE(Arithmetics, FloatIntTestedTypes);
    TYPED_TEST_SUITE(Comparison, RealFloatIntTestedTypes);
    TYPED_TEST_SUITE(Bitwise, FloatIntTestedTypes);
    TYPED_TEST_SUITE(MinMax, RealFloatIntTestedTypes);
    TYPED_TEST_SUITE(Nan, RealFloatTestedTypes);
    TYPED_TEST_SUITE(Interleave, RealFloatIntTestedTypes);
    TYPED_TEST_SUITE(SignManipulation, FloatIntTestedTypes);
    TYPED_TEST_SUITE(SignManipulationHalfPrecision, ReducedFloatTestedTypes);
    TYPED_TEST_SUITE(Rounding, RealFloatTestedTypes);
    TYPED_TEST_SUITE(SqrtAndReciprocal, FloatTestedTypes);
    TYPED_TEST_SUITE(SqrtAndReciprocalReal, RealFloatTestedTypes);
    TYPED_TEST_SUITE(FractionAndRemainderReal, RealFloatTestedTypes);
    TYPED_TEST_SUITE(Trigonometric, RealFloatTestedTypes);
    TYPED_TEST_SUITE(ErrorFunctions, RealFloatTestedTypes);
    TYPED_TEST_SUITE(Exponents, RealFloatTestedTypes);
    TYPED_TEST_SUITE(Hyperbolic, RealFloatTestedTypes);
    TYPED_TEST_SUITE(InverseTrigonometricReal, RealFloatTestedTypes);
    TYPED_TEST_SUITE(InverseTrigonometric, FloatTestedTypes);
    TYPED_TEST_SUITE(LGamma, RealFloatTestedTypes);
    TYPED_TEST_SUITE(Logarithm, FloatTestedTypes);
    TYPED_TEST_SUITE(LogarithmReals, RealFloatTestedTypes);
    TYPED_TEST_SUITE(Pow, RealFloatTestedTypes);
    TYPED_TEST_SUITE(RealTests, RealFloatTestedTypes);
    TYPED_TEST_SUITE(RangeFactories, FloatIntTestedTypes);
    TYPED_TEST_SUITE(BitwiseFloatsAdditional, RealFloatTestedTypes);
    TYPED_TEST_SUITE(BitwiseFloatsAdditional2, FloatTestedTypes);
    TYPED_TEST_SUITE(QuantizationTests, QuantTestedTypes);
    TYPED_TEST_SUITE(InfiniteTests, RealFloatTestedTypes);
#if (defined(CPU_CAPABILITY_AVX2) ||  defined(CPU_CAPABILITY_AVX512))  && !defined(_MSC_VER)
    TYPED_TEST_SUITE(
        Quantization8BitWithTailTests,
        Quantization8BitWithTailTestedTypes);
#endif
    TYPED_TEST_SUITE(FunctionalTests, RealFloatIntTestedTypes);
    TYPED_TEST_SUITE(FunctionalTestsReducedFloat, ReducedFloatTestedTypes);
    TYPED_TEST_SUITE(VecConvertTests, RealFloatIntTestedTypes);
    TYPED_TEST_SUITE(VecMaskTests, RealFloatIntTestedTypes);
    TYPED_TEST(Memory, UnAlignedLoadStore) {
        using vec = TypeParam;
        using VT = ValueType<TypeParam>;
        constexpr size_t b_size = vec::size() * sizeof(VT);
        // NOLINTNEXTLINE(cppcoreguidelines-avoid-magic-numbers,cppcoreguidelines-avoid-c-arrays,modernize-avoid-c-arrays)
        CACHE_ALIGN unsigned char ref_storage[128 * b_size];
        // NOLINTNEXTLINE(cppcoreguidelines-avoid-magic-numbers,cppcoreguidelines-avoid-c-arrays,modernize-avoid-c-arrays)
        CACHE_ALIGN unsigned char storage[128 * b_size];
        auto seed = TestSeed();
        ValueGen<unsigned char> generator(seed);
        for (auto& x : ref_storage) {
            x = generator.get();
        }
        // test counted load stores
#if defined(CPU_CAPABILITY_VSX) || defined(CPU_CAPABILITY_ZVECTOR)
        for (int i = 1; i < 2 * vec::size(); i++) {
            vec v = vec::loadu(ref_storage, i);
            v.store(storage);
            size_t count = std::min(i * sizeof(VT), b_size);
            bool cmp = (std::memcmp(ref_storage, storage, count) == 0);
            ASSERT_TRUE(cmp) << "Failure Details:\nTest Seed to reproduce: " << seed
                << "\nCount: " << i;
            if (::testing::Test::HasFailure()) {
                break;
            }
            // clear storage
            std::memset(storage, 0, b_size);
        }
#endif
        // testing unaligned load store
        for (size_t offset = 0; offset < b_size; offset += 1) {
            unsigned char* p1 = ref_storage + offset;
            unsigned char* p2 = storage + offset;
            for (; p1 + b_size <= std::end(ref_storage); p1 += b_size, p2 += b_size) {
                vec v = vec::loadu(p1);
                v.store(p2);
            }
            size_t written = p1 - ref_storage - offset;
            bool cmp = (std::memcmp(ref_storage + offset, storage + offset, written) == 0);
            ASSERT_TRUE(cmp) << "Failure Details:\nTest Seed to reproduce: " << seed
                << "\nMismatch at unaligned offset: " << offset;
            if (::testing::Test::HasFailure()) {
                break;
            }
            // clear storage
            std::memset(storage, 0, sizeof storage);
        }
    }
    TYPED_TEST(SignManipulation, Absolute) {
        using vec = TypeParam;
        bool checkRelativeErr = is_complex<ValueType<TypeParam>>();
        test_unary<vec>(
            NAME_INFO(absolute), RESOLVE_OVERLOAD(local_abs),
            [](vec v) { return v.abs(); },
            createDefaultUnaryTestCase<vec>(TestSeed(), false, checkRelativeErr),
            RESOLVE_OVERLOAD(filter_int_minimum));
    }
    TYPED_TEST(SignManipulation, Negate) {
        using vec = TypeParam;
        // negate overflows for minimum on int and long
        test_unary<vec>(
            NAME_INFO(negate), std::negate<ValueType<vec>>(),
            [](vec v) { return v.neg(); },
            createDefaultUnaryTestCase<vec>(TestSeed()),
            RESOLVE_OVERLOAD(filter_int_minimum));
    }
    TYPED_TEST(SignManipulationHalfPrecision, AbsNegate) {
      typedef enum  {
        ABS,
        NEGATE
      } SignOpType;
      using vec = TypeParam;
      using VT = UholdType<TypeParam>;
      using RT = float; // reference
      float atol = 0.01f;
      float rtol = 0.01f;

      auto cmp = [&](RT ref, VT val) {
        return std::abs(ref - RT(val)) <= atol + rtol * std::abs(val);
      };

#define APPLY_FN_AND_STORE(VEC_TYPE)                            \
      [&](SignOpType op_type, VEC_TYPE& x_fp_vec, void *x_fp) { \
        if (op_type == SignOpType::NEGATE) {                    \
          x_fp_vec.neg().store(x_fp);                           \
        } else {                                                \
          x_fp_vec.abs().store(x_fp);                           \
        }                                                       \
      }

      auto apply_fn_and_store_ref = APPLY_FN_AND_STORE(vfloat);
      auto apply_fn_and_store_half = APPLY_FN_AND_STORE(vec);

      auto half_precision_ut = [&](SignOpType op_type) {
        constexpr auto N = vec::size();
        CACHE_ALIGN RT x_fp[N];
        CACHE_ALIGN VT x_hp[N];
        auto seed = TestSeed();
        ValueGen<RT> generator(RT(-1), RT(1), seed);
        for (const auto i : c10::irange(N)) {
            x_fp[i] = generator.get();
            x_hp[i] = VT(x_fp[i]);
        }
        auto x_fp_vec = vfloat::loadu(x_fp);
        apply_fn_and_store_ref(op_type, x_fp_vec, x_fp);
        x_fp_vec = vfloat::loadu(x_fp + vfloat::size());
        apply_fn_and_store_ref(op_type, x_fp_vec, x_fp + vfloat::size());

        auto x_hp_vec = vec::loadu(x_hp);
        apply_fn_and_store_half(op_type, x_hp_vec, x_hp);

        for (int64_t len = 0; len < N; len++) {
            ASSERT_TRUE(cmp(x_fp[len], x_hp[len])) << "Failure Details:\nTest Seed to reproduce: " << seed
                << "\nabs/negate, Length: " << len << "; fp32: " << x_fp[len] << "; bf16/fp16: " << RT(x_hp[len]);
        }
      };

      half_precision_ut(SignOpType::ABS);
      half_precision_ut(SignOpType::NEGATE);
    }
    TYPED_TEST(Rounding, Round) {
        using vec = TypeParam;
        using UVT = UvalueType<TypeParam>;
        UVT case1 = -658.5f;
        UVT exp1 = -658.f;
        UVT case2 = -657.5f;
        UVT exp2 = -658.f;
        auto test_case = TestingCase<vec>::getBuilder()
            .addDomain(CheckWithinDomains<UVT>{ { {-1000, 1000}} })
            .addCustom({ {case1},exp1 })
            .addCustom({ {case2},exp2 })
            .setTrialCount(64000)
            .setTestSeed(TestSeed());
        test_unary<vec>(
            NAME_INFO(round),
            RESOLVE_OVERLOAD(at::native::round_impl),
            [](vec v) { return v.round(); },
            test_case);
    }
    TYPED_TEST(Rounding, Ceil) {
        using vec = TypeParam;
        test_unary<vec>(
            NAME_INFO(ceil),
            RESOLVE_OVERLOAD(std::ceil),
            [](vec v) { return v.ceil(); },
            createDefaultUnaryTestCase<vec>(TestSeed()));
    }
    TYPED_TEST(Rounding, Floor) {
        using vec = TypeParam;
        test_unary<vec>(
            NAME_INFO(floor),
            RESOLVE_OVERLOAD(std::floor),
            [](vec v) { return v.floor(); },
            createDefaultUnaryTestCase<vec>(TestSeed()));
    }
    TYPED_TEST(Rounding, Trunc) {
        using vec = TypeParam;
        test_unary<vec>(
            NAME_INFO(trunc),
            RESOLVE_OVERLOAD(std::trunc),
            [](vec v) { return v.trunc(); },
            createDefaultUnaryTestCase<vec>(TestSeed()));
    }
    TYPED_TEST(SqrtAndReciprocal, Sqrt) {
        using vec = TypeParam;
        test_unary<vec>(
            NAME_INFO(sqrt),
            RESOLVE_OVERLOAD(local_sqrt),
            [](vec v) { return v.sqrt(); },
            createDefaultUnaryTestCase<vec>(TestSeed(), false, true));
    }
    TYPED_TEST(SqrtAndReciprocalReal, RSqrt) {
        using vec = TypeParam;
        test_unary<vec>(
            NAME_INFO(rsqrt),
            rsqrt<ValueType<vec>>,
            [](vec v) { return v.rsqrt(); },
            createDefaultUnaryTestCase<vec>(TestSeed()),
            RESOLVE_OVERLOAD(filter_zero));
    }
    TYPED_TEST(SqrtAndReciprocalReal, Reciprocal) {
        using vec = TypeParam;
        test_unary<vec>(
            NAME_INFO(reciprocal),
            reciprocal<ValueType<vec>>,
            [](vec v) { return v.reciprocal(); },
            createDefaultUnaryTestCase<vec>(TestSeed()),
            RESOLVE_OVERLOAD(filter_zero));
    }
    TYPED_TEST(FractionAndRemainderReal, Frac) {
      using vec = TypeParam;
      test_unary<vec>(
          NAME_INFO(frac),
          RESOLVE_OVERLOAD(frac),
          [](vec v) { return v.frac(); },
          createDefaultUnaryTestCase<vec>(TestSeed(), false, true));
    }
    TYPED_TEST(FractionAndRemainderReal, Fmod) {
      using vec = TypeParam;
      test_binary<vec>(
          NAME_INFO(fmod),
          RESOLVE_OVERLOAD(std::fmod),
          [](vec v0, vec v1) { return v0.fmod(v1); },
          createDefaultBinaryTestCase<vec>(TestSeed()),
          RESOLVE_OVERLOAD(filter_fmod));
    }
    TYPED_TEST(Trigonometric, Sin) {
        using vec = TypeParam;
        using UVT = UvalueType<TypeParam>;
        auto test_case = TestingCase<vec>::getBuilder()
            .addDomain(CheckWithinDomains<UVT>{ { {-4096, 4096}}, true, 1.2e-7f})
            .addDomain(CheckWithinDomains<UVT>{ { {-8192, 8192}}, true, 3.0e-7f})
            .setTrialCount(8000)
            .setTestSeed(TestSeed());
        test_unary<vec>(
            NAME_INFO(sin),
            RESOLVE_OVERLOAD(std::sin),
            [](vec v) { return v.sin(); },
            test_case);
    }
    TYPED_TEST(Trigonometric, Cos) {
        using vec = TypeParam;
        using UVT = UvalueType<TypeParam>;
        auto test_case = TestingCase<vec>::getBuilder()
            .addDomain(CheckWithinDomains<UVT>{ { {-4096, 4096}}, true, 1.2e-7f})
            .addDomain(CheckWithinDomains<UVT>{ { {-8192, 8192}}, true, 3.0e-7f})
            .setTrialCount(8000)
            .setTestSeed(TestSeed());
        test_unary<vec>(
            NAME_INFO(cos),
            RESOLVE_OVERLOAD(std::cos),
            [](vec v) { return v.cos(); },
            test_case);
    }
    TYPED_TEST(Trigonometric, Tan) {
        using vec = TypeParam;
        test_unary<vec>(
            NAME_INFO(tan),
            RESOLVE_OVERLOAD(std::tan),
            [](vec v) { return v.tan(); },
            createDefaultUnaryTestCase<vec>(TestSeed()));
    }
    TYPED_TEST(Hyperbolic, Tanh) {
        using vec = TypeParam;
        test_unary<vec>(
            NAME_INFO(tanH),
            RESOLVE_OVERLOAD(std::tanh),
            [](vec v) { return v.tanh(); },
            createDefaultUnaryTestCase<vec>(TestSeed()));
    }
    TYPED_TEST(Hyperbolic, Sinh) {
        using vec = TypeParam;
        using UVT = UvalueType<TypeParam>;
        auto test_case =
            TestingCase<vec>::getBuilder()
            .addDomain(CheckWithinDomains<UVT>{ { {-88, 88}}, true, getDefaultTolerance<UVT>()})
            .setTrialCount(65536)
            .setTestSeed(TestSeed());
        test_unary<vec>(
            NAME_INFO(sinh),
            RESOLVE_OVERLOAD(std::sinh),
            [](vec v) { return v.sinh(); },
            test_case);
    }
    TYPED_TEST(Hyperbolic, Cosh) {
        using vec = TypeParam;
        using UVT = UvalueType<TypeParam>;
        auto test_case =
            TestingCase<vec>::getBuilder()
            .addDomain(CheckWithinDomains<UVT>{ { {-88, 88}}, true, getDefaultTolerance<UVT>()})
            .setTrialCount(65536)
            .setTestSeed(TestSeed());
        test_unary<vec>(
            NAME_INFO(cosh),
            RESOLVE_OVERLOAD(std::cosh),
            [](vec v) { return v.cosh(); },
            test_case);
    }
    TYPED_TEST(InverseTrigonometric, Asin) {
        using vec = TypeParam;
        using UVT = UvalueType<TypeParam>;
        bool checkRelativeErr = is_complex<ValueType<TypeParam>>();
        auto test_case =
            TestingCase<vec>::getBuilder()
            .addDomain(CheckWithinDomains<UVT>{ { {-10, 10}}, checkRelativeErr, getDefaultTolerance<UVT>() })
            .setTrialCount(125536)
            .setTestSeed(TestSeed());
        test_unary<vec>(
            NAME_INFO(asin),
            RESOLVE_OVERLOAD(local_asin),
            [](vec v) { return v.asin(); },
            test_case);
    }
    TYPED_TEST(InverseTrigonometric, ACos) {
        using vec = TypeParam;
        using UVT = UvalueType<TypeParam>;
        bool checkRelativeErr = is_complex<ValueType<TypeParam>>();
        auto test_case =
            TestingCase<vec>::getBuilder()
            .addDomain(CheckWithinDomains<UVT>{ { {-10, 10}}, checkRelativeErr, getDefaultTolerance<UVT>() })
            .setTrialCount(125536)
            .setTestSeed(TestSeed());
        test_unary<vec>(
            NAME_INFO(acos),
            RESOLVE_OVERLOAD(local_acos),
            [](vec v) { return v.acos(); },
            test_case);
    }
    TYPED_TEST(InverseTrigonometric, ATan) {
        bool checkRelativeErr = is_complex<ValueType<TypeParam>>();
        using vec = TypeParam;
        using UVT = UvalueType<TypeParam>;
        auto test_case =
            TestingCase<vec>::getBuilder()
            .addDomain(CheckWithinDomains<UVT>{ { {-100, 100}}, checkRelativeErr, getDefaultTolerance<UVT>()})
            .setTrialCount(65536)
            .setTestSeed(TestSeed());
        test_unary<vec>(
            NAME_INFO(atan),
            RESOLVE_OVERLOAD(std::atan),
            [](vec v) { return v.atan(); },
            test_case,
            RESOLVE_OVERLOAD(filter_zero));
    }
    TYPED_TEST(Logarithm, Log) {
        using vec = TypeParam;
        test_unary<vec>(
            NAME_INFO(log),
            RESOLVE_OVERLOAD(std::log),
            [](const vec& v) { return v.log(); },
            createDefaultUnaryTestCase<vec>(TestSeed()));
    }
    TYPED_TEST(LogarithmReals, Log2) {
        using vec = TypeParam;
        test_unary<vec>(
            NAME_INFO(log2),
            RESOLVE_OVERLOAD(local_log2),
            [](const vec& v) { return v.log2(); },
            createDefaultUnaryTestCase<vec>(TestSeed()));
    }
    TYPED_TEST(Logarithm, Log10) {
        using vec = TypeParam;
        test_unary<vec>(
            NAME_INFO(log10),
            RESOLVE_OVERLOAD(std::log10),
            [](const vec& v) { return v.log10(); },
            createDefaultUnaryTestCase<vec>(TestSeed()));
    }
    TYPED_TEST(LogarithmReals, Log1p) {
        using vec = TypeParam;
        using UVT = UvalueType<TypeParam>;
        auto test_case =
            TestingCase<vec>::getBuilder()
            .addDomain(CheckWithinDomains<UVT>{ { {-1, 1000}}, true, getDefaultTolerance<UVT>()})
            .addDomain(CheckWithinDomains<UVT>{ { {1000, 1.e+30}}, true, getDefaultTolerance<UVT>()})
            .setTrialCount(65536)
            .setTestSeed(TestSeed());
        test_unary<vec>(
            NAME_INFO(log1p),
            RESOLVE_OVERLOAD(std::log1p),
            [](const vec& v) { return v.log1p(); },
            test_case);
    }
    TYPED_TEST(Exponents, Exp) {
        using vec = TypeParam;
        test_unary<vec>(
            NAME_INFO(exp),
            RESOLVE_OVERLOAD(std::exp),
            [](const vec& v) { return v.exp(); },
            createDefaultUnaryTestCase<vec>(TestSeed()));
    }
    TYPED_TEST(Exponents, Expm1) {
        using vec = TypeParam;
        test_unary<vec>(
            NAME_INFO(expm1),
            RESOLVE_OVERLOAD(std::expm1),
            [](const vec& v) { return v.expm1(); },
            createDefaultUnaryTestCase<vec>(TestSeed(), false, true));
    }
    TYPED_TEST(ErrorFunctions, Erf) {
        using vec = TypeParam;
        test_unary<vec>(
            NAME_INFO(erf),
            RESOLVE_OVERLOAD(std::erf),
            [](const vec& v) { return v.erf(); },
            createDefaultUnaryTestCase<vec>(TestSeed(), false, true));
    }
    TYPED_TEST(ErrorFunctions, Erfc) {
        using vec = TypeParam;
        test_unary<vec>(
            NAME_INFO(erfc),
            RESOLVE_OVERLOAD(std::erfc),
            [](const vec& v) { return v.erfc(); },
            createDefaultUnaryTestCase<vec>(TestSeed(), false, true));
    }
    TYPED_TEST(ErrorFunctions, Erfinv) {
        using vec = TypeParam;
        test_unary<vec>(
            NAME_INFO(erfinv),
            RESOLVE_OVERLOAD(calc_erfinv),
            [](const vec& v) { return v.erfinv(); },
            createDefaultUnaryTestCase<vec>(TestSeed(), false, true));
    }
    TYPED_TEST(Nan, IsNan) {
        using vec = TypeParam;
        using VT = ValueType<TypeParam>;
        // NOLINTNEXTLINE(cppcoreguidelines-avoid-c-arrays,modernize-avoid-c-arrays)
        CACHE_ALIGN VT test_vals[vec::size()];
        // NOLINTNEXTLINE(cppcoreguidelines-avoid-c-arrays,modernize-avoid-c-arrays)
        CACHE_ALIGN VT expected_vals[vec::size()];
        auto vals = 1 << (vec::size());
        for (const auto val : c10::irange(vals)) {
          for (int i = 0; i < vec::size(); ++i) {
            if (val & (1 << i)) {
              test_vals[i] = std::numeric_limits<VT>::quiet_NaN();
              // All bits are set to 1 if true, otherwise 0.
              // same rule as at::Vectorized<T>::binary_pred.
              std::memset(static_cast<void*>(&expected_vals[i]), 0xFF, sizeof(VT));
            } else {
              test_vals[i] = (VT)0.123;
              std::memset(static_cast<void*>(&expected_vals[i]), 0, sizeof(VT));
            }
          }
          vec actual = vec::loadu(test_vals).isnan();
          vec expected = vec::loadu(expected_vals);
          AssertVectorized<vec>(NAME_INFO(isnan), expected, actual).check();
        }
    }
    TYPED_TEST(LGamma, LGamma) {
        using vec = TypeParam;
        using UVT = UvalueType<vec>;
        UVT tolerance = getDefaultTolerance<UVT>();
        // double: 2e+305  float: 4e+36 (https://sleef.org/purec.xhtml#eg)
        UVT maxCorrect = std::is_same_v<UVT, float> ? (UVT)4e+36 : (UVT)2e+305;
        TestingCase<vec> testCase = TestingCase<vec>::getBuilder()
            .addDomain(CheckWithinDomains<UVT>{ { {(UVT)-100, (UVT)0}}, true, tolerance})
            .addDomain(CheckWithinDomains<UVT>{ { {(UVT)0, (UVT)1000 }}, true, tolerance})
            .addDomain(CheckWithinDomains<UVT>{ { {(UVT)1000, maxCorrect }}, true, tolerance})
            .setTestSeed(TestSeed());
        test_unary<vec>(
            NAME_INFO(lgamma),
            RESOLVE_OVERLOAD(std::lgamma),
            [](vec v) { return v.lgamma(); },
            testCase);
    }
    TYPED_TEST(InverseTrigonometricReal, ATan2) {
        using vec = TypeParam;
        test_binary<vec>(
            NAME_INFO(atan2),
            RESOLVE_OVERLOAD(std::atan2),
            [](vec v0, vec v1) {
                return v0.atan2(v1);
            },
            createDefaultBinaryTestCase<vec>(TestSeed()));
    }
    TYPED_TEST(Pow, Pow) {
        using vec = TypeParam;
        test_binary<vec>(
            NAME_INFO(pow),
            RESOLVE_OVERLOAD(std::pow),
            [](vec v0, vec v1) { return v0.pow(v1); },
            createDefaultBinaryTestCase<vec>(TestSeed(), false, true));
    }
    TYPED_TEST(RealTests, Hypot) {
        using vec = TypeParam;
        test_binary<vec>(
            NAME_INFO(hypot),
            RESOLVE_OVERLOAD(std::hypot),
            [](vec v0, vec v1) { return v0.hypot(v1); },
            createDefaultBinaryTestCase<vec>(TestSeed(), false, true));
    }
    TYPED_TEST(RealTests, NextAfter) {
        using vec = TypeParam;
        test_binary<vec>(
            NAME_INFO(nextafter),
            RESOLVE_OVERLOAD(std::nextafter),
            [](vec v0, vec v1) { return v0.nextafter(v1); },
            createDefaultBinaryTestCase<vec>(TestSeed(), false, true));
    }
    TYPED_TEST(Interleave, Interleave) {
        using vec = TypeParam;
        using VT = ValueType<TypeParam>;
        constexpr auto N = vec::size() * 2LL;
        // NOLINTNEXTLINE(cppcoreguidelines-avoid-c-arrays,modernize-avoid-c-arrays)
        CACHE_ALIGN VT vals[N];
        // NOLINTNEXTLINE(cppcoreguidelines-avoid-c-arrays,modernize-avoid-c-arrays)
        CACHE_ALIGN VT interleaved[N];
        auto seed = TestSeed();
        ValueGen<VT> generator(seed);
        for (VT& v : vals) {
            v = generator.get();
        }
        copy_interleave(vals, interleaved);
        auto a = vec::loadu(vals);
        auto b = vec::loadu(vals + vec::size());
        auto cc = interleave2(a, b);
        AssertVectorized<vec>(NAME_INFO(Interleave FirstHalf), std::get<0>(cc), vec::loadu(interleaved)).check(true);
        AssertVectorized<vec>(NAME_INFO(Interleave SecondHalf), std::get<1>(cc), vec::loadu(interleaved + vec::size())).check(true);
    }
    TYPED_TEST(Interleave, DeInterleave) {
        using vec = TypeParam;
        using VT = ValueType<TypeParam>;
        constexpr auto N = vec::size() * 2LL;
        // NOLINTNEXTLINE(cppcoreguidelines-avoid-c-arrays,modernize-avoid-c-arrays)
        CACHE_ALIGN VT vals[N];
        // NOLINTNEXTLINE(cppcoreguidelines-avoid-c-arrays,modernize-avoid-c-arrays)
        CACHE_ALIGN VT interleaved[N];
        auto seed = TestSeed();
        ValueGen<VT> generator(seed);
        for (VT& v : vals) {
            v = generator.get();
        }
        copy_interleave(vals, interleaved);
        // test interleaved with vals this time
        auto a = vec::loadu(interleaved);
        auto b = vec::loadu(interleaved + vec::size());
        auto cc = deinterleave2(a, b);
        AssertVectorized<vec>(NAME_INFO(DeInterleave FirstHalf), std::get<0>(cc), vec::loadu(vals)).check(true);
        AssertVectorized<vec>(NAME_INFO(DeInterleave SecondHalf), std::get<1>(cc), vec::loadu(vals + vec::size())).check(true);
    }
    TYPED_TEST(Arithmetics, Plus) {
        using vec = TypeParam;
        using VT = ValueType<TypeParam>;
        test_binary<vec>(
            NAME_INFO(plus),
            std::plus<VT>(),
            [](const vec& v0, const vec& v1) -> vec {
                return v0 + v1;
            },
            createDefaultBinaryTestCase<vec>(TestSeed()),
                RESOLVE_OVERLOAD(filter_add_overflow));
    }
    TYPED_TEST(Arithmetics, Minus) {
        using vec = TypeParam;
        using VT = ValueType<TypeParam>;
        test_binary<vec>(
            NAME_INFO(minus),
            std::minus<VT>(),
            [](const vec& v0, const vec& v1) -> vec {
                return v0 - v1;
            },
            createDefaultBinaryTestCase<vec>(TestSeed()),
                RESOLVE_OVERLOAD(filter_sub_overflow));
    }
    TYPED_TEST(Arithmetics, Multiplication) {
        using vec = TypeParam;
        test_binary<vec>(
            NAME_INFO(mult),
            RESOLVE_OVERLOAD(local_multiply),
            [](const vec& v0, const vec& v1) { return v0 * v1; },
            createDefaultBinaryTestCase<vec>(TestSeed(), false, true),
            RESOLVE_OVERLOAD(filter_mult_overflow));
    }
    TYPED_TEST(Arithmetics, Division) {
        using vec = TypeParam;
        TestSeed seed;
        test_binary<vec>(
            NAME_INFO(division),
            RESOLVE_OVERLOAD(local_division),
            [](const vec& v0, const vec& v1) { return v0 / v1; },
            createDefaultBinaryTestCase<vec>(seed),
            RESOLVE_OVERLOAD(filter_div_ub));
    }
    TYPED_TEST(Bitwise, BitAnd) {
        using vec = TypeParam;
        test_binary<vec>(
            NAME_INFO(bit_and),
            RESOLVE_OVERLOAD(local_and),
            [](const vec& v0, const vec& v1) { return v0 & v1; },
            createDefaultBinaryTestCase<vec>(TestSeed(), true));
    }
    TYPED_TEST(Bitwise, BitOr) {
        using vec = TypeParam;
        test_binary<vec>(
            NAME_INFO(bit_or),
            RESOLVE_OVERLOAD(local_or),
            [](const vec& v0, const vec& v1) { return v0 | v1; },
            createDefaultBinaryTestCase<vec>(TestSeed(), true));
    }
    TYPED_TEST(Bitwise, BitXor) {
        using vec = TypeParam;
        test_binary<vec>(
            NAME_INFO(bit_xor),
            RESOLVE_OVERLOAD(local_xor),
            [](const vec& v0, const vec& v1) { return v0 ^ v1; },
            createDefaultBinaryTestCase<vec>(TestSeed(), true));
    }
    TYPED_TEST(Comparison, Equal) {
        using vec = TypeParam;
        using VT = ValueType<TypeParam>;
        test_binary<vec>(
            NAME_INFO(== ),
            [](const VT& v1, const VT& v2) {return func_cmp(std::equal_to<VT>(), v1, v2); },
            [](const vec& v0, const vec& v1) { return v0 == v1; },
            createDefaultBinaryTestCase<vec>(TestSeed(), true));
    }
    TYPED_TEST(Comparison, NotEqual) {
        using vec = TypeParam;
        using VT = ValueType<TypeParam>;
        test_binary<vec>(
            NAME_INFO(!= ),
            [](const VT& v1, const VT& v2) {return func_cmp(std::not_equal_to<VT>(), v1, v2); },
            [](const vec& v0, const vec& v1) { return v0 != v1; },
            createDefaultBinaryTestCase<vec>(TestSeed(), true));
    }
    TYPED_TEST(Comparison, Greater) {
        using vec = TypeParam;
        using VT = ValueType<TypeParam>;
        test_binary<vec>(
            NAME_INFO(> ),
            [](const VT& v1, const VT& v2) {return func_cmp(std::greater<VT>(), v1, v2); },
            [](const vec& v0, const vec& v1) { return v0 > v1; },
            createDefaultBinaryTestCase<vec>(TestSeed(), true));
    }
    TYPED_TEST(Comparison, Less) {
        using vec = TypeParam;
        using VT = ValueType<TypeParam>;
        test_binary<vec>(
            NAME_INFO(< ),
            [](const VT& v1, const VT& v2) {return func_cmp(std::less<VT>(), v1, v2); },
            [](const vec& v0, const vec& v1) { return v0 < v1; },
            createDefaultBinaryTestCase<vec>(TestSeed(), true));
    }
    TYPED_TEST(Comparison, GreaterEqual) {
        using vec = TypeParam;
        using VT = ValueType<TypeParam>;
        test_binary<vec>(
            NAME_INFO(>= ),
            [](const VT& v1, const VT& v2) {return func_cmp(std::greater_equal<VT>(), v1, v2); },
            [](const vec& v0, const vec& v1) { return v0 >= v1; },
            createDefaultBinaryTestCase<vec>(TestSeed(), true));
    }
    TYPED_TEST(Comparison, LessEqual) {
        using vec = TypeParam;
        using VT = ValueType<TypeParam>;
        test_binary<vec>(
            NAME_INFO(<= ),
            [](const VT& v1, const VT& v2) {return func_cmp(std::less_equal<VT>(), v1, v2); },
            [](const vec& v0, const vec& v1) { return v0 <= v1; },
            createDefaultBinaryTestCase<vec>(TestSeed(), true));
    }
    TYPED_TEST(MinMax, Minimum) {
        using vec = TypeParam;
        using VT = ValueType<TypeParam>;
        test_binary<vec>(
            NAME_INFO(minimum),
            minimum<VT>,
            [](const vec& v0, const vec& v1) {
                return minimum(v0, v1);
            },
            createDefaultBinaryTestCase<vec>(TestSeed()));
    }
    TYPED_TEST(MinMax, Maximum) {
        using vec = TypeParam;
        using VT = ValueType<TypeParam>;
        test_binary<vec>(
            NAME_INFO(maximum),
            maximum<VT>,
            [](const vec& v0, const vec& v1) {
                return maximum(v0, v1);
            },
            createDefaultBinaryTestCase<vec>(TestSeed()));
    }
    TYPED_TEST(MinMax, ClampMin) {
        using vec = TypeParam;
        using VT = ValueType<TypeParam>;
        test_binary<vec>(
            NAME_INFO(clamp min),
            clamp_min<VT>,
            [](const vec& v0, const vec& v1) {
                return clamp_min(v0, v1);
            },
            createDefaultBinaryTestCase<vec>(TestSeed()));
    }
    TYPED_TEST(MinMax, ClampMax) {
        using vec = TypeParam;
        using VT = ValueType<TypeParam>;
        test_binary<vec>(
            NAME_INFO(clamp max),
            clamp_max<VT>,
            [](const vec& v0, const vec& v1) {
                return clamp_max(v0, v1);
            },
            createDefaultBinaryTestCase<vec>(TestSeed()));
    }
    TYPED_TEST(MinMax, Clamp) {
        using vec = TypeParam;
        using VT = ValueType<TypeParam>;
        test_ternary<vec>(
            NAME_INFO(clamp), clamp<VT>,
            [](const vec& v0, const vec& v1, const vec& v2) {
                return clamp(v0, v1, v2);
            },
            createDefaultTernaryTestCase<vec>(TestSeed()),
                RESOLVE_OVERLOAD(filter_clamp));
    }
    TYPED_TEST(BitwiseFloatsAdditional, ZeroMask) {
        using vec = TypeParam;
        using VT = ValueType<TypeParam>;
        // NOLINTNEXTLINE(cppcoreguidelines-avoid-c-arrays,modernize-avoid-c-arrays)
        CACHE_ALIGN VT test_vals[vec::size()];
        //all sets will be within 0  2^(n-1)
        auto power_sets = 1 << (vec::size());
        for (const auto expected : c10::irange(power_sets)) {
            // generate test_val based on expected
            for (int i = 0; i < vec::size(); ++i)
            {
                if (expected & (1 << i)) {
                    test_vals[i] = (VT)0;
                }
                else {
                    test_vals[i] = (VT)0.897;
                }
            }
            int actual = vec::loadu(test_vals).zero_mask();
            ASSERT_EQ(expected, actual) << "Failure Details:\n"
                << std::hex << "Expected:\n#\t" << expected
                << "\nActual:\n#\t" << actual;
        }
    }
    TYPED_TEST(BitwiseFloatsAdditional, Convert) {
        using vec = TypeParam;
        using VT = ValueType<TypeParam>;
        using IntVT = at::vec::int_same_size_t<VT>;

        // verify float to int
        // NOLINTNEXTLINE(cppcoreguidelines-avoid-c-arrays,modernize-avoid-c-arrays)
        CACHE_ALIGN VT input1[vec::size()];
        // NOLINTNEXTLINE(cppcoreguidelines-avoid-c-arrays,modernize-avoid-c-arrays)
        CACHE_ALIGN IntVT expected_vals1[vec::size()];
        // NOLINTNEXTLINE(cppcoreguidelines-avoid-c-arrays,modernize-avoid-c-arrays)
        CACHE_ALIGN IntVT actual_vals1[vec::size()];
        for (int64_t i = 0; i < vec::size(); i++) {
            input1[i] = (VT)i * (VT)2.1 + (VT)0.5;
            expected_vals1[i] = static_cast<IntVT>(input1[i]);
        }
        at::vec::convert(input1, actual_vals1, vec::size());
        auto expected1 = VecType<IntVT>::loadu(expected_vals1);
        auto actual1 = VecType<IntVT>::loadu(actual_vals1);
        if (AssertVectorized<VecType<IntVT>>(NAME_INFO(test_convert_to_int), expected1, actual1).check()) {
          return;
        }

        // verify int to float
        // NOLINTNEXTLINE(cppcoreguidelines-avoid-c-arrays,modernize-avoid-c-arrays)
        CACHE_ALIGN IntVT input2[vec::size()];
        // NOLINTNEXTLINE(cppcoreguidelines-avoid-c-arrays,modernize-avoid-c-arrays)
        CACHE_ALIGN VT expected_vals2[vec::size()];
        // NOLINTNEXTLINE(cppcoreguidelines-avoid-c-arrays,modernize-avoid-c-arrays)
        CACHE_ALIGN VT actual_vals2[vec::size()];
        for (int64_t i = 0; i < vec::size(); i++) {
            input2[i] = (IntVT)i * (IntVT)2 + (IntVT)1;
            expected_vals2[i] = (VT)input2[i];
        }
        at::vec::convert(input2, actual_vals2, vec::size());
        auto expected2 = vec::loadu(expected_vals2);
        auto actual2 = vec::loadu(actual_vals2);
        AssertVectorized<vec>(NAME_INFO(test_convert_to_float), expected2, actual2).check();
    }
    TYPED_TEST(BitwiseFloatsAdditional, Fmadd) {
        using vec = TypeParam;
        using VT = ValueType<TypeParam>;

        auto test_case = TestingCase<vec>::getBuilder()
          .addDomain(CheckWithinDomains<VT>{
              {{(VT)-1000, (VT)1000}, {(VT)-1000, (VT)1000}, {(VT)-1000, (VT)1000}},
              true, getDefaultTolerance<VT>()})
          .setTestSeed(TestSeed());

        test_ternary<vec>(
            NAME_INFO(clamp), RESOLVE_OVERLOAD(local_fmadd),
            [](const vec& v0, const vec& v1, const vec& v2) {
                return at::vec::fmadd(v0, v1, v2);
            },
            test_case,
            RESOLVE_OVERLOAD(filter_fmadd));
    }
    template<typename vec, typename VT, int64_t mask>
    typename std::enable_if_t<(mask < 0 || mask> 255), void>
    // NOLINTNEXTLINE(cppcoreguidelines-avoid-c-arrays,modernize-avoid-c-arrays)
    test_blend(VT expected_val[vec::size()], VT a[vec::size()], VT b[vec::size()])
    {
    }
    template<typename vec, typename VT, int64_t mask>
    typename std::enable_if_t<(mask >= 0 && mask <= 255), void>
    // NOLINTNEXTLINE(cppcoreguidelines-avoid-c-arrays,modernize-avoid-c-arrays)
    test_blend(VT expected_val[vec::size()], VT a[vec::size()], VT b[vec::size()]) {
        // generate expected_val
        int64_t m = mask;
        for (int64_t i = 0; i < vec::size(); i++) {
            expected_val[i] = (m & 0x01) ? b[i] : a[i];
            m = m >> 1;
        }
        // test with blend
        auto vec_a = vec::loadu(a);
        auto vec_b = vec::loadu(b);
        auto expected = vec::loadu(expected_val);
        auto actual = vec::template blend<mask>(vec_a, vec_b);
        auto mask_str = std::string("\nblend mask: ") + std::to_string(mask);
        if (AssertVectorized<vec>(std::string(NAME_INFO(test_blend)) + mask_str, expected, actual).check()) return;
        test_blend<vec, VT, mask - 1>(expected_val, a, b);
    }
    template<typename vec, typename VT, int64_t idx, int64_t N>
    std::enable_if_t<(!is_complex<VT>::value && idx == N), bool>
    // NOLINTNEXTLINE(cppcoreguidelines-avoid-c-arrays,modernize-avoid-c-arrays)
    test_blendv(VT expected_val[vec::size()], VT a[vec::size()], VT b[vec::size()], VT mask[vec::size()]) {
        using bit_rep = BitType<VT>;
        // generate expected_val
        for (int64_t i = 0; i < vec::size(); i++) {
            bit_rep hex_mask = 0;
            hex_mask=c10::bit_cast<bit_rep>(mask[i]);
            expected_val[i] = (hex_mask & 0x01) ? b[i] : a[i];
        }
        // test with blendv
        auto vec_a = vec::loadu(a);
        auto vec_b = vec::loadu(b);
        auto vec_m = vec::loadu(mask);
        auto expected = vec::loadu(expected_val);
        auto actual = vec::blendv(vec_a, vec_b, vec_m);
        auto mask_str = std::string("\nblendv mask: ");
        for (int64_t i = 0; i < vec::size(); i++) {
            mask_str += std::to_string(mask[i]) + " ";
        }
        if (AssertVectorized<vec>(std::string(NAME_INFO(test_blendv)) + mask_str, expected, actual).check()) {
            return false;
        }
        return true;
    }
    template<typename vec, typename VT, int64_t idx, int64_t N>
    std::enable_if_t<(!is_complex<VT>::value && idx != N), bool>
    // NOLINTNEXTLINE(cppcoreguidelines-avoid-c-arrays,modernize-avoid-c-arrays)
    test_blendv(VT expected_val[vec::size()], VT a[vec::size()], VT b[vec::size()], VT mask[vec::size()]) {
        // shuffle mask and do blendv test
        VT m = mask[idx];
        if (!test_blendv<vec, VT, idx+1, N>(expected_val, a, b, mask)) return false;
        if (m != (VT)0) {
          mask[idx] = (VT)0;
        }
        else {
          int64_t hex_mask = 0xFFFFFFFFFFFFFFFF;
          std::memcpy(&mask[idx], &hex_mask, sizeof(VT));
        }
        if (!test_blendv<vec, VT, idx+1, N>(expected_val, a, b, mask)) return false;
        mask[idx] = m;
        return true;
    }
    template<typename T, int N>
    // NOLINTNEXTLINE(cppcoreguidelines-avoid-c-arrays,modernize-avoid-c-arrays)
    void blend_init(T(&a)[N], T(&b)[N]) {
        a[0] = (T)1.0;
        b[0] = a[0] + (T)N;
        for (const auto i : c10::irange(1, N)) {
            a[i] = a[i - 1] + (T)(1.0);
            b[i] = b[i - 1] + (T)(1.0);
        }
    }
    TYPED_TEST(BitwiseFloatsAdditional, Blendv) {
        using vec = TypeParam;
        using VT = ValueType<TypeParam>;
        // NOLINTNEXTLINE(cppcoreguidelines-avoid-c-arrays,modernize-avoid-c-arrays)
        CACHE_ALIGN VT a[vec::size()];
        // NOLINTNEXTLINE(cppcoreguidelines-avoid-c-arrays,modernize-avoid-c-arrays)
        CACHE_ALIGN VT b[vec::size()];
        // NOLINTNEXTLINE(cppcoreguidelines-avoid-c-arrays,modernize-avoid-c-arrays)
        CACHE_ALIGN VT mask[vec::size()] = {0};
        // NOLINTNEXTLINE(cppcoreguidelines-avoid-c-arrays,modernize-avoid-c-arrays)
        CACHE_ALIGN VT expected_val[vec::size()];
        blend_init(a, b);
        test_blendv<vec, VT, 0, vec::size()>(expected_val, a, b, mask);
    }
    TYPED_TEST(BitwiseFloatsAdditional2, Blend) {
        using vec = TypeParam;
        using VT = ValueType<TypeParam>;
        // NOLINTNEXTLINE(cppcoreguidelines-avoid-c-arrays,modernize-avoid-c-arrays)
        CACHE_ALIGN VT a[vec::size()];
        // NOLINTNEXTLINE(cppcoreguidelines-avoid-c-arrays,modernize-avoid-c-arrays)
        CACHE_ALIGN VT b[vec::size()];
        // NOLINTNEXTLINE(cppcoreguidelines-avoid-c-arrays,modernize-avoid-c-arrays)
        CACHE_ALIGN VT expected_val[vec::size()];
        blend_init(a, b);
        constexpr int64_t power_sets = 1LL << (vec::size());
        test_blend<vec, VT, power_sets - 1>(expected_val, a, b);
    }
    template<typename vec, typename VT>
    // NOLINTNEXTLINE(cppcoreguidelines-avoid-c-arrays,modernize-avoid-c-arrays)
    void test_set(VT expected_val[vec::size()], VT a[vec::size()], VT b[vec::size()], int64_t count){
        if (count < 0) return;
        //generate expected_val
        for (int64_t i = 0; i < vec::size(); i++) {
            expected_val[i] = (i < count) ? b[i] : a[i];
        }
        // test with set
        auto vec_a = vec::loadu(a);
        auto vec_b = vec::loadu(b);
        auto expected = vec::loadu(expected_val);
        auto actual = vec::set(vec_a, vec_b, count);

        auto count_str = std::string("\ncount: ") + std::to_string(count);
        if (AssertVectorized<vec>(std::string(NAME_INFO(test_set)) + count_str, expected, actual).check()) {
          return;
        }
        test_set<vec, VT>(expected_val, a, b, (count == 0 ? -1 : count / 2));
    }
    TYPED_TEST(BitwiseFloatsAdditional2, Set) {
        using vec = TypeParam;
        using VT = ValueType<TypeParam>;
        // NOLINTNEXTLINE(cppcoreguidelines-avoid-c-arrays,modernize-avoid-c-arrays)
        CACHE_ALIGN VT a[vec::size()];
        // NOLINTNEXTLINE(cppcoreguidelines-avoid-c-arrays,modernize-avoid-c-arrays)
        CACHE_ALIGN VT b[vec::size()];
        // NOLINTNEXTLINE(cppcoreguidelines-avoid-c-arrays,modernize-avoid-c-arrays)
        CACHE_ALIGN VT expected_val[vec::size()];
        blend_init(a, b);
        test_set<vec, VT>(expected_val, a, b, vec::size());
    }
    template<typename T>
    std::enable_if_t<!is_complex<T>::value, void>
    arange_init(T& base, T& step) {
        base = (T)5.0;
        step = (T)2.0;
    }
    template<typename T>
    std::enable_if_t<is_complex<T>::value, void>
    arange_init(T& base, T& step) {
       base = T(5.0, 5.0);
       step = T(2.0, 3.0);
    }
    TYPED_TEST(RangeFactories, Arange) {
        using vec = TypeParam;
        using VT = ValueType<TypeParam>;
        using UVT = UvalueType<TypeParam>;
        // NOLINTNEXTLINE(cppcoreguidelines-avoid-c-arrays,modernize-avoid-c-arrays)
        CACHE_ALIGN VT expected_val[vec::size()];
        VT base, step;
        arange_init(base, step);
        for (int64_t i = 0; i < vec::size(); i++) {
            expected_val[i] = base + VT((UVT)i) * step;
        }
        auto expected = vec::loadu(expected_val);
        auto actual = vec::arange(base, step);
        AssertVectorized<vec>(NAME_INFO(test_arange), expected, actual).check();
    }
    TEST(ComplexTests, TestComplexFloatImagRealConj) {
        // NOLINTNEXTLINE(cppcoreguidelines-avoid-magic-numbers,cppcoreguidelines-avoid-c-arrays,modernize-avoid-c-arrays)
        float aa[] = { 1.5488e-28,2.5488e-28,3.5488e-28,4.5488e-28,5.5488e-28,6.5488e-28,7.5488e-28,8.5488e-28,
                       9.5488e-28,10.5488e-28,11.5488e-28,12.5488e-28,13.5488e-28,14.5488e-28,15.5488e-28,16.5488e-28};
        // NOLINTNEXTLINE(cppcoreguidelines-avoid-magic-numbers,cppcoreguidelines-avoid-c-arrays,modernize-avoid-c-arrays)
        float exp[] = { aa[0],0,aa[2],0,aa[4],0,aa[6],0,aa[8],0,aa[10],0,aa[12],0,aa[14],0 };
        // NOLINTNEXTLINE(cppcoreguidelines-avoid-magic-numbers,cppcoreguidelines-avoid-c-arrays,modernize-avoid-c-arrays)
        float exp3[] = { aa[1],0,aa[3],0,aa[5],0,aa[7],0,aa[9],0,aa[11],0,aa[13],0,aa[15],0 };
        // NOLINTNEXTLINE(cppcoreguidelines-avoid-magic-numbers,cppcoreguidelines-avoid-c-arrays,modernize-avoid-c-arrays)
        float exp4[] = { 1.5488e-28, -2.5488e-28,3.5488e-28,-4.5488e-28,
                         5.5488e-28,-6.5488e-28,7.5488e-28,-8.5488e-28,
                         9.5488e-28,-10.5488e-28,11.5488e-28,-12.5488e-28,
                         13.5488e-28,-14.5488e-28,15.5488e-28,-16.5488e-28 };
        auto a = vcomplex::loadu(aa);
        auto actual1 = a.real();
        auto actual3 = a.imag();
        auto actual4 = a.conj();
        auto expected1 = vcomplex::loadu(exp);
        auto expected3 = vcomplex::loadu(exp3);
        auto expected4 = vcomplex::loadu(exp4);
        AssertVectorized<vcomplex>(NAME_INFO(complex real), expected1, actual1).check();
        AssertVectorized<vcomplex>(NAME_INFO(complex imag), expected3, actual3).check();
        AssertVectorized<vcomplex>(NAME_INFO(complex conj), expected4, actual4).check();
    }
    TEST(ComplexTests, TestComplexConstructor) {
        auto actual1 = vcomplex(1.0);
        auto expected1 = vcomplex(Complex<float>(1.0));
        AssertVectorized<vcomplex>(NAME_INFO(complex constructor), expected1, actual1).check();
    }
    TYPED_TEST(QuantizationTests, Quantize) {
        using vec = TypeParam;
        using underlying = ValueType<vec>;
        constexpr int trials = 4000;
        // NOLINTNEXTLINE(bugprone-signed-char-misuse)
        constexpr int min_val = std::numeric_limits<underlying>::min();
        constexpr int max_val = std::numeric_limits<underlying>::max();
        constexpr int el_count = vfloat::size();
        // NOLINTNEXTLINE(cppcoreguidelines-avoid-c-arrays,modernize-avoid-c-arrays)
        CACHE_ALIGN float unit_float_vec[el_count];
        // NOLINTNEXTLINE(cppcoreguidelines-avoid-c-arrays,modernize-avoid-c-arrays)
        CACHE_ALIGN underlying expected_qint_vals[vec::size()];
        typename vec::float_vec_return_type  float_ret;
        auto seed = TestSeed();
        //zero point
        ValueGen<int> generator_zp(min_val, max_val, seed);
        //scale
        ValueGen<float> generator_sc(1.f, 15.f, seed.add(1));
        //value
        float minv = static_cast<float>(static_cast<double>(min_val) * 2.0);
        float maxv = static_cast<float>(static_cast<double>(max_val) * 2.0);
        ValueGen<float> gen(minv, maxv, seed.add(2));
        for (C10_UNUSED const auto i : c10::irange(trials)) {
            float scale = generator_sc.get();
            float inv_scale = 1.0f / static_cast<float>(scale);
            auto zero_point_val = generator_zp.get();
            int index = 0;
            for (int j = 0; j < vec::float_num_vecs(); j++) {
                //generate vals
                for (auto& v : unit_float_vec) {
                    v = gen.get();
                    expected_qint_vals[index] = quantize_val<underlying>(scale, zero_point_val, v);
                    index++;
                }
                float_ret[j] = vfloat::loadu(unit_float_vec);
            }
            auto expected = vec::loadu(expected_qint_vals);
            auto actual = vec::quantize(float_ret, scale, zero_point_val, inv_scale);
            if (AssertVectorized<vec>(NAME_INFO(Quantize), expected, actual).check()) return;
        } //trials;
    }
#if (defined(CPU_CAPABILITY_AVX2) ||  defined(CPU_CAPABILITY_AVX512))  && !defined(_MSC_VER)
    // This test case aims to test at::vec::QuantizeAvx512 and
    // at::vec::QuantizeAVX2 which do not support CPU_CAPABILITY_DEFAULT case
    TYPED_TEST(Quantization8BitWithTailTests, QuantizeTile) {
      using vec = TypeParam;
      using underlying = ValueType<vec>;
      constexpr int trials = 4000;
      // NOLINTNEXTLINE(bugprone-signed-char-misuse)
      constexpr int min_val = std::numeric_limits<underlying>::min();
      constexpr int max_val = std::numeric_limits<underlying>::max();
      constexpr int el_count = vfloat::size();
      // NOLINTNEXTLINE(cppcoreguidelines-avoid-c-arrays,modernize-avoid-c-arrays)
      CACHE_ALIGN float unit_float_vec[el_count];
      // NOLINTNEXTLINE(cppcoreguidelines-avoid-c-arrays,modernize-avoid-c-arrays)
      CACHE_ALIGN underlying expected_qint_vals[vec::size()];
      CACHE_ALIGN underlying actual_qint_vals[vec::size()];
      constexpr int tile_size = vec::size() - 1;
      typename vec::float_vec_return_type float_ret;
      auto seed = TestSeed();
      // zero point
      ValueGen<int> generator_zp(min_val, max_val, seed);
      // scale
      ValueGen<float> generator_sc(1.f, 15.f, seed.add(1));
      // value
      float minv = static_cast<float>(static_cast<double>(min_val) * 2.0);
      float maxv = static_cast<float>(static_cast<double>(max_val) * 2.0);
      ValueGen<float> gen(minv, maxv, seed.add(2));
      for (C10_UNUSED const auto i : c10::irange(trials)) {
        float scale = generator_sc.get();
        float inv_scale = 1.0f / static_cast<float>(scale);
        auto zero_point_val = generator_zp.get();
        int index = 0;
        for (int j = 0; j < vec::float_num_vecs(); j++) {
          // generate vals
          for (auto& v : unit_float_vec) {
            v = gen.get();
            expected_qint_vals[index] =
                quantize_val<underlying>(scale, zero_point_val, v);
            index++;
          }
          float_ret[j] = vfloat::loadu(unit_float_vec);
        }
#if defined(CPU_CAPABILITY_AVX512)
        at::vec::QuantizeAvx512(
            (float*)float_ret.data(),
            actual_qint_vals,
            tile_size,
            inv_scale,
            zero_point_val);
#endif
#if defined(CPU_CAPABILITY_AVX2)
        at::vec::QuantizeAvx2(
            (float*)float_ret.data(),
            actual_qint_vals,
            tile_size,
            inv_scale,
            zero_point_val);
#endif
        expected_qint_vals[tile_size] = 0;
        actual_qint_vals[tile_size] = 0;
        auto expected = vec::loadu(expected_qint_vals);
        auto actual = vec::loadu(actual_qint_vals);
        if (AssertVectorized<vec>(NAME_INFO(QuantizeTile), expected, actual)
                .check())
          return;
      } // trials;
    }
#endif
    TYPED_TEST(QuantizationTests, DeQuantize) {
        using vec = TypeParam;
        using underlying = ValueType<vec>;
        constexpr bool is_large = sizeof(underlying) > 1;
        constexpr int trials = is_large ? 4000 : std::numeric_limits<underlying>::max() / 2;
        constexpr int min_val = is_large ? -2190 : std::numeric_limits<underlying>::min();
        constexpr int max_val = is_large ? 2199 : std::numeric_limits<underlying>::max();
        // NOLINTNEXTLINE(cppcoreguidelines-avoid-c-arrays,modernize-avoid-c-arrays)
        CACHE_ALIGN float unit_exp_vals[vfloat::size()];
        // NOLINTNEXTLINE(cppcoreguidelines-avoid-c-arrays,modernize-avoid-c-arrays)
        CACHE_ALIGN underlying qint_vals[vec::size()];
#if  defined(CHECK_DEQUANT_WITH_LOW_PRECISION)
        std::cout << "Dequant will be tested with relative error " << 1.e-3f << std::endl;
#endif
        auto seed = TestSeed();
        ValueGen<int> generator(min_val, max_val, seed.add(1));
        //scale
        ValueGen<float> generator_sc(1.f, 15.f, seed.add(2));
        for (C10_UNUSED const auto i : c10::irange(trials)) {
            float scale = generator_sc.get();
            int32_t zero_point_val = generator.get();
            float scale_zp_premul = -(scale * zero_point_val);
            vfloat vf_scale = vfloat{ scale };
            vfloat vf_zp = vfloat{ static_cast<float>(zero_point_val) };
            vfloat vf_scale_zp = vfloat{ scale_zp_premul };
            //generate vals
            for (auto& x : qint_vals) {
                x = generator.get();
            }
            //get expected
            int index = 0;
            auto qint_vec = vec::loadu(qint_vals);
            auto actual_float_ret = qint_vec.dequantize(vf_scale, vf_zp, vf_scale_zp);
            for (int j = 0; j < vec::float_num_vecs(); j++) {
                for (auto& v : unit_exp_vals) {
                    v = dequantize_val(scale, zero_point_val, qint_vals[index]);
                    index++;
                }
                vfloat expected = vfloat::loadu(unit_exp_vals);
                const auto& actual = actual_float_ret[j];
#if  defined(CHECK_DEQUANT_WITH_LOW_PRECISION)
                if (AssertVectorized<vfloat>(NAME_INFO(DeQuantize), seed, expected, actual).check(false, true, 1.e-3f)) return;
#else
                if (AssertVectorized<vfloat>(NAME_INFO(DeQuantize), seed, expected, actual).check()) return;
#endif
            }
        } //trials;
    }
    TYPED_TEST(QuantizationTests, ReQuantizeFromInt) {
        using vec = TypeParam;
        using underlying = ValueType<vec>;
        constexpr int trials = 4000;
        constexpr int min_val = -65535;
        constexpr int max_val = 65535;
        constexpr int el_count = vint::size();
        // NOLINTNEXTLINE(cppcoreguidelines-avoid-c-arrays,modernize-avoid-c-arrays)
        CACHE_ALIGN c10::qint32 unit_int_vec[el_count];
        // NOLINTNEXTLINE(cppcoreguidelines-avoid-c-arrays,modernize-avoid-c-arrays)
        CACHE_ALIGN underlying expected_qint_vals[vec::size()];
        typename vec::int_vec_return_type  int_ret;
        auto seed = TestSeed();
        //zero point and value
        ValueGen<int32_t> generator(min_val, max_val, seed);
        //scale
        ValueGen<float> generator_sc(1.f, 15.f, seed.add(1));
        for (C10_UNUSED const auto i : c10::irange(trials)) {
            float multiplier = 1.f / (generator_sc.get());
            auto zero_point_val = generator.get();
            int index = 0;
            for (int j = 0; j < vec::float_num_vecs(); j++) {
                //generate vals
                for (auto& v : unit_int_vec) {
                    v = c10::qint32(generator.get());
                    expected_qint_vals[index] = requantize_from_int<underlying>(multiplier, zero_point_val, v.val_);
                    index++;
                }
                int_ret[j] = vqint::loadu(unit_int_vec);
            }
            auto expected = vec::loadu(expected_qint_vals);
            auto actual = vec::requantize_from_int(int_ret, multiplier, zero_point_val);
            if (AssertVectorized<vec>(NAME_INFO(ReQuantizeFromInt), seed, expected, actual).check()) {
                return;
            }
        } //trials;
    }
    TYPED_TEST(QuantizationTests, WideningSubtract) {
        using vec = TypeParam;
        using underlying = ValueType<vec>;
        constexpr bool is_large = sizeof(underlying) > 1;
        constexpr int trials = is_large ? 4000 : std::numeric_limits<underlying>::max() / 2;
        // NOLINTNEXTLINE(bugprone-signed-char-misuse)
        constexpr int min_val = std::numeric_limits<underlying>::min();
        constexpr int max_val = std::numeric_limits<underlying>::max();
        // NOLINTNEXTLINE(cppcoreguidelines-avoid-c-arrays,modernize-avoid-c-arrays)
        CACHE_ALIGN int32_t unit_exp_vals[vfloat::size()];
        // NOLINTNEXTLINE(cppcoreguidelines-avoid-c-arrays,modernize-avoid-c-arrays)
        CACHE_ALIGN underlying qint_vals[vec::size()];
        // NOLINTNEXTLINE(cppcoreguidelines-avoid-c-arrays,modernize-avoid-c-arrays)
        CACHE_ALIGN underlying qint_b[vec::size()];
        typename vec::int_vec_return_type  expected_int_ret;
        auto seed = TestSeed();
        ValueGen<underlying> generator(min_val, max_val, seed);
        for (C10_UNUSED const auto i : c10::irange(trials)) {
            //generate vals
            for (int j = 0; j < vec::size(); j++) {
                qint_vals[j] = generator.get();
                qint_b[j] = generator.get();
                if constexpr (std::is_same_v<underlying, int>) {
                    //filter overflow cases
                    filter_sub_overflow(qint_vals[j], qint_b[j]);
                }
            }
            int index = 0;
            auto qint_vec = vec::loadu(qint_vals);
            auto qint_vec_b = vec::loadu(qint_b);
            auto actual_int_ret = qint_vec.widening_subtract(qint_vec_b);
            for (int j = 0; j < vec::float_num_vecs(); j++) {
                for (auto& v : unit_exp_vals) {
                    v = widening_subtract(qint_vals[index], qint_b[index]);
                    index++;
                }
                auto expected = vqint::loadu(unit_exp_vals);
                const auto& actual = actual_int_ret[j];
                if (AssertVectorized<vqint>(NAME_INFO(WideningSubtract), seed, expected, actual).check()) return;
            }
        } //trials;
    }
    TYPED_TEST(QuantizationTests, Relu) {
        using vec = TypeParam;
        using VT = ValueType<TypeParam>;
        constexpr VT min_val = std::numeric_limits<VT>::min();
        constexpr VT max_val = std::numeric_limits<VT>::max();
        constexpr VT fake_zp = sizeof(VT) > 1 ? static_cast<VT>(65535) : static_cast<VT>(47);
        auto test_case = TestingCase<vec>::getBuilder()
            .addDomain(CheckWithinDomains<VT>{ { DomainRange<VT>{min_val, max_val}, DomainRange<VT>{(VT)0, (VT)fake_zp}} })
            .setTestSeed(TestSeed());
        test_binary<vec>(
            NAME_INFO(relu),
            RESOLVE_OVERLOAD(relu),
            [](const vec& v0, const vec& v1) {
                return v0.relu(v1);
            },
            test_case);
    }
    TYPED_TEST(QuantizationTests, Relu6) {
        using vec = TypeParam;
        using VT = ValueType<TypeParam>;
        constexpr VT min_val = std::numeric_limits<VT>::min();
        constexpr VT max_val = std::numeric_limits<VT>::max();
        constexpr VT fake_zp = sizeof(VT) > 1 ? static_cast<VT>(65535) : static_cast<VT>(47);
        constexpr VT temp = sizeof(VT) > 1 ? static_cast<VT>(12345) : static_cast<VT>(32);
        constexpr VT fake_qsix = fake_zp + temp;
        auto test_case = TestingCase<vec>::getBuilder()
            .addDomain(CheckWithinDomains<VT>{
                {
                    DomainRange<VT>{min_val, max_val},
                        DomainRange<VT>{(VT)0, (VT)fake_zp},
                        DomainRange<VT>{(VT)fake_zp, (VT)fake_qsix}
                }})
            .setTestSeed(TestSeed());
        test_ternary<vec>(
            NAME_INFO(relu6),
            RESOLVE_OVERLOAD(relu6),
            [](/*const*/ vec& v0, const vec& v1, const vec& v2) {
                return  v0.relu6(v1, v2);
            },
            test_case);
    }
    TYPED_TEST(FunctionalTests, Map) {
        using vec = TypeParam;
        using VT = ValueType<TypeParam>;
        constexpr auto R = 2LL; // residual
        constexpr auto N = vec::size() + R;
        CACHE_ALIGN VT x1[N];
        CACHE_ALIGN VT x2[N];
        CACHE_ALIGN VT x3[N];
        CACHE_ALIGN VT x4[N];
        CACHE_ALIGN VT y[N];
        CACHE_ALIGN VT ref_y[N];
        auto seed = TestSeed();
        ValueGen<VT> generator(VT(-100), VT(100), seed);
        for (const auto i : c10::irange(N)) {
          x1[i] = generator.get();
          x2[i] = generator.get();
          x3[i] = generator.get();
          x4[i] = generator.get();
        }
        auto cmp = [&](VT* y, VT* ref_y) {
          AssertVectorized<vec>(NAME_INFO(Map), vec::loadu(y), vec::loadu(ref_y)).check(true);
          AssertVectorized<vec>(NAME_INFO(Map), vec::loadu(y + vec::size(), R), vec::loadu(ref_y + vec::size(), R)).check(true);
        };
        // test map: y = x1
        at::vec::map<VT>([](vec x) { return x; }, y, x1, N);
        for (const auto i : c10::irange(N)) { ref_y[i] = x1[i]; }
        cmp(y, ref_y);
        // test map2: y = x1 + x2
        at::vec::map2<VT>([](vec x1, vec x2) { return x1 + x2; }, y, x1, x2, N);
        for (const auto i : c10::irange(N)) { ref_y[i] = x1[i] + x2[i]; }
        cmp(y, ref_y);
        // test map3: y = x1 + x2 + x3
        at::vec::map3<VT>([](vec x1, vec x2, vec x3) { return x1 + x2 + x3; }, y, x1, x2, x3, N);
        for (const auto i : c10::irange(N)) { ref_y[i] = x1[i] + x2[i] + x3[i]; }
        cmp(y, ref_y);
        // test map4: y = x1 + x2 + x3 + x4
        at::vec::map4<VT>([](vec x1, vec x2, vec x3, vec x4) { return x1 + x2 + x3 + x4; }, y, x1, x2, x3, x4, N);
        for (const auto i : c10::irange(N)) { ref_y[i] = x1[i] + x2[i] + x3[i] + x4[i]; }
        cmp(y, ref_y);
    }
      TYPED_TEST(FunctionalTestsReducedFloat, Reduce) {
      using vec = TypeParam;
      // Can't use ValueType<TypeParam> here:
      // Vectorized<BFloat16>::value_type returns uint16_t on AVX2/AVX512
      using VT = UholdType<TypeParam>;
      using RT = float; // reference
      constexpr auto R = 2LL; // residual
      constexpr auto N = vec::size() * 2 + R;
      CACHE_ALIGN RT x_f1[N];
      CACHE_ALIGN RT x_f2[N];
      CACHE_ALIGN RT x_f3[N];
      CACHE_ALIGN VT x_b1[N];
      CACHE_ALIGN VT x_b2[N];
      CACHE_ALIGN VT x_b3[N];
      auto seed = TestSeed();
      ValueGen<RT> generator(RT(-1), RT(1), seed);
      for (const auto i : c10::irange(N)) {
        x_f1[i] = generator.get();
        x_f2[i] = generator.get();
        x_f3[i] = generator.get();
        x_b1[i] = VT(x_f1[i]);
        x_b2[i] = VT(x_f2[i]);
        x_b3[i] = VT(x_f3[i]);
      }
      float atol = 0.01f;
      float rtol = 0.01f;
      auto cmp = [=](RT ref, VT val) { return std::abs(ref - val) <= atol + rtol * std::abs(val); };
      auto sum = [](auto& x, auto& y) { return x + y; };
      auto max = [](auto& x, auto& y) { return at::vec::maximum(x, y); };
      // ReduceAll
      for (int64_t len = 1; len <= N; len++) {
        auto y1 = at::vec::reduce_all<RT>(sum, x_f1, len);
        auto y2 = at::vec::reduce_all<VT>(sum, x_b1, len);
        ASSERT_TRUE(cmp(y1, y2)) << "Failure Details:\nTest Seed to reproduce: " << seed
            << "\nreduce_all, Length: " << len << "; fp32: " << y1 << "; bf16: " << RT(y2);
      }
      // Reduce2All
      for (int64_t len = 1; len <= N; len++) {
        auto y1 = at::vec::reduce2_all<RT>(sum, max, x_f1, len);
        auto y2 = at::vec::reduce2_all<VT>(sum, max, x_b1, len);
        ASSERT_TRUE(cmp(y1.first, y2.first) && cmp(y1.second, y2.second)) << "Failure Details:\nTest Seed to reproduce: " << seed
            << "\nreduce2_all, Length: " << len << "; fp32(fun1): " << y1.first << "; bf16(fun1): " << RT(y2.first)
            << "; fp32(fun2): " << y1.second << "; bf16(fun2): " << y2.second;
      }
      // MapReduceAll
      for (int64_t len = 1; len <= N; len++) {
        auto y1 = at::vec::map_reduce_all<RT>([](auto x) { return x - x.exp(); }, sum, x_f1, len);
        auto y2 = at::vec::map_reduce_all<VT>([](auto x) { return x - x.exp(); }, sum, x_b1, len);
        ASSERT_TRUE(cmp(y1, y2)) << "Failure Details:\nTest Seed to reproduce: " << seed
            << "\nmap_reduce_all, Length: " << len << "; fp32: " << y1 << "; bf16: " << RT(y2);
      }
      // Map2ReduceAll
      for (int64_t len = 1; len <= N; len++) {
        auto y1 = at::vec::map2_reduce_all<RT>([](auto x, auto y) { return x * y; }, sum, x_f1, x_f2, len);
        auto y2 = at::vec::map2_reduce_all<VT>([](auto x, auto y) { return x * y; }, sum, x_b1, x_b2, len);
        ASSERT_TRUE(cmp(y1, y2)) << "Failure Details:\nTest Seed to reproduce: " << seed
            << "\nmap2_reduce_all, Length: " << len << "; fp32: " << y1 << "; bf16: " << RT(y2);
      }
      // Map3ReduceAll
      for (int64_t len = 1; len <= N; len++) {
        auto y1 = at::vec::map3_reduce_all<RT>([](auto x, auto y, auto z) { return x * y + z; }, sum, x_f1, x_f2, x_f3, len);
        auto y2 = at::vec::map3_reduce_all<VT>([](auto x, auto y, auto z) { return x * y + z; }, sum, x_b1, x_b2, x_b3, len);
        ASSERT_TRUE(cmp(y1, y2)) << "Failure Details:\nTest Seed to reproduce: " << seed
            << "\nmap3_reduce_all, Length: " << len << "; fp32: " << y1 << "; bf16: " << RT(y2);
      }
    }
    TYPED_TEST(FunctionalTestsReducedFloat, Map) {
      using vec = TypeParam;
      using VT = UholdType<TypeParam>;
      using RT = float; // reference
      constexpr auto R = 2LL; // residual
      constexpr auto N = vec::size() * 2 + R;
      CACHE_ALIGN RT x_f1[N];
      CACHE_ALIGN RT x_f2[N];
      CACHE_ALIGN RT x_f3[N];
      CACHE_ALIGN RT x_f4[N];
      CACHE_ALIGN VT x_b1[N];
      CACHE_ALIGN VT x_b2[N];
      CACHE_ALIGN VT x_b3[N];
      CACHE_ALIGN VT x_b4[N];
      CACHE_ALIGN RT y_f[N];
      CACHE_ALIGN VT y_b[N];
      auto seed = TestSeed();
      ValueGen<RT> generator(RT(-1), RT(1), seed);
      for (const auto i : c10::irange(N)) {
        x_f1[i] = generator.get();
        x_f2[i] = generator.get();
        x_f3[i] = generator.get();
        x_f4[i] = generator.get();
        x_b1[i] = VT(x_f1[i]);
        x_b2[i] = VT(x_f2[i]);
        x_b3[i] = VT(x_f3[i]);
        x_b4[i] = VT(x_f4[i]);
      }
      float atol = 0.01f;
      float rtol = 0.01f;
      auto cmp = [=](RT ref, VT val) { return std::abs(ref - val) <= atol + rtol * std::abs(val); };
      // Map
      for (int64_t len = 1; len <= N; len++) {
        at::vec::map<RT>([](auto x) { return x; }, y_f, x_f1, len);
        at::vec::map<VT>([](auto x) { return x; }, y_b, x_b1, len);
        for (const auto i : c10::irange(len)) {
          ASSERT_TRUE(cmp(y_f[i], y_b[i])) << "Failure Details:\nTest Seed to reproduce: " << seed
              << "\nmap, Length: " << len << "; index: " << i << "; fp32 reference: " << y_f[i] << "; bf16 value: " << RT(y_b[i]);
        }
      }
      // Map - For float32 in, reduced floating points out
      for (int64_t len = 1; len <= N; len++) {
        at::vec::map<RT>([](auto x) { return x; }, y_f, x_f1, len);
        at::vec::map<VT>([](auto x) { return x; }, y_b, x_f1, len);
        for (const auto i : c10::irange(len)) {
          ASSERT_TRUE(cmp(y_f[i], y_b[i])) << "Failure Details:\nTest Seed to reproduce: " << seed
              << "\nmap, Length: " << len << "; index: " << i << "; fp32 reference: " << y_f[i] << "; bf16 value: " << RT(y_b[i]);
        }
      }
      // Map2
      for (int64_t len = 1; len <= N; len++) {
        at::vec::map2<RT>([](auto x, auto y) { return x + y; }, y_f, x_f1, x_f2, len);
        at::vec::map2<VT>([](auto x, auto y) { return x + y; }, y_b, x_b1, x_b2, len);
        for (const auto i : c10::irange(len)) {
          ASSERT_TRUE(cmp(y_f[i], y_b[i])) << "Failure Details:\nTest Seed to reproduce: " << seed
              << "\nmap2, Length: " << len << "; index: " << i << "; fp32 reference: " << y_f[i] << "; bf16 value: " << RT(y_b[i]);
        }
      }
      // Map3
      for (int64_t len = 1; len <= N; len++) {
        at::vec::map3<RT>([](auto x, auto y, auto z) { return x + y * z; }, y_f, x_f1, x_f2, x_f3, len);
        at::vec::map3<VT>([](auto x, auto y, auto z) { return x + y * z; }, y_b, x_b1, x_b2, x_b3, len);
        for (const auto i : c10::irange(len)) {
          ASSERT_TRUE(cmp(y_f[i], y_b[i])) << "Failure Details:\nTest Seed to reproduce: " << seed
              << "\nmap3, Length: " << len << "; index: " << i << "; fp32 reference: " << y_f[i] << "; bf16 value: " << RT(y_b[i]);
        }
      }
      // Map4
      for (int64_t len = 1; len <= N; len++) {
         at::vec::map4<RT>([](auto x, auto y, auto z, auto w) { return x + y * z - w; }, y_f, x_f1, x_f2, x_f3, x_f4, len);
         at::vec::map4<VT>([](auto x, auto y, auto z, auto w) { return x + y * z - w; }, y_b, x_b1, x_b2, x_b3, x_b4, len);
         for (const auto i : c10::irange(len)) {
           ASSERT_TRUE(cmp(y_f[i], y_b[i])) << "Failure Details:\nTest Seed to reproduce: " << seed
               << "\nmap4, Length: " << len << "; index: " << i << "; fp32 reference: " << y_f[i] << "; bf16 value: " << RT(y_b[i]);
         }
      }
    }
    TEST(HalfConversionTest, HalfFloat) {
      float f32s[100];
      for (const auto i : c10::irange(100)) {
        f32s[i] = i + 0.3;
      }
      uint16_t u16;
      float x;
      for (const auto i : c10::irange(100)) {
      #if (defined(CPU_CAPABILITY_AVX2) || defined(CPU_CAPABILITY_AVX512)) && \
          !defined(__APPLE__)
        u16 = at::vec::float2half_scalar(f32s[i]);
        x = at::vec::half2float_scalar(u16);
      #else
        u16 = c10::detail::fp16_ieee_from_fp32_value(f32s[i]);
        x = c10::detail::fp16_ieee_to_fp32_value(u16);
      #endif

        EXPECT_EQ(u16, c10::detail::fp16_ieee_from_fp32_value(f32s[i]))
            << "Test failed for float to uint16 " << f32s[i] << "\n";
        EXPECT_EQ(x, c10::detail::fp16_ieee_to_fp32_value(u16))
            << "Test failed for uint16 to float " << u16 << "\n";
      }
    }
    TYPED_TEST(InfiniteTests, HasInfNan) {
      using vec = TypeParam;
      using VT = UholdType<TypeParam>;
      auto vec_size = vec::size();
      VT values[20];
      for (const auto i : c10::irange(20)) {
        values[i] = i + 0.3;
      }
      auto vec_val = vec::loadu(values);
      auto seed = TestSeed();
      ValueGen<int> generator(int(0), int(vec_size - 1), seed);
      int index = generator.get();
      int nanBits = 0x7FC00000;
      VT v_nan = static_cast<VT>(*(float *)&nanBits);
      values[index] = v_nan;
      auto vec_nan = vec::loadu(values);
      int infBits = 0x7F800000;
      VT v_pinf = static_cast<VT>(*(float *)&infBits);
      values[index] = v_pinf;
      auto vec_pinf = vec::loadu(values);
      int negInfBits = 0xFF800000;
      VT v_ninf  = static_cast<VT>(*(float *)&negInfBits);
      values[index] = v_ninf;
      auto vec_ninf = vec::loadu(values);

      ASSERT_TRUE(!(vec_val.has_inf_nan())) << "Test failed for normal value\n";
      ASSERT_TRUE(vec_nan.has_inf_nan()) << "Test failed for NAN\n";
      ASSERT_TRUE(vec_pinf.has_inf_nan()) << "Test failed for positive Infinity\n";
      ASSERT_TRUE(vec_ninf.has_inf_nan()) << "Test failed for negative Infinity\n";
    }
    TYPED_TEST(VecConvertTests, Convert) {
      using vec = TypeParam;
      using src_t = ValueType<TypeParam>;
      constexpr auto N = vec::size();
    #define TEST_CONVERT_TO(dst_t)                                     \
      do {                                                             \
        CACHE_ALIGN src_t x[N];                                        \
        CACHE_ALIGN dst_t y[N];                                        \
        CACHE_ALIGN dst_t ref[N];                                      \
        auto seed = TestSeed();                                        \
<<<<<<< HEAD
        ValueGen<src_t> generator(src_t(-100), src_t(100), seed);      \
=======
        auto low = std::is_signed_v<dst_t> ? src_t(-100) : 0;          \
        ValueGen<src_t> generator(low, src_t(100), seed);              \
>>>>>>> 71285044
        for (const auto i : c10::irange(N)) {                          \
          x[i] = generator.get();                                      \
        }                                                              \
        for (const auto i : c10::irange(N)) {                          \
          ref[i] = static_cast<dst_t>(x[i]);                           \
        }                                                              \
        auto x_vec = vec::loadu(x);                                    \
        auto y_vec = at::vec::convert<dst_t>(x_vec);                   \
        constexpr int num_dst_elements =                               \
            std::min(N, at::vec::Vectorized<dst_t>::size());           \
        y_vec.store(y, num_dst_elements);                              \
        for (const auto i : c10::irange(num_dst_elements)) {           \
          ASSERT_EQ(y[i], ref[i])                                      \
<<<<<<< HEAD
              << "Failure Details:\nTest Seed to reproduce: " << seed; \
=======
              << "Failure Details:\nTest Seed to reproduce: " << seed  \
              << " x[" << i << "]=" << x[i] << " dst_t=" #dst_t;       \
>>>>>>> 71285044
        }                                                              \
        constexpr int dst_n = N / num_dst_elements;                    \
        auto y_vec_n = at::vec::convert<dst_t, dst_n, src_t, 1>(       \
            at::vec::VectorizedN<src_t, 1>(x_vec));                    \
        y_vec_n.store(y, N);                                           \
        for (const auto i : c10::irange(N)) {                          \
          ASSERT_EQ(y[i], ref[i])                                      \
<<<<<<< HEAD
              << "Failure Details:\nTest Seed to reproduce: " << seed; \
=======
              << "Failure Details:\nTest Seed to reproduce: " << seed  \
              << " x[" << i << "]=" << x[i] << " dst_t=" #dst_t;       \
>>>>>>> 71285044
        }                                                              \
      } while (0)
      TEST_CONVERT_TO(int8_t);
      TEST_CONVERT_TO(uint8_t);
      TEST_CONVERT_TO(int16_t);
      TEST_CONVERT_TO(uint16_t);
      TEST_CONVERT_TO(int32_t);
      TEST_CONVERT_TO(uint32_t);
      TEST_CONVERT_TO(int64_t);
      TEST_CONVERT_TO(uint64_t);
      TEST_CONVERT_TO(c10::BFloat16);
      TEST_CONVERT_TO(c10::Half);
      TEST_CONVERT_TO(float);
      TEST_CONVERT_TO(double);
    #undef TEST_CONVERT_TO
    }
    TYPED_TEST(VecMaskTests, MaskedLoad) {
      using vec = TypeParam;
      using VT = ValueType<TypeParam>;
      constexpr auto N = vec::size();
      CACHE_ALIGN VT x[N];
      CACHE_ALIGN VT y[N];
      CACHE_ALIGN VT ref[N];
      auto seed = TestSeed();
      ValueGen<VT> generator(VT(-100), VT(100), seed);
      for (const auto i : c10::irange(N)) {
        x[i] = generator.get();
      }
      auto vec_mask = generate_vec_mask<VT>(seed);
      auto x_vec = vec_mask.template loadu<VT, 1>(x);
      x_vec.store(y);
      for (const auto i : c10::irange(N)) {
        if (vec_mask.is_masked(i)) {
          ref[i] = x[i];
        } else {
          ref[i] = 0;
        }
      }
      for (const auto i : c10::irange(N)) {
        ASSERT_EQ(y[i], ref[i])
            << "Failure Details:\nTest Seed to reproduce: " << seed;
      }
    }
    TYPED_TEST(VecMaskTests, MaskedCheck) {
      using VT = ValueType<TypeParam>;
      auto vec_mask = create_vec_mask<VT>(0);
      ASSERT_TRUE(vec_mask.all_zero()) << "all_zero check failed";
      vec_mask = create_vec_mask<VT>(-1);
      ASSERT_TRUE(vec_mask.all_masked()) << "all_masked check failed";
      vec_mask = create_vec_mask<VT>(2);
      ASSERT_TRUE(vec_mask.is_masked(1)) << "is_masked(1) check failed";
      ASSERT_TRUE(!vec_mask.is_masked(0)) << "!is_masked(0) check failed";
    }
    TYPED_TEST(VecMaskTests, ToFrom) {
      using vec = TypeParam;
      using VT = ValueType<TypeParam>;
      constexpr auto N = vec::size();
      auto vec_mask = at::vec::VecMask<VT, 1>::from(1);
      ASSERT_TRUE(vec_mask.all_masked()) << "expect all_masked with from(1)";
      vec_mask = at::vec::VecMask<VT, 1>::from(0);
      ASSERT_TRUE(vec_mask.all_zero()) << "expect all_zero with from(0)";

      CACHE_ALIGN VT x[N];
      CACHE_ALIGN VT y[N];
      auto seed = TestSeed();
      ValueGen<VT> generator(VT(0), VT(2), seed);
      for (const auto i : c10::irange(N)) {
        x[i] = generator.get();
      }
      auto x_vec = vec::loadu(x);
      vec_mask = at::vec::VecMask<VT, 1>::template from<VT, 1>(x_vec);
      auto y_vec = vec_mask.template to<VT, 1>();
      y_vec.store(y);
      for (const auto i : c10::irange(N)) {
        ASSERT_EQ(y[i] != 0, x[i] != 0)
            << "Failure Details:\nTest Seed to reproduce: " << seed;
      }
    }
    TYPED_TEST(VecMaskTests, Cast) {
      using vec = TypeParam;
      using src_t = ValueType<TypeParam>;
      constexpr auto N = vec::size();
    #define TEST_MASK_CAST(dst_t)                                      \
      do {                                                             \
        CACHE_ALIGN src_t x[N];                                        \
        CACHE_ALIGN dst_t y[N];                                        \
        auto seed = TestSeed();                                        \
        auto vec_mask = generate_vec_mask<src_t>(seed);                \
        constexpr int num_dst_elements =                               \
            std::min(N, at::vec::Vectorized<dst_t>::size());           \
        constexpr int dst_n = N / num_dst_elements;                    \
        auto vec_mask_new = vec_mask.template cast<dst_t, dst_n>();    \
        vec_mask.template to<src_t, 1>().store(x);                     \
        vec_mask_new.template to<dst_t, dst_n>().store(y, N);          \
        for (const auto i : c10::irange(N)) {                          \
          ASSERT_EQ(y[i], x[i])                                        \
              << "Failure Details:\nTest Seed to reproduce: " << seed; \
        }                                                              \
      } while (0)
      TEST_MASK_CAST(int8_t);
      TEST_MASK_CAST(uint8_t);
      TEST_MASK_CAST(int16_t);
      TEST_MASK_CAST(uint16_t);
      TEST_MASK_CAST(int32_t);
      TEST_MASK_CAST(uint32_t);
      TEST_MASK_CAST(int64_t);
      TEST_MASK_CAST(uint64_t);
      TEST_MASK_CAST(c10::BFloat16);
      TEST_MASK_CAST(c10::Half);
      TEST_MASK_CAST(float);
      TEST_MASK_CAST(double);
    #undef TEST_MASK_CAST
    }
#else
#error GTEST does not have TYPED_TEST
#endif
}  // namespace<|MERGE_RESOLUTION|>--- conflicted
+++ resolved
@@ -1616,12 +1616,8 @@
         CACHE_ALIGN dst_t y[N];                                        \
         CACHE_ALIGN dst_t ref[N];                                      \
         auto seed = TestSeed();                                        \
-<<<<<<< HEAD
-        ValueGen<src_t> generator(src_t(-100), src_t(100), seed);      \
-=======
         auto low = std::is_signed_v<dst_t> ? src_t(-100) : 0;          \
         ValueGen<src_t> generator(low, src_t(100), seed);              \
->>>>>>> 71285044
         for (const auto i : c10::irange(N)) {                          \
           x[i] = generator.get();                                      \
         }                                                              \
@@ -1635,12 +1631,8 @@
         y_vec.store(y, num_dst_elements);                              \
         for (const auto i : c10::irange(num_dst_elements)) {           \
           ASSERT_EQ(y[i], ref[i])                                      \
-<<<<<<< HEAD
-              << "Failure Details:\nTest Seed to reproduce: " << seed; \
-=======
               << "Failure Details:\nTest Seed to reproduce: " << seed  \
               << " x[" << i << "]=" << x[i] << " dst_t=" #dst_t;       \
->>>>>>> 71285044
         }                                                              \
         constexpr int dst_n = N / num_dst_elements;                    \
         auto y_vec_n = at::vec::convert<dst_t, dst_n, src_t, 1>(       \
@@ -1648,12 +1640,8 @@
         y_vec_n.store(y, N);                                           \
         for (const auto i : c10::irange(N)) {                          \
           ASSERT_EQ(y[i], ref[i])                                      \
-<<<<<<< HEAD
-              << "Failure Details:\nTest Seed to reproduce: " << seed; \
-=======
               << "Failure Details:\nTest Seed to reproduce: " << seed  \
               << " x[" << i << "]=" << x[i] << " dst_t=" #dst_t;       \
->>>>>>> 71285044
         }                                                              \
       } while (0)
       TEST_CONVERT_TO(int8_t);
