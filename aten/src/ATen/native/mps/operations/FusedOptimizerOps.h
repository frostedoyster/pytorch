#pragma once
#include <ATen/native/mps/OperationUtils.h>

namespace at::native {
namespace mps {

static const char* FUSED_ADAM_OPS = R"METAL(
#include <metal_stdlib>

#define kmaxThreadGroups 32
#define kmaxTensors 32
#define chunk_size 65536

constexpr constant uint kParamIdx = 0;
constexpr constant uint kGradIdx = kParamIdx + kmaxTensors;
constexpr constant uint kExpAvgIdx = kGradIdx + kmaxTensors;
constexpr constant uint kExpAvgSqIdx = kExpAvgIdx + kmaxTensors;
constexpr constant uint kMaxExpAvgSqIdx = kExpAvgSqIdx + kmaxTensors;
constexpr constant uint kStateStepsIdx = kExpAvgSqIdx + kmaxTensors;
constexpr constant uint kStateStepsIdxForAmsgrad = kMaxExpAvgSqIdx + kmaxTensors;

template<typename T, typename state_steps_t>
struct AdamArguments {
    metal::array<device T *,  kmaxTensors>   params        [[ id(kParamIdx) ]];
    metal::array<device T *,  kmaxTensors>   grads         [[ id(kGradIdx) ]];
    metal::array<device T *,  kmaxTensors>   exp_avgs      [[ id(kExpAvgIdx) ]];
    metal::array<device T *,  kmaxTensors>   exp_avg_sqs   [[ id(kExpAvgSqIdx) ]];
    metal::array<device state_steps_t *,  kmaxTensors>   state_steps   [[ id(kStateStepsIdx) ]];
};

template<typename T, typename state_steps_t>
struct AdamAmsgradArguments {
    metal::array<device T *,  kmaxTensors>   params        [[ id(kParamIdx) ]];
    metal::array<device T *,  kmaxTensors>   grads         [[ id(kGradIdx) ]];
    metal::array<device T *,  kmaxTensors>   exp_avgs      [[ id(kExpAvgIdx) ]];
    metal::array<device T *,  kmaxTensors>   exp_avg_sqs   [[ id(kExpAvgSqIdx) ]];
    metal::array<device T *,  kmaxTensors>   max_exp_avg_sqs   [[ id(kMaxExpAvgSqIdx) ]];
    metal::array<device state_steps_t *,  kmaxTensors>   state_steps   [[ id(kStateStepsIdxForAmsgrad) ]];
};

struct MetadataArguments {
    uint32_t numels[kmaxTensors];
    uint32_t threadgroup_to_tensor[kmaxThreadGroups];
    uint32_t threadgroup_to_chunk[kmaxThreadGroups];
};

enum ADAM_MODE : uint8_t {
  ORIGINAL = 0,
  ADAMW = 1
};

template <typename T, typename state_steps_t, ADAM_MODE adam_mode>
inline void adam_math_amsgrad(
    device T & param,
    device T & grad,
    device T & exp_avg,
    device T & exp_avg_sq,
    device T & max_exp_avg_sq,
    device state_steps_t & state_steps,
    const float lr,
    const float beta1,
    const float beta2,
    const float weight_decay,
    const float eps,
    const uint8_t maximize
) {
  T grad_ = grad;

  if (maximize) {
    grad = -grad;
  }

  // Update param, grad, 1st and 2nd order momentum.
  if (weight_decay != 0) {
    switch (adam_mode) {
      case ADAM_MODE::ORIGINAL:
        grad += param * weight_decay;
        break;
      case ADAM_MODE::ADAMW:
        param -= lr * weight_decay * param;
        break;
    }
  }

  exp_avg = beta1 * exp_avg + (1 - beta1) * grad;
  exp_avg_sq = beta2 * exp_avg_sq + (1 - beta2) * grad * grad;
  const float casted_state_steps = static_cast<float>(state_steps);
  const T bias_correction1 = 1 - metal::precise::pow(beta1, casted_state_steps);
  const T step_size = lr / bias_correction1;
  const T bias_correction2 = 1 - metal::precise::pow(beta2, casted_state_steps);
  const T bias_correction2_sqrt = metal::precise::sqrt(bias_correction2);
  max_exp_avg_sq = metal::max(max_exp_avg_sq, exp_avg_sq);

  const T denom = (metal::precise::sqrt(max_exp_avg_sq) / bias_correction2_sqrt) + eps;
  param -= step_size * exp_avg / denom;
  grad = grad_;
}

template <typename T, typename state_steps_t, ADAM_MODE adam_mode>
inline void adam_math(
    device T & param,
    device T & grad,
    device T & exp_avg,
    device T & exp_avg_sq,
    device state_steps_t & state_steps,
    const float lr,
    const float beta1,
    const float beta2,
    const float weight_decay,
    const float eps,
    const uint8_t maximize
) {
  T grad_ = grad;

  if (maximize) {
    grad = -grad;
  }

  // Update param, grad, 1st and 2nd order momentum.
  if (weight_decay != 0) {
    switch (adam_mode) {
      case ADAM_MODE::ORIGINAL:
        grad += param * weight_decay;
        break;
      case ADAM_MODE::ADAMW:
        param -= lr * weight_decay * param;
        break;
    }
  }

  exp_avg = beta1 * exp_avg + (1 - beta1) * grad;
  exp_avg_sq = beta2 * exp_avg_sq + (1 - beta2) * grad * grad;
  const float casted_state_steps = static_cast<float>(state_steps);
  const T bias_correction1 = 1 - metal::precise::pow(beta1, casted_state_steps);
  const T step_size = lr / bias_correction1;
  const T bias_correction2 = 1 - metal::precise::pow(beta2, casted_state_steps);
  const T bias_correction2_sqrt = metal::precise::sqrt(bias_correction2);
  const T denom = (metal::precise::sqrt(exp_avg_sq) / bias_correction2_sqrt) + eps;
  param -= step_size * exp_avg / denom;
  grad = grad_;
}

template <typename T, typename state_steps_t, ADAM_MODE adam_mode>
kernel void fused_adam_amsgrad(
    device   AdamAmsgradArguments<T, state_steps_t> & args    [[buffer(0)]],
    constant MetadataArguments & metadata_args [[buffer(1)]],
    constant float & lr             [[buffer(2)]],
    constant float & beta1          [[buffer(3)]],
    constant float & beta2          [[buffer(4)]],
    constant float & weight_decay   [[buffer(5)]],
    constant float & eps            [[buffer(6)]],
    constant uint8_t   & maximize       [[buffer(7)]],
    uint tid [[thread_position_in_threadgroup]],
    uint tgid [[threadgroup_position_in_grid]],
    uint tptg [[threads_per_threadgroup]]) {

    const uint32_t tensor_loc = metadata_args.threadgroup_to_tensor[tgid];
    const uint32_t chunk_idx = metadata_args.threadgroup_to_chunk[tgid];
    const uint32_t chunk_offset = chunk_idx * chunk_size;
    const uint32_t numel = metadata_args.numels[tensor_loc] - chunk_offset;

    const auto step_count = args.state_steps[tensor_loc];

    // each chunk is a threadgroup
    auto param = args.params[tensor_loc] + chunk_offset;
    auto grad = args.grads[tensor_loc] + chunk_offset;
    auto exp_avg = args.exp_avgs[tensor_loc] + chunk_offset;
    auto exp_avg_sq = args.exp_avg_sqs[tensor_loc] + chunk_offset;
    auto max_exp_avg_sq = args.max_exp_avg_sqs[tensor_loc] + chunk_offset;

    for (uint32_t i_start = tid; i_start < numel && i_start < chunk_size; i_start += tptg) {
      adam_math_amsgrad<T, state_steps_t, adam_mode>(
        *(param + i_start),
        *(grad + i_start),
        *(exp_avg + i_start),
        *(exp_avg_sq + i_start),
        *(max_exp_avg_sq + i_start),
        *step_count,
        lr,
        beta1,
        beta2,
        weight_decay,
        eps,
        maximize
      );
    }
}

template <typename T, typename state_steps_t, ADAM_MODE adam_mode>
kernel void fused_adam(
    device   AdamArguments<T, state_steps_t> & args    [[buffer(0)]],
    constant MetadataArguments & metadata_args [[buffer(1)]],
    constant float & lr             [[buffer(2)]],
    constant float & beta1          [[buffer(3)]],
    constant float & beta2          [[buffer(4)]],
    constant float & weight_decay   [[buffer(5)]],
    constant float & eps            [[buffer(6)]],
    constant uint8_t   & maximize       [[buffer(7)]],
    uint tid [[thread_position_in_threadgroup]],
    uint tgid [[threadgroup_position_in_grid]],
    uint tptg [[threads_per_threadgroup]]) {

    const uint32_t tensor_loc = metadata_args.threadgroup_to_tensor[tgid];
    const uint32_t chunk_idx = metadata_args.threadgroup_to_chunk[tgid];
    const uint32_t chunk_offset = chunk_idx * chunk_size;
    const uint32_t numel = metadata_args.numels[tensor_loc] - chunk_offset;

    const auto step_count = args.state_steps[tensor_loc];

    // each chunk is a threadgroup
    auto param = args.params[tensor_loc] + chunk_offset;
    auto grad = args.grads[tensor_loc] + chunk_offset;
    auto exp_avg = args.exp_avgs[tensor_loc] + chunk_offset;
    auto exp_avg_sq = args.exp_avg_sqs[tensor_loc] + chunk_offset;

    for (uint32_t i_start = tid; i_start < numel && i_start < chunk_size; i_start += tptg) {
      adam_math<T, state_steps_t, adam_mode>(
        *(param + i_start),
        *(grad + i_start),
        *(exp_avg + i_start),
        *(exp_avg_sq + i_start),
        *step_count,
        lr,
        beta1,
        beta2,
        weight_decay,
        eps,
        maximize
      );
    }
}

#define REGISTER_FUSED_ADAM_OP(DTYPE, STATE_STEPS_DTYPE, ADAM_MODE_DTYPE, HOST_NAME, KERNEL_NAME, ARGUMENTS_STRUCT)       \
template                                    \
[[host_name(#HOST_NAME "_" #DTYPE "_" #STATE_STEPS_DTYPE)]]        \
kernel void KERNEL_NAME<DTYPE, STATE_STEPS_DTYPE, ADAM_MODE_DTYPE>(             \
    device   ARGUMENTS_STRUCT<DTYPE, STATE_STEPS_DTYPE> & args    [[buffer(0)]],\
    constant MetadataArguments & metadata_args [[buffer(1)]],\
    constant float & lr             [[buffer(2)]],\
    constant float & beta1          [[buffer(3)]],\
    constant float & beta2          [[buffer(4)]],\
    constant float & weight_decay   [[buffer(5)]],\
    constant float & eps            [[buffer(6)]],\
    constant uint8_t   & maximize       [[buffer(7)]],\
    uint tid [[thread_position_in_threadgroup]],\
    uint tgid [[threadgroup_position_in_grid]],\
    uint tptg [[threads_per_threadgroup]])

REGISTER_FUSED_ADAM_OP(float, float, ADAM_MODE::ORIGINAL, fused_adam, fused_adam, AdamArguments);
REGISTER_FUSED_ADAM_OP(float, half, ADAM_MODE::ORIGINAL, fused_adam, fused_adam, AdamArguments);
REGISTER_FUSED_ADAM_OP(half, float, ADAM_MODE::ORIGINAL, fused_adam, fused_adam, AdamArguments);
REGISTER_FUSED_ADAM_OP(half, half, ADAM_MODE::ORIGINAL, fused_adam, fused_adam, AdamArguments);
REGISTER_FUSED_ADAM_OP(float, float, ADAM_MODE::ADAMW, fused_adamw, fused_adam, AdamArguments);
REGISTER_FUSED_ADAM_OP(float, half, ADAM_MODE::ADAMW, fused_adamw, fused_adam, AdamArguments);
REGISTER_FUSED_ADAM_OP(half, float, ADAM_MODE::ADAMW, fused_adamw, fused_adam, AdamArguments);
REGISTER_FUSED_ADAM_OP(half, half, ADAM_MODE::ADAMW, fused_adamw, fused_adam, AdamArguments);
REGISTER_FUSED_ADAM_OP(float, float, ADAM_MODE::ORIGINAL, fused_adam_amsgrad, fused_adam_amsgrad, AdamAmsgradArguments);
REGISTER_FUSED_ADAM_OP(float, half, ADAM_MODE::ORIGINAL, fused_adam_amsgrad, fused_adam_amsgrad, AdamAmsgradArguments);
REGISTER_FUSED_ADAM_OP(half, float, ADAM_MODE::ORIGINAL, fused_adam_amsgrad, fused_adam_amsgrad, AdamAmsgradArguments);
REGISTER_FUSED_ADAM_OP(half, half, ADAM_MODE::ORIGINAL, fused_adam_amsgrad, fused_adam_amsgrad, AdamAmsgradArguments);
REGISTER_FUSED_ADAM_OP(float, float, ADAM_MODE::ADAMW, fused_adamw_amsgrad, fused_adam_amsgrad, AdamAmsgradArguments);
REGISTER_FUSED_ADAM_OP(float, half, ADAM_MODE::ADAMW, fused_adamw_amsgrad, fused_adam_amsgrad, AdamAmsgradArguments);
REGISTER_FUSED_ADAM_OP(half, float, ADAM_MODE::ADAMW, fused_adamw_amsgrad, fused_adam_amsgrad, AdamAmsgradArguments);
REGISTER_FUSED_ADAM_OP(half, half, ADAM_MODE::ADAMW, fused_adamw_amsgrad, fused_adam_amsgrad, AdamAmsgradArguments);

<<<<<<< HEAD
=======
template <typename T>
inline void sgd_momentum_math(
    device T & param,
    device T & grad,
    device T & momentum_buffer,
    const float weight_decay,
    const float momentum,
    const float lr,
    const float dampening,
    const uint8_t nesterov,
    const uint8_t maximize,
    const uint8_t is_first_step
) {
  auto grad_ = grad;
  if (maximize) {
      grad_ *= -1.0;
  }
  if (weight_decay != 0) {
      grad_ += weight_decay * param;
  }

  momentum_buffer = is_first_step ? grad_ : (momentum * momentum_buffer + (1 - dampening) * grad_);
  if (nesterov) {
      grad_ += momentum * momentum_buffer;
  } else {
      grad_ = momentum_buffer;
  }

  param -= lr * grad_;
}

template <typename T>
inline void sgd_math(
    device T & param,
    device T & grad,
    const float weight_decay,
    const float lr,
    const uint8_t maximize
) {
  auto grad_ = grad;
  if (maximize) {
      grad_ *= -1.0;
  }
  if (weight_decay != 0) {
      grad_ += weight_decay * param;
  }

  param -= lr * grad_;
}

template <typename T>
kernel void fused_sgd(
    device   SgdArguments<T> & args    [[buffer(0)]],
    constant MetadataArguments & metadata_args [[buffer(1)]],
    constant float & weight_decay   [[buffer(2)]],
    constant float & lr             [[buffer(3)]],
    constant uint8_t & maximize       [[buffer(4)]],
    uint tid [[thread_position_in_threadgroup]],
    uint tgid [[threadgroup_position_in_grid]],
    uint tptg [[threads_per_threadgroup]]) {

    const uint32_t tensor_loc = metadata_args.threadgroup_to_tensor[tgid];
    const uint32_t chunk_idx = metadata_args.threadgroup_to_chunk[tgid];
    const uint32_t chunk_offset = chunk_idx * chunk_size;
    const uint32_t numel = metadata_args.numels[tensor_loc] - chunk_offset;

    // each chunk is a threadgroup
    auto param = args.params[tensor_loc] + chunk_offset;
    auto grad = args.grads[tensor_loc] + chunk_offset;

    for (uint32_t i_start = tid; i_start < numel && i_start < chunk_size; i_start += tptg) {
      sgd_math<T>(
        *(param + i_start),
        *(grad + i_start),
        weight_decay,
        lr,
        maximize
      );
    }
}

template <typename T>
kernel void fused_sgd(
    device   SgdMomentumArguments<T> & args    [[buffer(0)]],
    constant MetadataArguments & metadata_args [[buffer(1)]],
    constant float & weight_decay   [[buffer(2)]],
    constant float & momentum       [[buffer(3)]],
    constant float & lr             [[buffer(4)]],
    constant float & dampening          [[buffer(5)]],
    constant uint8_t & nesterov          [[buffer(6)]],
    constant uint8_t   & maximize       [[buffer(7)]],
    constant uint8_t   & is_first_step       [[buffer(8)]],
    uint tid [[thread_position_in_threadgroup]],
    uint tgid [[threadgroup_position_in_grid]],
    uint tptg [[threads_per_threadgroup]]) {

    const uint32_t tensor_loc = metadata_args.threadgroup_to_tensor[tgid];
    const uint32_t chunk_idx = metadata_args.threadgroup_to_chunk[tgid];
    const uint32_t chunk_offset = chunk_idx * chunk_size;
    const uint32_t numel = metadata_args.numels[tensor_loc] - chunk_offset;

    // each chunk is a threadgroup
    auto param = args.params[tensor_loc] + chunk_offset;
    auto grad = args.grads[tensor_loc] + chunk_offset;
    auto momentum_buffer_list = args.momentum_buffer_list[tensor_loc] + chunk_offset;

    for (uint32_t i_start = tid; i_start < numel && i_start < chunk_size; i_start += tptg) {
      sgd_momentum_math<T>(
        *(param + i_start),
        *(grad + i_start),
        *(momentum_buffer_list + i_start),
        weight_decay,
        momentum,
        lr,
        dampening,
        nesterov,
        maximize,
        is_first_step
      );
    }
}

#define REGISTER_FUSED_SGD_OP(DTYPE) \
template                                                            \
[[host_name("fused_sgd_" #DTYPE)]]                                  \
kernel void fused_sgd<DTYPE>(                                       \
    device   SgdArguments<DTYPE>     & args          [[buffer(0)]], \
    constant MetadataArguments       & metadata_args [[buffer(1)]], \
    constant float                   & weight_decay  [[buffer(2)]], \
    constant float                   & lr            [[buffer(3)]], \
    constant uint8_t                 & maximize      [[buffer(4)]], \
    uint tid  [[thread_position_in_threadgroup]], \
    uint tgid [[threadgroup_position_in_grid]],   \
    uint tptg [[threads_per_threadgroup]])

#define REGISTER_FUSED_SGD_MOMENTUM_OP(DTYPE) \
template                                                            \
[[host_name("fused_sgd_momentum_" #DTYPE)]]                         \
kernel void fused_sgd<DTYPE>(                                       \
    device   SgdMomentumArguments<DTYPE> & args      [[buffer(0)]], \
    constant MetadataArguments       & metadata_args [[buffer(1)]], \
    constant float                   & weight_decay  [[buffer(2)]], \
    constant float                   & momentum      [[buffer(3)]], \
    constant float                   & lr            [[buffer(4)]], \
    constant float                   & dampening     [[buffer(5)]], \
    constant uint8_t                 & nesterov      [[buffer(6)]], \
    constant uint8_t                 & maximize      [[buffer(7)]], \
    constant uint8_t                 & is_first_step [[buffer(8)]], \
    uint tid  [[thread_position_in_threadgroup]], \
    uint tgid [[threadgroup_position_in_grid]],   \
    uint tptg [[threads_per_threadgroup]])

REGISTER_FUSED_SGD_OP(float);
REGISTER_FUSED_SGD_OP(half);
REGISTER_FUSED_SGD_MOMENTUM_OP(float);
REGISTER_FUSED_SGD_MOMENTUM_OP(half);

>>>>>>> 6f275ae4
)METAL";

static std::pair<id<MTLComputePipelineState>, id<MTLFunction>> getCPLState(const std::string& fname) {
  static MetalShaderLibrary lib(FUSED_ADAM_OPS, 0);
  return std::make_pair(lib.getPipelineStateForFunc(fname), lib.getMTLFunction(fname));
}

} //namespace mps
} // namespace at::native<|MERGE_RESOLUTION|>--- conflicted
+++ resolved
@@ -14,6 +14,7 @@
 constexpr constant uint kParamIdx = 0;
 constexpr constant uint kGradIdx = kParamIdx + kmaxTensors;
 constexpr constant uint kExpAvgIdx = kGradIdx + kmaxTensors;
+constexpr constant uint kMomentumBufferListIdx = kGradIdx + kmaxTensors;
 constexpr constant uint kExpAvgSqIdx = kExpAvgIdx + kmaxTensors;
 constexpr constant uint kMaxExpAvgSqIdx = kExpAvgSqIdx + kmaxTensors;
 constexpr constant uint kStateStepsIdx = kExpAvgSqIdx + kmaxTensors;
@@ -36,6 +37,19 @@
     metal::array<device T *,  kmaxTensors>   exp_avg_sqs   [[ id(kExpAvgSqIdx) ]];
     metal::array<device T *,  kmaxTensors>   max_exp_avg_sqs   [[ id(kMaxExpAvgSqIdx) ]];
     metal::array<device state_steps_t *,  kmaxTensors>   state_steps   [[ id(kStateStepsIdxForAmsgrad) ]];
+};
+
+template<typename T>
+struct SgdArguments {
+    metal::array<device T *,  kmaxTensors>   params        [[ id(kParamIdx) ]];
+    metal::array<device T *,  kmaxTensors>   grads         [[ id(kGradIdx) ]];
+};
+
+template<typename T>
+struct SgdMomentumArguments {
+    metal::array<device T *,  kmaxTensors>   params        [[ id(kParamIdx) ]];
+    metal::array<device T *,  kmaxTensors>   grads         [[ id(kGradIdx) ]];
+    metal::array<device T *,  kmaxTensors>   momentum_buffer_list       [[ id(kMomentumBufferListIdx) ]];
 };
 
 struct MetadataArguments {
@@ -263,8 +277,6 @@
 REGISTER_FUSED_ADAM_OP(half, float, ADAM_MODE::ADAMW, fused_adamw_amsgrad, fused_adam_amsgrad, AdamAmsgradArguments);
 REGISTER_FUSED_ADAM_OP(half, half, ADAM_MODE::ADAMW, fused_adamw_amsgrad, fused_adam_amsgrad, AdamAmsgradArguments);
 
-<<<<<<< HEAD
-=======
 template <typename T>
 inline void sgd_momentum_math(
     device T & param,
@@ -422,7 +434,6 @@
 REGISTER_FUSED_SGD_MOMENTUM_OP(float);
 REGISTER_FUSED_SGD_MOMENTUM_OP(half);
 
->>>>>>> 6f275ae4
 )METAL";
 
 static std::pair<id<MTLComputePipelineState>, id<MTLFunction>> getCPLState(const std::string& fname) {
