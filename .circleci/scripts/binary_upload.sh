#!/usr/bin/env bash

set -euo pipefail

PACKAGE_TYPE=${PACKAGE_TYPE:-conda}

PKG_DIR=${PKG_DIR:-/tmp/workspace/final_pkgs}

# Designates whether to submit as a release candidate or a nightly build
# Value should be `test` when uploading release candidates
# currently set within `designate_upload_channel`
UPLOAD_CHANNEL=${UPLOAD_CHANNEL:-nightly}
# Designates what subfolder to put packages into
UPLOAD_SUBFOLDER=${UPLOAD_SUBFOLDER:-}
UPLOAD_BUCKET="s3://pytorch"
BACKUP_BUCKET="s3://pytorch-backup"
BUILD_NAME=${BUILD_NAME:-}

DRY_RUN=${DRY_RUN:-enabled}
# Don't actually do work unless explicit
ANACONDA="true anaconda"
AWS_S3_CP="aws s3 cp --dryrun"
if [[ "${DRY_RUN}" = "disabled" ]]; then
  ANACONDA="anaconda"
  AWS_S3_CP="aws s3 cp"
fi

<<<<<<< HEAD
if [[ "$USE_SPLIT_BUILD" == "true" ]]; then
=======
if [[ "${USE_SPLIT_BUILD:-false}" == "true" ]]; then
>>>>>>> 9ae78a57
  UPLOAD_SUBFOLDER="${UPLOAD_SUBFOLDER}_pypi_pkg"
fi

# Sleep 2 minutes between retries for conda upload
retry () {
  "$@"  || (sleep 5m && "$@") || (sleep 5m && "$@") || (sleep 5m && "$@") || (sleep 5m && "$@")
}

do_backup() {
  local backup_dir
  backup_dir=$1
  (
    pushd /tmp/workspace
    set -x
    ${AWS_S3_CP} --recursive . "${BACKUP_BUCKET}/${CIRCLE_TAG}/${backup_dir}/"
  )
}

conda_upload() {
  (
    set -x
    retry \
    ${ANACONDA} \
    upload  \
    ${PKG_DIR}/*.tar.bz2 \
    -u "pytorch-${UPLOAD_CHANNEL}" \
    --label main \
    --no-progress \
    --force
  )
}

s3_upload() {
  local extension
  local pkg_type
  extension="$1"
  pkg_type="$2"
  s3_root_dir="${UPLOAD_BUCKET}/${pkg_type}/${UPLOAD_CHANNEL}"
  if [[ -z ${UPLOAD_SUBFOLDER:-} ]]; then
    s3_upload_dir="${s3_root_dir}/"
  else
    s3_upload_dir="${s3_root_dir}/${UPLOAD_SUBFOLDER}/"
  fi
  (
    for pkg in ${PKG_DIR}/*.${extension}; do
      (
        set -x
        ${AWS_S3_CP} --no-progress --acl public-read "${pkg}" "${s3_upload_dir}"
      )
    done
  )
}

# Install dependencies (should be a no-op if previously installed)
conda install -yq anaconda-client
pip install -q awscli

case "${PACKAGE_TYPE}" in
  conda)
    conda_upload
    for conda_archive in ${PKG_DIR}/*.tar.bz2; do
      # Fetch  platform (eg. win-64, linux-64, etc.) from index file because
      # there's no actual conda command to read this
      subdir=$(\
        tar -xOf "${conda_archive}" info/index.json \
          | grep subdir  \
          | cut -d ':' -f2 \
          | sed -e 's/[[:space:]]//' -e 's/"//g' -e 's/,//' \
      )
      BACKUP_DIR="conda/${subdir}"
    done
    ;;
  libtorch)
    s3_upload "zip" "libtorch"
    BACKUP_DIR="libtorch/${UPLOAD_CHANNEL}/${UPLOAD_SUBFOLDER}"
    ;;
  # wheel can either refer to wheel/manywheel
  *wheel)
    s3_upload "whl" "whl"
    BACKUP_DIR="whl/${UPLOAD_CHANNEL}/${UPLOAD_SUBFOLDER}"
    ;;
  *)
    echo "ERROR: unknown package type: ${PACKAGE_TYPE}"
    exit 1
    ;;
esac

# CIRCLE_TAG is defined by upstream circleci,
# this can be changed to recognize tagged versions
if [[ -n "${CIRCLE_TAG:-}" ]]; then
  do_backup "${BACKUP_DIR}"
fi<|MERGE_RESOLUTION|>--- conflicted
+++ resolved
@@ -25,11 +25,7 @@
   AWS_S3_CP="aws s3 cp"
 fi
 
-<<<<<<< HEAD
-if [[ "$USE_SPLIT_BUILD" == "true" ]]; then
-=======
 if [[ "${USE_SPLIT_BUILD:-false}" == "true" ]]; then
->>>>>>> 9ae78a57
   UPLOAD_SUBFOLDER="${UPLOAD_SUBFOLDER}_pypi_pkg"
 fi
 
